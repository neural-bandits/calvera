--- conflicted
+++ resolved
@@ -6,11 +6,7 @@
    "metadata": {},
    "outputs": [],
    "source": [
-<<<<<<< HEAD
-    "from neural_bandits.benchmark.benchmark import run\n",
-=======
     "from calvera.benchmark.benchmark import run\n",
->>>>>>> 43ab59c8
     "\n",
     "run(\n",
     "    {\n",
