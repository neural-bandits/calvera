{
 "cells": [
  {
   "cell_type": "code",
   "execution_count": 51,
   "metadata": {},
   "outputs": [],
   "source": [
    "import logging\n",
    "\n",
    "import lightning as pl\n",
    "from lightning.pytorch.loggers.csv_logs import CSVLogger\n",
    "import torch.nn as nn\n",
    "from torch.utils.data import DataLoader, Subset\n",
    "from tqdm import tqdm\n",
    "import pandas as pd\n",
    "import numpy as np\n",
    "\n",
    "from calvera.bandits.neural_linear_bandit import NeuralLinearBandit\n",
    "from calvera.benchmark.datasets.statlog import StatlogDataset\n",
    "from calvera.utils.data_storage import InMemoryDataBuffer, AllDataBufferStrategy\n",
    "\n",
    "\n",
    "from calvera.benchmark.environment import BanditBenchmarkEnvironment\n",
    "from calvera.benchmark.logger_decorator import OnlineBanditLoggerDecorator"
   ]
  },
  {
   "cell_type": "code",
   "execution_count": 52,
   "metadata": {},
   "outputs": [],
   "source": [
    "class Network(nn.Module):\n",
    "    def __init__(self, dim, hidden_size=100, n_embedding_size=10):\n",
    "        super().__init__()\n",
    "        self.fc1 = nn.Linear(dim, hidden_size)\n",
    "        self.activate = nn.ReLU()\n",
    "        self.fc2 = nn.Linear(hidden_size, n_embedding_size)\n",
    "\n",
    "    def forward(self, x):\n",
    "        return self.fc2(self.activate(self.fc1(x)))"
   ]
  },
  {
   "cell_type": "code",
   "execution_count": 53,
   "metadata": {},
   "outputs": [
    {
     "name": "stdout",
     "output_type": "stream",
     "text": [
      "63\n",
      "58000\n"
     ]
    }
   ],
   "source": [
    "dataset = StatlogDataset()\n",
    "print(dataset.context_size)\n",
    "print(len(dataset))"
   ]
  },
  {
   "cell_type": "code",
   "execution_count": 54,
   "metadata": {},
   "outputs": [],
   "source": [
    "buffer = InMemoryDataBuffer(\n",
    "    buffer_strategy=AllDataBufferStrategy(),\n",
    "    max_size=10000,\n",
<<<<<<< HEAD
    ")"
   ]
  },
  {
   "cell_type": "code",
   "execution_count": 55,
   "metadata": {},
   "outputs": [],
   "source": [
    "train_loader = DataLoader(Subset(dataset, range(10000)), batch_size=256, shuffle=True)\n",
=======
    ")\n",
    "\n",
    "network = Network(dataset.context_size, hidden_size=100, n_embedding_size=10)\n",
    "\n",
    "train_loader = DataLoader(Subset(dataset, range(10000)), batch_size=1, shuffle=True)\n",
>>>>>>> 38cae4ac
    "env = BanditBenchmarkEnvironment(train_loader)\n",
    "bandit_module = NeuralLinearBandit(\n",
    "    n_embedding_size=10,\n",
    "    network=network,\n",
    "    buffer=buffer,\n",
    "    train_batch_size=32,\n",
    "    early_stop_threshold=1e-3,\n",
    "    weight_decay=1e-3,\n",
    "    learning_rate=1e-3,\n",
    "    min_samples_required_for_training=8,\n",
    "    initial_train_steps=2048,\n",
    ")\n",
    "\n",
    "logging.getLogger(\"lightning.pytorch.utilities.rank_zero\").setLevel(logging.FATAL)\n",
    "logger = OnlineBanditLoggerDecorator(\n",
    "    CSVLogger(\"logs\", name=\"neural_linear_bandit\", flush_logs_every_n_steps=100),\n",
    "    enable_console_logging=False,\n",
    ")"
   ]
  },
  {
   "cell_type": "code",
   "execution_count": null,
   "metadata": {},
   "outputs": [
    {
     "name": "stderr",
     "output_type": "stream",
     "text": [
      "  0%|          | 0/40 [00:00<?, ?it/s]\n"
     ]
    },
    {
     "ename": "AttributeError",
     "evalue": "'int' object has no attribute 'ndim'",
     "output_type": "error",
     "traceback": [
      "\u001b[1;31m---------------------------------------------------------------------------\u001b[0m",
      "\u001b[1;31mAttributeError\u001b[0m                            Traceback (most recent call last)",
      "Cell \u001b[1;32mIn[56], line 5\u001b[0m\n\u001b[0;32m      3\u001b[0m progress_bar \u001b[38;5;241m=\u001b[39m tqdm(\u001b[38;5;28menumerate\u001b[39m(env), total\u001b[38;5;241m=\u001b[39m\u001b[38;5;28mlen\u001b[39m(env))\n\u001b[0;32m      4\u001b[0m \u001b[38;5;28;01mfor\u001b[39;00m contextualized_actions \u001b[38;5;129;01min\u001b[39;00m progress_bar:\n\u001b[1;32m----> 5\u001b[0m     chosen_actions, _ \u001b[38;5;241m=\u001b[39m \u001b[43mbandit_module\u001b[49m\u001b[38;5;241;43m.\u001b[39;49m\u001b[43mforward\u001b[49m\u001b[43m(\u001b[49m\u001b[43mcontextualized_actions\u001b[49m\u001b[43m)\u001b[49m\n\u001b[0;32m      7\u001b[0m     trainer \u001b[38;5;241m=\u001b[39m pl\u001b[38;5;241m.\u001b[39mTrainer(\n\u001b[0;32m      8\u001b[0m         max_epochs\u001b[38;5;241m=\u001b[39m\u001b[38;5;241m1\u001b[39m,\n\u001b[0;32m      9\u001b[0m         max_steps\u001b[38;5;241m=\u001b[39m\u001b[38;5;241m1000\u001b[39m,\n\u001b[1;32m   (...)\u001b[0m\n\u001b[0;32m     16\u001b[0m         enable_checkpointing\u001b[38;5;241m=\u001b[39m\u001b[38;5;28;01mFalse\u001b[39;00m,\n\u001b[0;32m     17\u001b[0m     )\n\u001b[0;32m     18\u001b[0m     chosen_contextualized_actions, realized_rewards \u001b[38;5;241m=\u001b[39m env\u001b[38;5;241m.\u001b[39mget_feedback(chosen_actions)\n",
      "File \u001b[1;32m~\\2_uni\\wise2425\\MAB\\neural-bandits\\src\\neural_bandits\\bandits\\abstract_bandit.py:102\u001b[0m, in \u001b[0;36mAbstractBandit.forward\u001b[1;34m(self, *args, **kwargs)\u001b[0m\n\u001b[0;32m    100\u001b[0m \u001b[38;5;28;01melif\u001b[39;00m \u001b[38;5;28misinstance\u001b[39m(contextualized_actions, (\u001b[38;5;28mtuple\u001b[39m, \u001b[38;5;28mlist\u001b[39m)):\n\u001b[0;32m    101\u001b[0m     \u001b[38;5;28;01massert\u001b[39;00m \u001b[38;5;28mlen\u001b[39m(contextualized_actions) \u001b[38;5;241m>\u001b[39m \u001b[38;5;241m1\u001b[39m, \u001b[38;5;124m\"\u001b[39m\u001b[38;5;124mTuple must contain at least 2 tensors\u001b[39m\u001b[38;5;124m\"\u001b[39m\n\u001b[1;32m--> 102\u001b[0m     \u001b[38;5;28;01massert\u001b[39;00m \u001b[43mcontextualized_actions\u001b[49m\u001b[43m[\u001b[49m\u001b[38;5;241;43m0\u001b[39;49m\u001b[43m]\u001b[49m\u001b[38;5;241;43m.\u001b[39;49m\u001b[43mndim\u001b[49m \u001b[38;5;241m==\u001b[39m \u001b[38;5;241m3\u001b[39m, (\n\u001b[0;32m    103\u001b[0m         \u001b[38;5;124m\"\u001b[39m\u001b[38;5;124mChosen actions must have shape (batch_size, num_actions, n_features) \u001b[39m\u001b[38;5;124m\"\u001b[39m\n\u001b[0;32m    104\u001b[0m         \u001b[38;5;124mf\u001b[39m\u001b[38;5;124m\"\u001b[39m\u001b[38;5;124mbut got shape \u001b[39m\u001b[38;5;132;01m{\u001b[39;00mcontextualized_actions[\u001b[38;5;241m0\u001b[39m]\u001b[38;5;241m.\u001b[39mshape\u001b[38;5;132;01m}\u001b[39;00m\u001b[38;5;124m\"\u001b[39m\n\u001b[0;32m    105\u001b[0m     )\n\u001b[0;32m    106\u001b[0m     batch_size, n_chosen_actions, _ \u001b[38;5;241m=\u001b[39m contextualized_actions[\u001b[38;5;241m0\u001b[39m]\u001b[38;5;241m.\u001b[39mshape\n\u001b[0;32m    107\u001b[0m     \u001b[38;5;28;01massert\u001b[39;00m \u001b[38;5;28mall\u001b[39m(\n\u001b[0;32m    108\u001b[0m         action_item\u001b[38;5;241m.\u001b[39mndim \u001b[38;5;241m==\u001b[39m \u001b[38;5;241m3\u001b[39m \u001b[38;5;129;01mand\u001b[39;00m action_item\u001b[38;5;241m.\u001b[39mshape \u001b[38;5;241m==\u001b[39m contextualized_actions[\u001b[38;5;241m0\u001b[39m]\u001b[38;5;241m.\u001b[39mshape\n\u001b[0;32m    109\u001b[0m         \u001b[38;5;28;01mfor\u001b[39;00m action_item \u001b[38;5;129;01min\u001b[39;00m contextualized_actions\n\u001b[0;32m    110\u001b[0m     ), \u001b[38;5;124m\"\u001b[39m\u001b[38;5;124mAll tensors in tuple must have shape (batch_size, num_actions, n_features)\u001b[39m\u001b[38;5;124m\"\u001b[39m\n",
      "\u001b[1;31mAttributeError\u001b[0m: 'int' object has no attribute 'ndim'"
     ]
    }
   ],
   "source": [
    "rewards = np.array([])\n",
    "regrets = np.array([])\n",
    "progress_bar = tqdm(iter(env), total=len(env))\n",
    "for contextualized_actions in progress_bar:\n",
    "    chosen_actions, _ = bandit_module.forward(contextualized_actions)\n",
    "\n",
    "    trainer = pl.Trainer(\n",
    "        max_epochs=1,\n",
    "        max_steps=1000,\n",
    "        logger=logger,\n",
    "        log_every_n_steps=1,\n",
    "        enable_progress_bar=False,\n",
    "        enable_model_summary=False,\n",
    "        enable_checkpointing=False,\n",
    "    )\n",
    "    chosen_contextualized_actions, realized_rewards = env.get_feedback(chosen_actions)\n",
    "    batch_regret = env.compute_regret(chosen_actions)\n",
    "\n",
    "    # append batch of rewards and regrets\n",
    "    rewards = np.append(rewards, realized_rewards.cpu().numpy())\n",
    "    regrets = np.append(regrets, batch_regret.cpu().numpy())\n",
    "\n",
    "    progress_bar.set_postfix(\n",
    "        reward=realized_rewards.sum(dim=1).mean().item(),  # shape batch_size, selected_arms\n",
    "        regret=batch_regret.mean().item(),\n",
    "        average_regret=regrets.mean(),\n",
    "    )\n",
    "\n",
    "    bandit_module.record_feedback(chosen_contextualized_actions, realized_rewards)\n",
    "    trainer.fit(bandit_module)\n",
    "metrics = pd.DataFrame(\n",
    "    {\n",
    "        \"reward\": rewards,\n",
    "        \"regret\": regrets,\n",
    "    }\n",
    ")"
   ]
  },
  {
   "cell_type": "code",
   "execution_count": null,
   "metadata": {},
   "outputs": [],
   "source": [
    "# load metrics from the logger and plot\n",
    "import numpy as np\n",
    "\n",
    "cumulative_reward = np.cumsum(metrics[\"reward\"][:10000])\n",
    "cumulative_regret = np.cumsum(metrics[\"regret\"][:10000])"
   ]
  },
  {
   "cell_type": "code",
   "execution_count": null,
   "metadata": {},
   "outputs": [],
   "source": [
    "import matplotlib.pyplot as plt\n",
    "\n",
    "plt.plot(cumulative_reward, label=\"Cumulative Reward\")\n",
    "plt.plot(cumulative_regret, label=\"Cumulative Regret\")\n",
    "plt.xlabel(\"steps\")\n",
    "plt.ylabel(\"cumulative reward/regret\")\n",
    "plt.legend()\n",
    "plt.show()"
   ]
  },
  {
   "cell_type": "code",
   "execution_count": null,
   "metadata": {},
   "outputs": [],
   "source": [
    "print(sum(metrics[\"reward\"][:10]) / 10)\n",
    "print(sum(metrics[\"reward\"][:100]) / 100)\n",
    "print(sum(metrics[\"reward\"][:10000]) / 10000)\n",
    "\n",
    "print(sum(metrics[\"regret\"][:10].dropna()) / 10)\n",
    "print(sum(metrics[\"regret\"][:100].dropna()) / 100)\n",
    "print(sum(metrics[\"regret\"][:10000].dropna()) / 10000)"
   ]
  },
  {
   "cell_type": "code",
   "execution_count": null,
   "metadata": {},
   "outputs": [],
   "source": [
    "bandit_metrics_csv = logger._logger_wrappee.log_dir + \"/metrics.csv\"\n",
    "print(bandit_metrics_csv)\n",
    "bandit_metrics = pd.read_csv(bandit_metrics_csv)\n",
    "\n",
    "plt.plot(bandit_metrics[\"loss\"][:10000].dropna(), label=\"Loss\")\n",
    "plt.xlabel(\"steps\")\n",
    "plt.ylabel(\"loss\")\n",
    "plt.legend()\n",
    "plt.show()"
   ]
  }
 ],
 "metadata": {
  "kernelspec": {
   "display_name": "neural_bandits",
   "language": "python",
   "name": "python3"
  },
  "language_info": {
   "codemirror_mode": {
    "name": "ipython",
    "version": 3
   },
   "file_extension": ".py",
   "mimetype": "text/x-python",
   "name": "python",
   "nbconvert_exporter": "python",
   "pygments_lexer": "ipython3",
   "version": "3.10.16"
  }
 },
 "nbformat": 4,
 "nbformat_minor": 2
}<|MERGE_RESOLUTION|>--- conflicted
+++ resolved
@@ -71,24 +71,11 @@
     "buffer = InMemoryDataBuffer(\n",
     "    buffer_strategy=AllDataBufferStrategy(),\n",
     "    max_size=10000,\n",
-<<<<<<< HEAD
-    ")"
-   ]
-  },
-  {
-   "cell_type": "code",
-   "execution_count": 55,
-   "metadata": {},
-   "outputs": [],
-   "source": [
-    "train_loader = DataLoader(Subset(dataset, range(10000)), batch_size=256, shuffle=True)\n",
-=======
     ")\n",
     "\n",
     "network = Network(dataset.context_size, hidden_size=100, n_embedding_size=10)\n",
     "\n",
     "train_loader = DataLoader(Subset(dataset, range(10000)), batch_size=1, shuffle=True)\n",
->>>>>>> 38cae4ac
     "env = BanditBenchmarkEnvironment(train_loader)\n",
     "bandit_module = NeuralLinearBandit(\n",
     "    n_embedding_size=10,\n",
