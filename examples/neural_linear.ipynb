{
 "cells": [
  {
   "cell_type": "code",
   "execution_count": null,
   "metadata": {},
   "outputs": [],
   "source": [
    "import logging\n",
    "\n",
    "import lightning as pl\n",
    "from lightning.pytorch.loggers.csv_logs import CSVLogger\n",
    "import torch\n",
    "from torch.utils.data import DataLoader, Subset\n",
    "\n",
    "from neural_bandits.bandits.neural_linear_bandit import NeuralLinearBandit\n",
    "from neural_bandits.benchmark.datasets.statlog import StatlogDataset\n",
    "from neural_bandits.utils.data_storage import InMemoryDataBuffer, AllDataBufferStrategy\n",
    "\n",
    "from neural_bandits.benchmark.environment import BanditBenchmarkEnvironment\n",
    "from neural_bandits.benchmark.logger_decorator import OnlineBanditLoggerDecorator"
   ]
  },
  {
   "cell_type": "code",
   "execution_count": null,
   "metadata": {},
   "outputs": [],
   "source": [
    "class Encoder(torch.nn.Module):\n",
    "    def __init__(self, input_dim, hidden_dim, output_dim):\n",
    "        super(Encoder, self).__init__()\n",
    "        self.fc1 = torch.nn.Linear(input_dim, hidden_dim)\n",
    "        self.fc2 = torch.nn.Linear(hidden_dim, hidden_dim)\n",
    "        self.fc3 = torch.nn.Linear(hidden_dim, output_dim)\n",
    "\n",
    "    def forward(self, x):\n",
    "        x = torch.relu(self.fc1(x))\n",
    "        x = torch.relu(self.fc2(x))\n",
    "        x = self.fc3(x)\n",
    "        return x"
   ]
  },
  {
   "cell_type": "code",
   "execution_count": null,
<<<<<<< HEAD
=======
   "metadata": {},
   "outputs": [],
   "source": [
    "buffer = InMemoryDataBuffer(\n",
    "    buffer_strategy=AllDataBufferStrategy(),\n",
    "    max_size=10000,\n",
    ")"
   ]
  },
  {
   "cell_type": "code",
   "execution_count": null,
>>>>>>> 0dc0f05e
   "metadata": {},
   "outputs": [],
   "source": [
    "dataset = StatlogDataset()\n",
    "print(dataset.context_size)\n",
    "print(len(dataset))"
   ]
  },
  {
   "cell_type": "code",
   "execution_count": null,
   "metadata": {},
   "outputs": [],
   "source": [
    "accelerator = \"cpu\"\n",
    "\n",
    "train_loader = DataLoader(Subset(dataset, range(5000)), batch_size=32, shuffle=True)\n",
    "env = BanditBenchmarkEnvironment(train_loader, device=accelerator)\n",
    "bandit_module = NeuralLinearBandit(\n",
<<<<<<< HEAD
    "        network = Encoder(\n",
    "            input_dim = dataset.context_size,\n",
    "            hidden_dim = 64,\n",
    "            output_dim = 32\n",
    "        ),\n",
    "        n_embedding_size = 32,\n",
    ")\n",
=======
    "    encoder=Encoder(\n",
    "        input_dim=dataset.context_size * dataset.num_actions,\n",
    "        hidden_dim=64,\n",
    "        output_dim=32,\n",
    "    ),\n",
    "    buffer=buffer,\n",
    "    n_encoder_input_size=dataset.context_size * dataset.num_actions,\n",
    "    n_embedding_size=32,\n",
    ").to(accelerator)\n",
>>>>>>> 0dc0f05e
    "\n",
    "logging.getLogger(\"lightning.pytorch.utilities.rank_zero\").setLevel(logging.FATAL)\n",
    "logger = OnlineBanditLoggerDecorator(\n",
    "    CSVLogger(\"logs\", name=\"neural_linear_bandit\", flush_logs_every_n_steps=100)\n",
    ")"
   ]
  },
  {
   "cell_type": "code",
   "execution_count": null,
   "metadata": {},
   "outputs": [],
   "source": [
    "for contextualized_actions in env:\n",
    "    chosen_actions, _ = bandit_module.forward(contextualized_actions)\n",
    "\n",
    "    trainer = pl.Trainer(\n",
    "        max_epochs=1,\n",
    "        logger=logger,\n",
    "        log_every_n_steps=1,\n",
    "        enable_progress_bar=False,\n",
    "        enable_model_summary=False,\n",
    "        enable_checkpointing=False,\n",
    "        accelerator=accelerator,\n",
    "    )\n",
    "    feedback = env.get_feedback(chosen_actions)\n",
    "    batch_regret = env.compute_regret(chosen_actions)\n",
    "    logger.pre_training_log({\"regret\": batch_regret})\n",
    "\n",
    "    batch_dataloader = DataLoader(feedback, batch_size=16)\n",
    "    trainer.fit(bandit_module, batch_dataloader)\n",
    "    bandit_module = bandit_module.to(accelerator)"
   ]
  },
  {
   "cell_type": "code",
   "execution_count": null,
   "metadata": {},
   "outputs": [],
   "source": [
    "# load metrics from the logger and plot\n",
    "import pandas as pd\n",
    "import numpy as np\n",
    "\n",
    "metrics_csv = logger._logger_wrappee.log_dir + \"/metrics.csv\"\n",
    "print(metrics_csv)\n",
    "metrics = pd.read_csv(metrics_csv)\n",
    "cumulative_reward = np.cumsum(metrics[\"reward\"][:10000])\n",
    "cumulative_regret = np.cumsum(metrics[\"regret\"][:10000].dropna())"
   ]
  },
  {
   "cell_type": "code",
   "execution_count": null,
   "metadata": {},
   "outputs": [],
   "source": [
    "import matplotlib.pyplot as plt\n",
    "\n",
    "plt.plot(cumulative_reward, label=\"reward\")\n",
    "plt.plot(cumulative_regret, label=\"regret\")\n",
    "plt.xlabel(\"steps\")\n",
    "plt.ylabel(\"cumulative reward/regret\")\n",
    "plt.legend()\n",
    "plt.show()"
   ]
  },
  {
   "cell_type": "code",
   "execution_count": null,
   "metadata": {},
   "outputs": [],
   "source": [
    "# average reward\n",
    "print(sum(metrics[\"reward\"][:100]) / 100)\n",
    "print(sum(metrics[\"reward\"][:1000]) / 1000)\n",
    "print(sum(metrics[\"reward\"][:10000]) / 10000)\n",
    "if \"regret\" in metrics:\n",
    "    print(sum(metrics[\"regret\"][:100].dropna()) / 100)\n",
    "    print(sum(metrics[\"regret\"][:1000].dropna()) / 1000)\n",
    "    print(sum(metrics[\"regret\"][:10000].dropna()) / 10000)"
   ]
  },
  {
   "cell_type": "code",
   "execution_count": null,
   "metadata": {},
   "outputs": [],
   "source": [
    "metrics"
   ]
  },
  {
   "cell_type": "code",
   "execution_count": null,
   "metadata": {},
   "outputs": [],
   "source": [
    "plt.plot(metrics[\"nn_loss\"][:10000].dropna(), label=\"Loss\")\n",
    "plt.xlabel(\"steps\")\n",
    "plt.ylabel(\"loss\")\n",
    "plt.legend()\n",
    "plt.show()"
   ]
  },
  {
   "cell_type": "code",
   "execution_count": null,
   "metadata": {},
   "outputs": [],
   "source": []
  }
 ],
 "metadata": {
  "kernelspec": {
   "display_name": "neural_bandits",
   "language": "python",
   "name": "python3"
  },
  "language_info": {
   "codemirror_mode": {
    "name": "ipython",
    "version": 3
   },
   "file_extension": ".py",
   "mimetype": "text/x-python",
   "name": "python",
   "nbconvert_exporter": "python",
   "pygments_lexer": "ipython3",
   "version": "3.10.16"
  }
 },
 "nbformat": 4,
 "nbformat_minor": 2
}<|MERGE_RESOLUTION|>--- conflicted
+++ resolved
@@ -44,8 +44,6 @@
   {
    "cell_type": "code",
    "execution_count": null,
-<<<<<<< HEAD
-=======
    "metadata": {},
    "outputs": [],
    "source": [
@@ -58,7 +56,6 @@
   {
    "cell_type": "code",
    "execution_count": null,
->>>>>>> 0dc0f05e
    "metadata": {},
    "outputs": [],
    "source": [
@@ -78,25 +75,15 @@
     "train_loader = DataLoader(Subset(dataset, range(5000)), batch_size=32, shuffle=True)\n",
     "env = BanditBenchmarkEnvironment(train_loader, device=accelerator)\n",
     "bandit_module = NeuralLinearBandit(\n",
-<<<<<<< HEAD
-    "        network = Encoder(\n",
-    "            input_dim = dataset.context_size,\n",
-    "            hidden_dim = 64,\n",
-    "            output_dim = 32\n",
-    "        ),\n",
-    "        n_embedding_size = 32,\n",
-    ")\n",
-=======
     "    encoder=Encoder(\n",
-    "        input_dim=dataset.context_size * dataset.num_actions,\n",
+    "        input_dim=dataset.context_size,\n",
     "        hidden_dim=64,\n",
     "        output_dim=32,\n",
     "    ),\n",
     "    buffer=buffer,\n",
-    "    n_encoder_input_size=dataset.context_size * dataset.num_actions,\n",
+    "    n_encoder_input_size=dataset.context_size,\n",
     "    n_embedding_size=32,\n",
     ").to(accelerator)\n",
->>>>>>> 0dc0f05e
     "\n",
     "logging.getLogger(\"lightning.pytorch.utilities.rank_zero\").setLevel(logging.FATAL)\n",
     "logger = OnlineBanditLoggerDecorator(\n",
