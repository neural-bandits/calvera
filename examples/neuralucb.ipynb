{
 "cells": [
  {
   "cell_type": "code",
   "execution_count": null,
   "metadata": {},
   "outputs": [],
   "source": [
    "import random\n",
    "import logging\n",
    "\n",
    "import lightning as pl\n",
    "from lightning.pytorch.loggers.csv_logs import CSVLogger\n",
    "import torch.nn as nn\n",
    "from torch.utils.data import DataLoader, Subset\n",
    "\n",
    "from neural_bandits.bandits.neural_ucb_bandit import NeuralUCBBandit\n",
    "from neural_bandits.benchmark.datasets.mnist import MNISTDataset\n",
    "from neural_bandits.utils.data_storage import InMemoryDataBuffer, AllDataBufferStrategy\n",
    "from neural_bandits.utils.data_sampler import SortedDataSampler\n",
    "\n",
    "from neural_bandits.benchmark.environment import BanditBenchmarkEnvironment\n",
    "from neural_bandits.benchmark.logger_decorator import OnlineBanditLoggerDecorator"
   ]
  },
  {
   "cell_type": "code",
   "execution_count": null,
   "metadata": {},
   "outputs": [],
   "source": [
    "class Network(nn.Module):\n",
    "    \"\"\"A simple neural network with one hidden layer.\"\"\"\n",
    "\n",
    "    def __init__(self, dim: int, hidden_size: int = 100):\n",
    "        \"\"\"Initialize the network.\n",
    "\n",
    "        Args:\n",
    "            dim: The dimension of the input.\n",
    "            hidden_size: The number of hidden units.\n",
    "        \"\"\"\n",
    "        super().__init__()\n",
    "        self.fc1 = nn.Linear(dim, hidden_size)\n",
    "        self.activate = nn.ReLU()\n",
    "        self.fc2 = nn.Linear(hidden_size, 1)\n",
    "\n",
    "    def forward(self, x):\n",
    "        \"\"\"Forward pass of the network.\"\"\"\n",
    "        return self.fc2(self.activate(self.fc1(x)))"
   ]
  },
  {
   "cell_type": "code",
   "execution_count": null,
   "metadata": {},
   "outputs": [],
   "source": [
    "dataset = MNISTDataset()\n",
    "print(dataset.context_size)\n",
    "print(len(dataset))\n",
    "\n",
    "network = Network(dataset.context_size * dataset.num_actions, hidden_size=100)\n",
    "\n",
    "accelerator = \"cpu\"\n",
    "batch_size = 1\n",
    "n_samples = 1000\n",
    "\n",
    "indices = list(range(len(dataset)))\n",
    "random.shuffle(indices)\n",
    "subset_indices = indices[:n_samples]\n",
    "mini_dataset = Subset(dataset, subset_indices)\n",
    "print(\"Subset size:\", len(mini_dataset))\n",
    "sorted_sampler = SortedDataSampler(\n",
    "    data_source=Subset(dataset, range(10000)),\n",
    "    key_fn=lambda idx: int(dataset.y[idx]),\n",
    ")"
   ]
  },
  {
   "cell_type": "code",
   "execution_count": null,
   "metadata": {},
   "outputs": [],
   "source": [
    "buffer = InMemoryDataBuffer(\n",
    "    buffer_strategy=AllDataBufferStrategy(),\n",
    "    max_size=10000,\n",
    "    device=accelerator,\n",
    ")"
   ]
  },
  {
   "cell_type": "code",
   "execution_count": null,
   "metadata": {},
   "outputs": [],
   "source": [
<<<<<<< HEAD
    "train_loader = DataLoader(Subset(dataset, range(10000)), sampler=sorted_sampler, batch_size=32)\n",
=======
    "accelerator = \"cpu\"\n",
    "\n",
    "train_loader = DataLoader(\n",
    "    Subset(dataset, range(10000)), sampler=sorted_sampler, batch_size=32\n",
    ")\n",
>>>>>>> 19963c29
    "env = BanditBenchmarkEnvironment(train_loader, device=accelerator)\n",
    "bandit_module = NeuralUCBBandit(\n",
    "    n_features=dataset.context_size * dataset.num_actions,\n",
    "    network=network,\n",
    "    buffer=buffer,\n",
    "    train_batch_size=batch_size,\n",
    "    early_stop_threshold=1e-3,\n",
    "    num_grad_steps=1000,\n",
    "    lambda_=0.00001,\n",
    "    nu=0.00001,\n",
    "    learning_rate=1e-4,\n",
    "    train_interval=50,\n",
    "    initial_train_steps=2000,\n",
    "    max_grad_norm=20.0,\n",
    ").to(accelerator)\n",
    "\n",
    "logging.getLogger(\"lightning.pytorch.utilities.rank_zero\").setLevel(logging.FATAL)\n",
    "logger = OnlineBanditLoggerDecorator(CSVLogger(\"logs\", name=\"neural_ucb_bandit\", flush_logs_every_n_steps=100))"
   ]
  },
  {
   "cell_type": "code",
   "execution_count": null,
   "metadata": {},
   "outputs": [],
   "source": [
    "total_regret = 0\n",
    "n_samples = 0\n",
    "\n",
    "for contextualized_actions in env:\n",
    "    chosen_actions, _ = bandit_module.forward(contextualized_actions)\n",
    "\n",
    "    trainer = pl.Trainer(\n",
    "        max_epochs=1,\n",
    "        logger=logger,\n",
    "        log_every_n_steps=1,\n",
    "        enable_progress_bar=False,\n",
    "        enable_model_summary=False,\n",
    "        enable_checkpointing=False,\n",
    "        accelerator=accelerator,\n",
    "    )\n",
    "    feedback = env.get_feedback(chosen_actions)\n",
    "    batch_regret = env.compute_regret(chosen_actions)\n",
    "\n",
    "    total_regret += batch_regret.sum().item()\n",
    "    n_samples += batch_size\n",
    "\n",
    "    logger.pre_training_log(\n",
    "        {\n",
    "            \"regret\": batch_regret.sum().item(),\n",
    "            \"average_regret\": total_regret / n_samples,\n",
    "        }\n",
    "    )\n",
    "\n",
    "    batch_dataloader = DataLoader(feedback, batch_size=32)\n",
    "    trainer.fit(bandit_module, batch_dataloader)\n",
    "    bandit_module = bandit_module.to(accelerator)"
   ]
  },
  {
   "cell_type": "code",
   "execution_count": null,
   "metadata": {},
   "outputs": [],
   "source": [
    "# load metrics from the logger and plot\n",
    "import pandas as pd\n",
    "import numpy as np\n",
    "\n",
    "metrics_csv = logger._logger_wrappee.log_dir + \"/metrics.csv\"\n",
    "print(metrics_csv)\n",
    "metrics = pd.read_csv(metrics_csv)\n",
    "cumulative_reward = np.cumsum(metrics[\"reward\"][:10000])\n",
    "cumulative_regret = np.cumsum(metrics[\"regret\"][:10000].dropna())"
   ]
  },
  {
   "cell_type": "code",
   "execution_count": null,
   "metadata": {},
   "outputs": [],
   "source": [
    "import matplotlib.pyplot as plt\n",
    "\n",
    "plt.plot(cumulative_reward, label=\"Cumulative Reward\")\n",
    "plt.plot(cumulative_regret, label=\"Cumulative Regret\")\n",
    "plt.xlabel(\"steps\")\n",
    "plt.ylabel(\"cumulative reward/regret\")\n",
    "plt.legend()\n",
    "plt.show()"
   ]
  },
  {
   "cell_type": "code",
   "execution_count": null,
   "metadata": {},
   "outputs": [],
   "source": [
    "# average reward\n",
    "print(sum(metrics[\"reward\"][:10]) / 10)\n",
    "print(sum(metrics[\"reward\"][:100]) / 100)\n",
    "print(sum(metrics[\"reward\"][:10000]) / 10000)\n",
    "\n",
    "print(sum(metrics[\"regret\"][:10].dropna()) / 10)\n",
    "print(sum(metrics[\"regret\"][:100].dropna()) / 100)\n",
    "print(sum(metrics[\"regret\"][:10000].dropna()) / 10000)"
   ]
  },
  {
   "cell_type": "code",
   "execution_count": null,
   "metadata": {},
   "outputs": [],
   "source": [
    "plt.plot(metrics[\"loss\"][:10000].dropna(), label=\"Loss\")\n",
    "plt.xlabel(\"steps\")\n",
    "plt.ylabel(\"loss\")\n",
    "plt.legend()\n",
    "plt.show()"
   ]
  },
  {
   "cell_type": "code",
   "execution_count": null,
   "metadata": {},
   "outputs": [],
   "source": []
  }
 ],
 "metadata": {
  "kernelspec": {
   "display_name": "neural_bandits",
   "language": "python",
   "name": "python3"
  },
  "language_info": {
   "codemirror_mode": {
    "name": "ipython",
    "version": 3
   },
   "file_extension": ".py",
   "mimetype": "text/x-python",
   "name": "python",
   "nbconvert_exporter": "python",
   "pygments_lexer": "ipython3",
   "version": "3.10.16"
  }
 },
 "nbformat": 4,
 "nbformat_minor": 2
}<|MERGE_RESOLUTION|>--- conflicted
+++ resolved
@@ -95,15 +95,9 @@
    "metadata": {},
    "outputs": [],
    "source": [
-<<<<<<< HEAD
+    "accelerator = \"cpu\"\n",
+    "\n",
     "train_loader = DataLoader(Subset(dataset, range(10000)), sampler=sorted_sampler, batch_size=32)\n",
-=======
-    "accelerator = \"cpu\"\n",
-    "\n",
-    "train_loader = DataLoader(\n",
-    "    Subset(dataset, range(10000)), sampler=sorted_sampler, batch_size=32\n",
-    ")\n",
->>>>>>> 19963c29
     "env = BanditBenchmarkEnvironment(train_loader, device=accelerator)\n",
     "bandit_module = NeuralUCBBandit(\n",
     "    n_features=dataset.context_size * dataset.num_actions,\n",
