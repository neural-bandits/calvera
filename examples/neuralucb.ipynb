{
 "cells": [
  {
   "cell_type": "code",
   "execution_count": null,
   "metadata": {},
   "outputs": [],
   "source": [
    "import logging\n",
    "\n",
    "import lightning as pl\n",
    "from lightning.pytorch.loggers.csv_logs import CSVLogger\n",
    "import torch.nn as nn\n",
    "from torch.utils.data import DataLoader, Subset\n",
    "from tqdm import tqdm\n",
    "import pandas as pd\n",
    "import numpy as np\n",
    "\n",
<<<<<<< HEAD
    "from neural_bandits.bandits.neural_ucb_bandit import NeuralUCBBandit\n",
    "from neural_bandits.benchmark.datasets.mnist import MNISTDataset\n",
    "from neural_bandits.utils.data_storage import InMemoryDataBuffer, AllDataBufferStrategy\n",
=======
    "from calvera.bandits.neural_ucb_bandit import NeuralUCBBandit\n",
    "from calvera.benchmark.datasets.statlog import StatlogDataset\n",
    "from calvera.utils.data_storage import InMemoryDataBuffer, AllDataBufferStrategy\n",
>>>>>>> 3380fdd6
    "\n",
    "\n",
    "from calvera.benchmark.environment import BanditBenchmarkEnvironment\n",
    "from calvera.benchmark.logger_decorator import OnlineBanditLoggerDecorator"
   ]
  },
  {
   "cell_type": "code",
   "execution_count": null,
   "metadata": {},
   "outputs": [],
   "source": [
    "class Network(nn.Module):\n",
    "    def __init__(self, dim, hidden_size=100):\n",
    "        super().__init__()\n",
    "        self.fc1 = nn.Linear(dim, hidden_size)\n",
    "        self.activate = nn.ReLU()\n",
    "        self.fc2 = nn.Linear(hidden_size, 1)\n",
    "\n",
    "    def forward(self, x):\n",
    "        return self.fc2(self.activate(self.fc1(x)))"
   ]
  },
  {
   "cell_type": "code",
   "execution_count": null,
   "metadata": {},
   "outputs": [],
   "source": [
    "dataset = MNISTDataset()\n",
    "print(dataset.context_size)\n",
    "print(len(dataset))"
   ]
  },
  {
   "cell_type": "code",
   "execution_count": null,
   "metadata": {},
   "outputs": [],
   "source": [
    "buffer = InMemoryDataBuffer(\n",
    "    buffer_strategy=AllDataBufferStrategy(),\n",
    "    max_size=10000,\n",
    ")"
   ]
  },
  {
   "cell_type": "code",
   "execution_count": null,
   "metadata": {},
   "outputs": [],
   "source": [
    "network = Network(dataset.context_size, hidden_size=100)"
   ]
  },
  {
   "cell_type": "code",
   "execution_count": null,
   "metadata": {},
   "outputs": [],
   "source": [
    "train_loader = DataLoader(Subset(dataset, range(10000)), batch_size=1, shuffle=True)\n",
    "env = BanditBenchmarkEnvironment(train_loader)\n",
    "bandit_module = NeuralUCBBandit(\n",
    "    n_features=dataset.context_size,\n",
    "    network=network,\n",
    "    buffer=buffer,\n",
    "    train_batch_size=32,\n",
    "    early_stop_threshold=1e-3,\n",
    "    weight_decay=0.00001,\n",
    "    exploration_rate=0.00001,\n",
    "    learning_rate=1e-4,\n",
    "    min_samples_required_for_training=100,\n",
    "    initial_train_steps=2000,\n",
    ")\n",
    "\n",
    "logging.getLogger(\"lightning.pytorch.utilities.rank_zero\").setLevel(logging.FATAL)\n",
    "logger = OnlineBanditLoggerDecorator(\n",
    "    CSVLogger(\"logs\", name=\"neural_ucb_bandit\", flush_logs_every_n_steps=100), enable_console_logging=False\n",
    ")"
   ]
  },
  {
   "cell_type": "code",
   "execution_count": null,
   "metadata": {},
   "outputs": [],
   "source": [
    "rewards = np.array([])\n",
    "regrets = np.array([])\n",
    "progress_bar = tqdm(iter(env), total=len(env))\n",
    "for contextualized_actions in progress_bar:\n",
    "    chosen_actions, _ = bandit_module.forward(contextualized_actions)\n",
    "\n",
    "    trainer = pl.Trainer(\n",
    "        max_epochs=1,\n",
    "        max_steps=1000,\n",
    "        logger=logger,\n",
    "        gradient_clip_val=20.0,\n",
    "        log_every_n_steps=1,\n",
    "        enable_progress_bar=False,\n",
    "        enable_model_summary=False,\n",
    "        enable_checkpointing=False,\n",
    "    )\n",
    "    chosen_contextualized_actions, realized_rewards = env.get_feedback(chosen_actions)\n",
    "    batch_regret = env.compute_regret(chosen_actions)\n",
    "\n",
    "    rewards = np.append(rewards, realized_rewards.cpu().numpy())\n",
    "    regrets = np.append(regrets, batch_regret.cpu().numpy())\n",
    "\n",
    "    progress_bar.set_postfix(\n",
    "        reward=realized_rewards.mean().item(),\n",
    "        regret=batch_regret.mean().item(),\n",
    "        avg_regret=regrets.mean(),\n",
    "    )\n",
    "\n",
    "    bandit_module.record_feedback(chosen_contextualized_actions, realized_rewards)\n",
    "    trainer.fit(bandit_module)\n",
    "metrics = pd.DataFrame(\n",
    "    {\n",
    "        \"reward\": rewards,\n",
    "        \"regret\": regrets,\n",
    "    }\n",
    ")\n",
    "metrics"
   ]
  },
  {
   "cell_type": "code",
   "execution_count": null,
   "metadata": {},
   "outputs": [],
   "source": [
    "# load metrics from the logger and plot\n",
    "import numpy as np\n",
    "\n",
    "cumulative_reward = np.cumsum(metrics[\"reward\"][:10000])\n",
    "cumulative_regret = np.cumsum(metrics[\"regret\"][:10000])"
   ]
  },
  {
   "cell_type": "code",
   "execution_count": null,
   "metadata": {},
   "outputs": [],
   "source": [
    "import matplotlib.pyplot as plt\n",
    "\n",
    "plt.plot(cumulative_reward, label=\"Cumulative Reward\")\n",
    "plt.plot(cumulative_regret, label=\"Cumulative Regret\")\n",
    "plt.xlabel(\"steps\")\n",
    "plt.ylabel(\"cumulative reward/regret\")\n",
    "plt.legend()\n",
    "plt.show()"
   ]
  },
  {
   "cell_type": "code",
   "execution_count": null,
   "metadata": {},
   "outputs": [],
   "source": [
    "# average reward\n",
    "print(sum(metrics[\"reward\"][:10]) / 10)\n",
    "print(sum(metrics[\"reward\"][:100]) / 100)\n",
    "print(sum(metrics[\"reward\"][:10000]) / 10000)\n",
    "\n",
    "print(sum(metrics[\"regret\"][:10].dropna()) / 10)\n",
    "print(sum(metrics[\"regret\"][:100].dropna()) / 100)\n",
    "print(sum(metrics[\"regret\"][:10000].dropna()) / 10000)"
   ]
  },
  {
   "cell_type": "code",
   "execution_count": null,
   "metadata": {},
   "outputs": [],
   "source": [
    "bandit_metrics_csv = logger._logger_wrappee.log_dir + \"/metrics.csv\"\n",
    "print(bandit_metrics_csv)\n",
    "bandit_metrics = pd.read_csv(bandit_metrics_csv)\n",
    "\n",
    "plt.plot(bandit_metrics[\"loss\"][:10000].dropna(), label=\"Loss\")\n",
    "plt.xlabel(\"steps\")\n",
    "plt.ylabel(\"loss\")\n",
    "plt.legend()\n",
    "plt.show()"
   ]
  }
 ],
 "metadata": {
  "kernelspec": {
   "display_name": "neural_bandits",
   "language": "python",
   "name": "python3"
  },
  "language_info": {
   "codemirror_mode": {
    "name": "ipython",
    "version": 3
   },
   "file_extension": ".py",
   "mimetype": "text/x-python",
   "name": "python",
   "nbconvert_exporter": "python",
   "pygments_lexer": "ipython3",
   "version": "3.10.16"
  }
 },
 "nbformat": 4,
 "nbformat_minor": 2
}<|MERGE_RESOLUTION|>--- conflicted
+++ resolved
@@ -16,15 +16,9 @@
     "import pandas as pd\n",
     "import numpy as np\n",
     "\n",
-<<<<<<< HEAD
-    "from neural_bandits.bandits.neural_ucb_bandit import NeuralUCBBandit\n",
-    "from neural_bandits.benchmark.datasets.mnist import MNISTDataset\n",
-    "from neural_bandits.utils.data_storage import InMemoryDataBuffer, AllDataBufferStrategy\n",
-=======
     "from calvera.bandits.neural_ucb_bandit import NeuralUCBBandit\n",
     "from calvera.benchmark.datasets.statlog import StatlogDataset\n",
     "from calvera.utils.data_storage import InMemoryDataBuffer, AllDataBufferStrategy\n",
->>>>>>> 3380fdd6
     "\n",
     "\n",
     "from calvera.benchmark.environment import BanditBenchmarkEnvironment\n",
