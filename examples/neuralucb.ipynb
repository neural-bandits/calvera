{
 "cells": [
  {
   "cell_type": "code",
   "execution_count": null,
   "metadata": {},
   "outputs": [],
   "source": [
    "import random\n",
    "import logging\n",
    "\n",
    "import lightning as pl\n",
    "from lightning.pytorch.loggers.csv_logs import CSVLogger\n",
    "import torch.nn as nn\n",
    "from torch.utils.data import DataLoader, Subset\n",
    "\n",
    "from neural_bandits.bandits.neural_ucb_bandit import NeuralUCBBandit\n",
    "from neural_bandits.benchmark.datasets.mnist import MNISTDataset\n",
    "from neural_bandits.utils.data_storage import InMemoryDataBuffer, AllDataBufferStrategy\n",
    "from neural_bandits.utils.data_sampler import SortedDataSampler\n",
    "\n",
    "from neural_bandits.benchmark.environment import BanditBenchmarkEnvironment\n",
    "from neural_bandits.benchmark.logger_decorator import OnlineBanditLoggerDecorator"
   ]
  },
  {
   "cell_type": "code",
   "execution_count": null,
   "metadata": {},
   "outputs": [],
   "source": [
    "class Network(nn.Module):\n",
    "    def __init__(self, dim, hidden_size=100):\n",
    "        super(Network, self).__init__()\n",
    "        self.fc1 = nn.Linear(dim, hidden_size)\n",
    "        self.activate = nn.ReLU()\n",
    "        self.fc2 = nn.Linear(hidden_size, 1)\n",
    "\n",
    "    def forward(self, x):\n",
    "        return self.fc2(self.activate(self.fc1(x)))"
   ]
  },
  {
   "cell_type": "code",
   "execution_count": null,
   "metadata": {},
   "outputs": [],
   "source": [
    "dataset = MNISTDataset()\n",
    "print(dataset.context_size)\n",
    "print(len(dataset))\n",
    "\n",
    "network = Network(dataset.context_size * dataset.num_actions, hidden_size=100)\n",
    "\n",
    "accelerator = \"cpu\"\n",
    "batch_size = 1\n",
    "n_samples = 1000\n",
    "\n",
    "indices = list(range(len(dataset)))\n",
    "random.shuffle(indices)\n",
    "subset_indices = indices[:n_samples]\n",
    "mini_dataset = Subset(dataset, subset_indices)\n",
    "print(\"Subset size:\", len(mini_dataset))\n",
    "sorted_sampler = SortedDataSampler(\n",
    "    data_source=Subset(dataset, range(10000)),\n",
    "    key_fn=lambda idx: int(dataset.y[idx]),\n",
    ")"
   ]
  },
  {
   "cell_type": "code",
   "execution_count": null,
<<<<<<< HEAD
=======
   "metadata": {},
   "outputs": [],
   "source": [
    "buffer = InMemoryDataBuffer(\n",
    "    buffer_strategy=AllDataBufferStrategy(),\n",
    "    max_size=10000,\n",
    "    device=accelerator,\n",
    ")"
   ]
  },
  {
   "cell_type": "code",
   "execution_count": null,
>>>>>>> 0dc0f05e
   "metadata": {},
   "outputs": [],
   "source": [
    "accelerator = \"mps\"\n",
    "\n",
    "train_loader = DataLoader(\n",
    "    Subset(dataset, range(10000)), sampler=sorted_sampler, batch_size=32\n",
    ")\n",
    "env = BanditBenchmarkEnvironment(train_loader, device=accelerator)\n",
    "bandit_module = NeuralUCBBandit(\n",
    "    n_features=dataset.context_size * dataset.num_actions,\n",
    "    network=network,\n",
    "    buffer=buffer,\n",
    "    train_batch_size=batch_size,\n",
    "    early_stop_threshold=1e-3,\n",
    "    num_grad_steps=1000,\n",
    "    lambda_=0.00001,\n",
    "    nu=0.00001,\n",
<<<<<<< HEAD
    "    learning_rate=1e-2,\n",
    "    train_freq=2,\n",
    "    initial_train_steps=150,\n",
    "    max_grad_norm=50.0,\n",
=======
    "    learning_rate=1e-4,\n",
    "    train_interval=50,\n",
    "    initial_train_steps=2000,\n",
    "    max_grad_norm=20.0,\n",
>>>>>>> 0dc0f05e
    ").to(accelerator)\n",
    "\n",
    "logging.getLogger(\"lightning.pytorch.utilities.rank_zero\").setLevel(logging.FATAL)\n",
    "logger = OnlineBanditLoggerDecorator(\n",
    "    CSVLogger(\"logs\", name=\"neural_ucb_bandit\", flush_logs_every_n_steps=100)\n",
    ")"
   ]
  },
  {
   "cell_type": "code",
   "execution_count": null,
   "metadata": {},
   "outputs": [],
   "source": [
    "total_regret = 0\n",
    "n_samples = 0\n",
    "\n",
    "for contextualized_actions in env:\n",
    "    chosen_actions, _ = bandit_module.forward(contextualized_actions)\n",
    "\n",
    "    trainer = pl.Trainer(\n",
    "        max_epochs=1,\n",
    "        logger=logger,\n",
    "        log_every_n_steps=1,\n",
    "        enable_progress_bar=False,\n",
    "        enable_model_summary=False,\n",
    "        enable_checkpointing=False,\n",
    "        accelerator=accelerator,\n",
    "    )\n",
    "    feedback = env.get_feedback(chosen_actions)\n",
    "    batch_regret = env.compute_regret(chosen_actions)\n",
    "\n",
<<<<<<< HEAD
=======
    "    total_regret += batch_regret.sum().item()\n",
    "    n_samples += batch_size\n",
    "\n",
    "    logger.pre_training_log(\n",
    "        {\n",
    "            \"regret\": batch_regret.sum().item(),\n",
    "            \"average_regret\": total_regret / n_samples,\n",
    "        }\n",
    "    )\n",
    "\n",
>>>>>>> 0dc0f05e
    "    batch_dataloader = DataLoader(feedback, batch_size=32)\n",
    "    trainer.fit(bandit_module, batch_dataloader)\n",
    "    bandit_module = bandit_module.to(accelerator)"
   ]
  },
  {
   "cell_type": "code",
   "execution_count": null,
   "metadata": {},
   "outputs": [],
   "source": [
    "# load metrics from the logger and plot\n",
    "import pandas as pd\n",
    "import numpy as np\n",
    "\n",
    "metrics_csv = logger._logger_wrappee.log_dir + \"/metrics.csv\"\n",
    "print(metrics_csv)\n",
    "metrics = pd.read_csv(metrics_csv)\n",
    "cumulative_reward = np.cumsum(metrics[\"reward\"][:10000])\n",
    "cumulative_regret = np.cumsum(metrics[\"regret\"][:10000].dropna())"
   ]
  },
  {
   "cell_type": "code",
   "execution_count": null,
   "metadata": {},
   "outputs": [],
   "source": [
    "import matplotlib.pyplot as plt\n",
    "\n",
    "plt.plot(cumulative_reward, label=\"Cumulative Reward\")\n",
    "plt.plot(cumulative_regret, label=\"Cumulative Regret\")\n",
    "plt.xlabel(\"steps\")\n",
    "plt.ylabel(\"cumulative reward/regret\")\n",
    "plt.legend()\n",
    "plt.show()"
   ]
  },
  {
   "cell_type": "code",
   "execution_count": null,
<<<<<<< HEAD
   "metadata": {},
   "outputs": [],
   "source": [
    "metrics"
   ]
  },
  {
   "cell_type": "code",
   "execution_count": null,
=======
>>>>>>> 0dc0f05e
   "metadata": {},
   "outputs": [],
   "source": [
    "# average reward\n",
    "print(sum(metrics[\"reward\"][:10]) / 10)\n",
    "print(sum(metrics[\"reward\"][:100]) / 100)\n",
    "print(sum(metrics[\"reward\"][:10000]) / 10000)\n",
    "\n",
    "print(sum(metrics[\"regret\"][:10].dropna()) / 10)\n",
    "print(sum(metrics[\"regret\"][:100].dropna()) / 100)\n",
    "print(sum(metrics[\"regret\"][:10000].dropna()) / 10000)"
   ]
  },
  {
   "cell_type": "code",
   "execution_count": null,
   "metadata": {},
   "outputs": [],
   "source": [
    "plt.plot(metrics[\"loss\"][:10000].dropna(), label=\"Loss\")\n",
    "plt.xlabel(\"steps\")\n",
    "plt.ylabel(\"loss\")\n",
    "plt.legend()\n",
    "plt.show()"
   ]
  },
  {
   "cell_type": "code",
   "execution_count": null,
   "metadata": {},
   "outputs": [],
   "source": []
  }
 ],
 "metadata": {
  "kernelspec": {
   "display_name": "neural_bandits",
   "language": "python",
   "name": "python3"
  },
  "language_info": {
   "codemirror_mode": {
    "name": "ipython",
    "version": 3
   },
   "file_extension": ".py",
   "mimetype": "text/x-python",
   "name": "python",
   "nbconvert_exporter": "python",
   "pygments_lexer": "ipython3",
   "version": "3.10.16"
  }
 },
 "nbformat": 4,
 "nbformat_minor": 2
}<|MERGE_RESOLUTION|>--- conflicted
+++ resolved
@@ -70,8 +70,6 @@
   {
    "cell_type": "code",
    "execution_count": null,
-<<<<<<< HEAD
-=======
    "metadata": {},
    "outputs": [],
    "source": [
@@ -85,7 +83,6 @@
   {
    "cell_type": "code",
    "execution_count": null,
->>>>>>> 0dc0f05e
    "metadata": {},
    "outputs": [],
    "source": [
@@ -104,17 +101,10 @@
     "    num_grad_steps=1000,\n",
     "    lambda_=0.00001,\n",
     "    nu=0.00001,\n",
-<<<<<<< HEAD
-    "    learning_rate=1e-2,\n",
-    "    train_freq=2,\n",
-    "    initial_train_steps=150,\n",
-    "    max_grad_norm=50.0,\n",
-=======
     "    learning_rate=1e-4,\n",
     "    train_interval=50,\n",
     "    initial_train_steps=2000,\n",
     "    max_grad_norm=20.0,\n",
->>>>>>> 0dc0f05e
     ").to(accelerator)\n",
     "\n",
     "logging.getLogger(\"lightning.pytorch.utilities.rank_zero\").setLevel(logging.FATAL)\n",
@@ -147,8 +137,6 @@
     "    feedback = env.get_feedback(chosen_actions)\n",
     "    batch_regret = env.compute_regret(chosen_actions)\n",
     "\n",
-<<<<<<< HEAD
-=======
     "    total_regret += batch_regret.sum().item()\n",
     "    n_samples += batch_size\n",
     "\n",
@@ -159,7 +147,6 @@
     "        }\n",
     "    )\n",
     "\n",
->>>>>>> 0dc0f05e
     "    batch_dataloader = DataLoader(feedback, batch_size=32)\n",
     "    trainer.fit(bandit_module, batch_dataloader)\n",
     "    bandit_module = bandit_module.to(accelerator)"
@@ -201,18 +188,6 @@
   {
    "cell_type": "code",
    "execution_count": null,
-<<<<<<< HEAD
-   "metadata": {},
-   "outputs": [],
-   "source": [
-    "metrics"
-   ]
-  },
-  {
-   "cell_type": "code",
-   "execution_count": null,
-=======
->>>>>>> 0dc0f05e
    "metadata": {},
    "outputs": [],
    "source": [
