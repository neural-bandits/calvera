{
 "cells": [
  {
   "cell_type": "code",
   "execution_count": 1,
   "metadata": {},
   "outputs": [],
   "source": [
    "import random\n",
    "\n",
    "import lightning as pl\n",
    "from lightning.pytorch.loggers.csv_logs import CSVLogger\n",
    "import torch.nn as nn\n",
    "from torch.utils.data import DataLoader, Subset\n",
    "\n",
    "from neural_bandits.bandits.neural_ucb_bandit import NeuralUCBBandit\n",
    "from neural_bandits.benchmark.datasets.mnist import MNISTDataset\n",
    "from neural_bandits.utils.data_sampler import SortedDataSampler\n",
    "\n",
    "from neural_bandits.benchmark.environment import BanditBenchmarkEnvironment\n",
    "from neural_bandits.benchmark.logger_decorator import OnlineBanditLoggerDecorator"
   ]
  },
  {
   "cell_type": "code",
<<<<<<< HEAD
   "execution_count": 2,
=======
   "execution_count": null,
>>>>>>> af72ae6d
   "metadata": {},
   "outputs": [],
   "source": [
    "class Network(nn.Module):\n",
    "    def __init__(self, dim, hidden_size=100):\n",
    "        super(Network, self).__init__()\n",
    "        self.fc1 = nn.Linear(dim, hidden_size)\n",
    "        self.activate = nn.ReLU()\n",
    "        self.fc2 = nn.Linear(hidden_size, 1)\n",
    "    def forward(self, x):\n",
    "        return self.fc2(self.activate(self.fc1(x)))"
   ]
  },
  {
   "cell_type": "code",
<<<<<<< HEAD
   "execution_count": 3,
   "metadata": {},
   "outputs": [
    {
     "name": "stdout",
     "output_type": "stream",
     "text": [
      "7\n",
      "58000\n",
      "Subset size: 100\n"
     ]
    }
   ],
=======
   "execution_count": null,
   "metadata": {},
   "outputs": [],
>>>>>>> af72ae6d
   "source": [
    "dataset = MNISTDataset()\n",
    "print(dataset.context_size)\n",
    "print(len(dataset))\n",
    "\n",
    "network = Network(dataset.context_size * dataset.num_actions, hidden_size=100)\n",
    "\n",
<<<<<<< HEAD
    "n_samples = 100\n",
=======
    "n_samples = 1000\n",
>>>>>>> af72ae6d
    "indices = list(range(len(dataset)))\n",
    "random.shuffle(indices)\n",
    "subset_indices = indices[:n_samples]\n",
    "mini_dataset = Subset(dataset, subset_indices)\n",
    "print(\"Subset size:\", len(mini_dataset))\n",
    "sorted_sampler = SortedDataSampler(\n",
    "    data_source=Subset(dataset, range(10000)),\n",
    "    key_fn=lambda idx: int(dataset.y[idx]),\n",
    ")"
   ]
  },
  {
   "cell_type": "code",
<<<<<<< HEAD
   "execution_count": 4,
=======
   "execution_count": null,
>>>>>>> af72ae6d
   "metadata": {},
   "outputs": [],
   "source": [
    "train_loader = DataLoader(\n",
    "    Subset(dataset, range(10000)), \n",
    "    sampler=sorted_sampler,\n",
    "    batch_size=32\n",
    ")\n",
    "env = BanditBenchmarkEnvironment(train_loader)\n",
    "bandit_module = NeuralUCBBandit(\n",
    "    n_features = dataset.context_size * dataset.num_actions,\n",
    "    network=network,\n",
    "    early_stop_threshold=1e-2,\n",
    "    num_grad_steps=100,\n",
    "    lambda_=0.00001,\n",
    "    nu=0.00001,\n",
    "    learning_rate=1e-2,\n",
    "    train_interval=50,\n",
    "    initial_train_steps=500,\n",
    "    max_grad_norm=50.0,\n",
    ")\n",
    "\n",
    "# logging.getLogger(\"lightning.pytorch.utilities.rank_zero\").setLevel(logging.FATAL)\n",
    "logger = OnlineBanditLoggerDecorator(CSVLogger(\"logs\", name=\"neural_ucb_bandit\", flush_logs_every_n_steps=100))"
   ]
  },
  {
   "cell_type": "code",
   "execution_count": 5,
   "metadata": {},
<<<<<<< HEAD
   "outputs": [
    {
     "name": "stdout",
     "output_type": "stream",
     "text": [
      "Step: 6 {'training_run': 0, 'loss': 0.006282281130552292, 'reward': 1.0, 'epoch': 0, 'regret': tensor(0.)}}"
     ]
    },
    {
     "name": "stderr",
     "output_type": "stream",
     "text": [
      "c:\\Users\\Philipp\\miniconda3\\envs\\neural_bandits\\lib\\site-packages\\lightning\\pytorch\\trainer\\connectors\\data_connector.py:425: The 'train_dataloader' does not have many workers which may be a bottleneck. Consider increasing the value of the `num_workers` argument` to `num_workers=11` in the `DataLoader` to improve performance.\n"
     ]
    },
    {
     "name": "stdout",
     "output_type": "stream",
     "text": [
      "Step: 100 {'training_run': 3, 'loss': 0.20809854567050934, 'reward': 0.0, 'epoch': 0, 'regret': tensor(1.)}"
     ]
    }
   ],
=======
   "outputs": [],
>>>>>>> af72ae6d
   "source": [
    "for contextualized_actions in env:\n",
    "    chosen_actions, _ = bandit_module.forward(contextualized_actions)\n",
    "\n",
    "    trainer = pl.Trainer(max_epochs=1, logger=logger, log_every_n_steps=1, enable_progress_bar=False, enable_model_summary=False, enable_checkpointing=False)\n",
    "    feedback = env.get_feedback(chosen_actions)\n",
    "    batch_regret = env.compute_regret(chosen_actions)\n",
    "    logger.pre_training_log({\"regret\": batch_regret})\n",
    "\n",
    "    batch_dataloader = DataLoader(feedback, batch_size=1)\n",
    "    trainer.fit(bandit_module, batch_dataloader)"
   ]
  },
  {
   "cell_type": "code",
   "execution_count": 7,
   "metadata": {},
<<<<<<< HEAD
   "outputs": [
    {
     "ename": "TypeError",
     "evalue": "unsupported operand type(s) for +: 'NoneType' and 'str'",
     "output_type": "error",
     "traceback": [
      "\u001b[1;31m---------------------------------------------------------------------------\u001b[0m",
      "\u001b[1;31mTypeError\u001b[0m                                 Traceback (most recent call last)",
      "Cell \u001b[1;32mIn[7], line 5\u001b[0m\n\u001b[0;32m      2\u001b[0m \u001b[38;5;28;01mimport\u001b[39;00m \u001b[38;5;21;01mpandas\u001b[39;00m \u001b[38;5;28;01mas\u001b[39;00m \u001b[38;5;21;01mpd\u001b[39;00m\n\u001b[0;32m      3\u001b[0m \u001b[38;5;28;01mimport\u001b[39;00m \u001b[38;5;21;01mnumpy\u001b[39;00m \u001b[38;5;28;01mas\u001b[39;00m \u001b[38;5;21;01mnp\u001b[39;00m\n\u001b[1;32m----> 5\u001b[0m metrics_csv \u001b[38;5;241m=\u001b[39m \u001b[43mlogger\u001b[49m\u001b[38;5;241;43m.\u001b[39;49m\u001b[43mlog_dir\u001b[49m\u001b[43m \u001b[49m\u001b[38;5;241;43m+\u001b[39;49m\u001b[43m \u001b[49m\u001b[38;5;124;43m\"\u001b[39;49m\u001b[38;5;124;43m/metrics.csv\u001b[39;49m\u001b[38;5;124;43m\"\u001b[39;49m\n\u001b[0;32m      6\u001b[0m \u001b[38;5;28mprint\u001b[39m(metrics_csv)\n\u001b[0;32m      7\u001b[0m metrics \u001b[38;5;241m=\u001b[39m pd\u001b[38;5;241m.\u001b[39mread_csv(metrics_csv)\n",
      "\u001b[1;31mTypeError\u001b[0m: unsupported operand type(s) for +: 'NoneType' and 'str'"
     ]
    }
   ],
=======
   "outputs": [],
>>>>>>> af72ae6d
   "source": [
    "# load metrics from the logger and plot\n",
    "import pandas as pd\n",
    "import numpy as np\n",
    "\n",
    "metrics_csv = logger._logger_wrappee.log_dir + \"/metrics.csv\"\n",
    "print(metrics_csv)\n",
    "metrics = pd.read_csv(metrics_csv)\n",
    "cumulative_reward = np.cumsum(metrics[\"reward\"][:10000])\n",
    "cumulative_regret = np.cumsum(metrics[\"regret\"][:10000].dropna())"
   ]
  },
  {
   "cell_type": "code",
   "execution_count": null,
   "metadata": {},
   "outputs": [],
   "source": [
    "import matplotlib.pyplot as plt\n",
    "plt.plot(cumulative_reward, label='Cumulative Reward')\n",
    "plt.plot(cumulative_regret, label='Cumulative Regret')\n",
    "plt.xlabel(\"steps\")\n",
    "plt.ylabel(\"cumulative reward/regret\")\n",
    "plt.legend()\n",
    "plt.show()"
   ]
  },
  {
   "cell_type": "code",
   "execution_count": null,
   "metadata": {},
   "outputs": [],
   "source": [
    "metrics"
   ]
  },
  {
   "cell_type": "code",
   "execution_count": null,
   "metadata": {},
   "outputs": [],
   "source": [
    "# average reward\n",
    "print(sum(metrics[\"reward\"][:10]) / 10)\n",
    "print(sum(metrics[\"reward\"][:100]) / 100)\n",
    "print(sum(metrics[\"reward\"][:10000]) / 10000)\n",
    "\n",
    "print(sum(metrics[\"regret\"][:10].dropna()) / 10)\n",
    "print(sum(metrics[\"regret\"][:100].dropna()) / 100)\n",
    "print(sum(metrics[\"regret\"][:10000].dropna()) / 10000)"
   ]
  },
  {
   "cell_type": "code",
   "execution_count": null,
   "metadata": {},
   "outputs": [],
   "source": [
    "plt.plot(metrics[\"loss\"][:1000], label='Loss')\n",
    "plt.xlabel(\"steps\")\n",
    "plt.ylabel(\"loss\")\n",
    "plt.legend()\n",
    "plt.show()"
   ]
  }
 ],
 "metadata": {
  "kernelspec": {
   "display_name": "neural_bandits",
   "language": "python",
   "name": "python3"
  },
  "language_info": {
   "codemirror_mode": {
    "name": "ipython",
    "version": 3
   },
   "file_extension": ".py",
   "mimetype": "text/x-python",
   "name": "python",
   "nbconvert_exporter": "python",
   "pygments_lexer": "ipython3",
   "version": "3.10.16"
  }
 },
 "nbformat": 4,
 "nbformat_minor": 2
}<|MERGE_RESOLUTION|>--- conflicted
+++ resolved
@@ -23,11 +23,7 @@
   },
   {
    "cell_type": "code",
-<<<<<<< HEAD
-   "execution_count": 2,
-=======
-   "execution_count": null,
->>>>>>> af72ae6d
+   "execution_count": null,
    "metadata": {},
    "outputs": [],
    "source": [
@@ -43,25 +39,9 @@
   },
   {
    "cell_type": "code",
-<<<<<<< HEAD
-   "execution_count": 3,
-   "metadata": {},
-   "outputs": [
-    {
-     "name": "stdout",
-     "output_type": "stream",
-     "text": [
-      "7\n",
-      "58000\n",
-      "Subset size: 100\n"
-     ]
-    }
-   ],
-=======
-   "execution_count": null,
-   "metadata": {},
-   "outputs": [],
->>>>>>> af72ae6d
+   "execution_count": null,
+   "metadata": {},
+   "outputs": [],
    "source": [
     "dataset = MNISTDataset()\n",
     "print(dataset.context_size)\n",
@@ -69,11 +49,7 @@
     "\n",
     "network = Network(dataset.context_size * dataset.num_actions, hidden_size=100)\n",
     "\n",
-<<<<<<< HEAD
-    "n_samples = 100\n",
-=======
     "n_samples = 1000\n",
->>>>>>> af72ae6d
     "indices = list(range(len(dataset)))\n",
     "random.shuffle(indices)\n",
     "subset_indices = indices[:n_samples]\n",
@@ -87,11 +63,7 @@
   },
   {
    "cell_type": "code",
-<<<<<<< HEAD
-   "execution_count": 4,
-=======
-   "execution_count": null,
->>>>>>> af72ae6d
+   "execution_count": null,
    "metadata": {},
    "outputs": [],
    "source": [
@@ -122,7 +94,6 @@
    "cell_type": "code",
    "execution_count": 5,
    "metadata": {},
-<<<<<<< HEAD
    "outputs": [
     {
      "name": "stdout",
@@ -146,9 +117,6 @@
      ]
     }
    ],
-=======
-   "outputs": [],
->>>>>>> af72ae6d
    "source": [
     "for contextualized_actions in env:\n",
     "    chosen_actions, _ = bandit_module.forward(contextualized_actions)\n",
@@ -166,23 +134,7 @@
    "cell_type": "code",
    "execution_count": 7,
    "metadata": {},
-<<<<<<< HEAD
-   "outputs": [
-    {
-     "ename": "TypeError",
-     "evalue": "unsupported operand type(s) for +: 'NoneType' and 'str'",
-     "output_type": "error",
-     "traceback": [
-      "\u001b[1;31m---------------------------------------------------------------------------\u001b[0m",
-      "\u001b[1;31mTypeError\u001b[0m                                 Traceback (most recent call last)",
-      "Cell \u001b[1;32mIn[7], line 5\u001b[0m\n\u001b[0;32m      2\u001b[0m \u001b[38;5;28;01mimport\u001b[39;00m \u001b[38;5;21;01mpandas\u001b[39;00m \u001b[38;5;28;01mas\u001b[39;00m \u001b[38;5;21;01mpd\u001b[39;00m\n\u001b[0;32m      3\u001b[0m \u001b[38;5;28;01mimport\u001b[39;00m \u001b[38;5;21;01mnumpy\u001b[39;00m \u001b[38;5;28;01mas\u001b[39;00m \u001b[38;5;21;01mnp\u001b[39;00m\n\u001b[1;32m----> 5\u001b[0m metrics_csv \u001b[38;5;241m=\u001b[39m \u001b[43mlogger\u001b[49m\u001b[38;5;241;43m.\u001b[39;49m\u001b[43mlog_dir\u001b[49m\u001b[43m \u001b[49m\u001b[38;5;241;43m+\u001b[39;49m\u001b[43m \u001b[49m\u001b[38;5;124;43m\"\u001b[39;49m\u001b[38;5;124;43m/metrics.csv\u001b[39;49m\u001b[38;5;124;43m\"\u001b[39;49m\n\u001b[0;32m      6\u001b[0m \u001b[38;5;28mprint\u001b[39m(metrics_csv)\n\u001b[0;32m      7\u001b[0m metrics \u001b[38;5;241m=\u001b[39m pd\u001b[38;5;241m.\u001b[39mread_csv(metrics_csv)\n",
-      "\u001b[1;31mTypeError\u001b[0m: unsupported operand type(s) for +: 'NoneType' and 'str'"
-     ]
-    }
-   ],
-=======
-   "outputs": [],
->>>>>>> af72ae6d
+   "outputs": [],
    "source": [
     "# load metrics from the logger and plot\n",
     "import pandas as pd\n",
