{
 "cells": [
  {
   "cell_type": "code",
<<<<<<< HEAD
   "execution_count": 1,
=======
   "execution_count": null,
>>>>>>> 9351e88f
   "metadata": {},
   "outputs": [],
   "source": [
    "import logging\n",
    "import torch\n",
    "import pprint\n",
    "\n",
    "import lightning as pl\n",
    "from lightning.pytorch.loggers.csv_logs import CSVLogger\n",
    "import torch.nn as nn\n",
    "from torch.utils.data import DataLoader, Subset\n",
    "from tqdm import tqdm\n",
    "import pandas as pd\n",
    "import numpy as np\n",
    "\n",
    "from neural_bandits.bandits.neural_ucb_bandit import NeuralUCBBandit\n",
    "from neural_bandits.benchmark.datasets.statlog import StatlogDataset\n",
    "from neural_bandits.utils.data_storage import InMemoryDataBuffer, AllDataBufferStrategy\n",
    "from neural_bandits.utils.data_sampler import RandomDataSampler\n",
    "from neural_bandits.utils.selectors import EpsilonGreedySelector\n",
    "\n",
    "from neural_bandits.benchmark.environment import BanditBenchmarkEnvironment\n",
    "from neural_bandits.benchmark.logger_decorator import OnlineBanditLoggerDecorator"
   ]
  },
  {
   "cell_type": "code",
   "execution_count": 2,
   "metadata": {},
   "outputs": [],
   "source": [
    "class Network(nn.Module):\n",
    "    def __init__(self, dim, hidden_size=100):\n",
    "        super().__init__()\n",
    "        self.fc1 = nn.Linear(dim, hidden_size)\n",
    "        self.activate = nn.ReLU()\n",
    "        self.fc2 = nn.Linear(hidden_size, 1)\n",
    "\n",
    "    def forward(self, x):\n",
    "        return self.fc2(self.activate(self.fc1(x)))"
   ]
  },
  {
   "cell_type": "code",
   "execution_count": 3,
   "metadata": {},
   "outputs": [
    {
     "name": "stdout",
     "output_type": "stream",
     "text": [
      "7840\n",
      "70000\n",
      "Subset size: 10000\n"
     ]
    }
   ],
   "source": [
    "dataset = StatlogDataset()\n",
    "print(dataset.context_size)\n",
    "print(len(dataset))\n",
    "\n",
    "network = Network(dataset.context_size, hidden_size=100)\n",
    "selector = EpsilonGreedySelector(epsilon=0.1, seed=42)\n",
    "\n",
    "accelerator = \"cpu\"\n",
    "batch_size = 1\n",
    "n_samples = 10000\n",
    "\n",
    "indices = list(range(len(dataset)))\n",
    "random.shuffle(indices)\n",
    "subset_indices = indices[:n_samples]\n",
    "mini_dataset = Subset(dataset, subset_indices)\n",
    "print(\"Subset size:\", len(mini_dataset))\n",
    "sorted_sampler = RandomDataSampler(\n",
    "    data_source=Subset(dataset, range(n_samples)),\n",
    ")"
   ]
  },
  {
   "cell_type": "code",
   "execution_count": 4,
   "metadata": {},
   "outputs": [],
   "source": [
    "buffer = InMemoryDataBuffer(\n",
    "    buffer_strategy=AllDataBufferStrategy(),\n",
    "    max_size=n_samples,\n",
    "    device=accelerator,\n",
    ")"
   ]
  },
  {
   "cell_type": "code",
   "execution_count": null,
   "metadata": {},
   "outputs": [],
   "source": [
    "accelerator = \"cpu\"\n",
    "\n",
    "train_loader = DataLoader(Subset(dataset, range(n_samples)), sampler=sorted_sampler, batch_size=256)\n",
    "env = BanditBenchmarkEnvironment(train_loader, device=accelerator)\n",
    "bandit_module = NeuralUCBBandit(\n",
    "    n_features=dataset.context_size,\n",
    "    network=network,\n",
    "    buffer=buffer,\n",
    "    train_batch_size=32,\n",
    "    early_stop_threshold=1e-3,\n",
<<<<<<< HEAD
    "    num_grad_steps=1000,\n",
    "    lambda_=0.00001,\n",
    "    nu=0.00001,\n",
    "    learning_rate=1e-4,\n",
    "    train_interval=100,\n",
    "    initial_train_steps=1000,\n",
    "    max_grad_norm=20.0,\n",
=======
    "    weight_decay=1e-3,\n",
    "    exploration_rate=1e-5,\n",
    "    learning_rate=1e-3,\n",
    "    min_samples_required_for_training=1024,\n",
    "    initial_train_steps=2048,\n",
>>>>>>> 9351e88f
    ").to(accelerator)\n",
    "\n",
    "logging.getLogger(\"lightning.pytorch.utilities.rank_zero\").setLevel(logging.FATAL)\n",
    "logger = OnlineBanditLoggerDecorator(\n",
    "    CSVLogger(\n",
    "        \"logs\", name=\"neural_ucb_bandit\", flush_logs_every_n_steps=100\n",
    "    ),\n",
    "    enable_console_logging=False\n",
    ")"
   ]
  },
  {
   "cell_type": "code",
   "execution_count": null,
   "metadata": {},
   "outputs": [],
   "source": [
    "rewards = np.array([])\n",
    "regrets = np.array([])\n",
    "progress_bar = tqdm(iter(env), total=len(env))\n",
    "for contextualized_actions in progress_bar:\n",
    "    chosen_actions, _ = bandit_module.forward(contextualized_actions)\n",
    "\n",
    "    trainer = pl.Trainer(\n",
    "        max_epochs=1,\n",
    "        max_steps=1000,\n",
    "        logger=logger,\n",
    "        gradient_clip_val=20.0,\n",
    "        log_every_n_steps=1,\n",
    "        enable_progress_bar=False,\n",
    "        enable_model_summary=False,\n",
    "        enable_checkpointing=True,\n",
    "        accelerator=accelerator,\n",
    "    )\n",
    "    chosen_contextualized_actions, realized_rewards = env.get_feedback(chosen_actions)\n",
    "    batch_regret = env.compute_regret(chosen_actions)\n",
    "    \n",
    "    rewards = np.append(rewards, realized_rewards.cpu().numpy())\n",
    "    regrets = np.append(regrets, batch_regret.cpu().numpy())\n",
    "    \n",
    "    progress_bar.set_postfix(\n",
    "        reward=realized_rewards.mean().item(),\n",
    "        regret=batch_regret.mean().item(),\n",
    "        avg_regret=regrets.mean(),\n",
    "    )\n",
    "\n",
    "    bandit_module.record_feedback(chosen_contextualized_actions, realized_rewards)\n",
    "    trainer.fit(bandit_module)\n",
    "metrics = pd.DataFrame({\n",
    "    \"reward\": rewards,\n",
    "    \"regret\": regrets,\n",
    "})\n",
    "metrics"
   ]
  },
  {
   "cell_type": "code",
   "execution_count": null,
   "metadata": {},
   "outputs": [],
   "source": [
    "checkpoint_path = logger._logger_wrappee.log_dir + \"/bandit_checkpoint.ckpt\"\n",
    "trainer.save_checkpoint(checkpoint_path)\n",
    "print(f\"Model saved to {checkpoint_path}\")"
   ]
  },
  {
   "cell_type": "code",
   "execution_count": 6,
   "metadata": {},
   "outputs": [
    {
     "name": "stderr",
     "output_type": "stream",
     "text": [
      "C:\\Users\\Parisa\\AppData\\Local\\Temp\\ipykernel_41980\\2132038238.py:3: FutureWarning: You are using `torch.load` with `weights_only=False` (the current default value), which uses the default pickle module implicitly. It is possible to construct malicious pickle data which will execute arbitrary code during unpickling (See https://github.com/pytorch/pytorch/blob/main/SECURITY.md#untrusted-models for more details). In a future release, the default value for `weights_only` will be flipped to `True`. This limits the functions that could be executed during unpickling. Arbitrary objects will no longer be allowed to be loaded via this mode unless they are explicitly allowlisted by the user via `torch.serialization.add_safe_globals`. We recommend you start setting `weights_only=True` for any use case where you don't have full control of the loaded file. Please open an issue on GitHub for any issues related to this experimental feature.\n",
      "  checkpoint = torch.load(checkpoint_path, map_location=accelerator)\n"
     ]
    },
    {
     "name": "stdout",
     "output_type": "stream",
     "text": [
      "Top-level keys in checkpoint:\n",
      "['epoch', 'global_step', 'pytorch-lightning_version', 'state_dict', 'loops', 'callbacks', 'optimizer_states', 'lr_schedulers', 'hparams_name', 'hyper_parameters', 'buffer_state', 'Z_t', 'selector_type', 'network_state', '_trained_once']\n",
      "\n",
      "Hyperparameters:\n",
      "{   'early_stop_threshold': 0.001,\n",
      "    'initial_train_steps': 2000,\n",
      "    'lambda_': 1e-05,\n",
      "    'learning_rate': 0.0001,\n",
      "    'max_grad_norm': 20.0,\n",
      "    'n_features': 7840,\n",
      "    'nu': 1e-05,\n",
      "    'num_grad_steps': 1000,\n",
      "    'train_batch_size': 1,\n",
      "    'train_interval': 100}\n",
      "\n",
      "Model state_dict keys:\n",
      "[   'Z_t',\n",
      "    'theta_t.fc1.weight',\n",
      "    'theta_t.fc1.bias',\n",
      "    'theta_t.fc2.weight',\n",
      "    'theta_t.fc2.bias']\n",
      "\n",
      "Optimizer state:\n",
      "dict_keys(['state', 'param_groups'])\n",
      "\n",
      "Buffer state:\n",
      "{   'buffer_strategy': <neural_bandits.utils.data_storage.AllDataBufferStrategy object at 0x000001F62BFD3700>,\n",
      "    'contextualized_actions': tensor([[[0., 0., 0.,  ..., 0., 0., 0.]],\n",
      "\n",
      "        [[0., 0., 0.,  ..., 0., 0., 0.]],\n",
      "\n",
      "        [[0., 0., 0.,  ..., 0., 0., 0.]],\n",
      "\n",
      "        ...,\n",
      "\n",
      "        [[0., 0., 0.,  ..., 0., 0., 0.]],\n",
      "\n",
      "        [[0., 0., 0.,  ..., 0., 0., 0.]],\n",
      "\n",
      "        [[0., 0., 0.,  ..., 0., 0., 0.]]]),\n",
      "    'embedded_actions': tensor([], size=(0, 0)),\n",
      "    'max_size': 10000,\n",
      "    'rewards': tensor([0., 0., 0.,  ..., 1., 1., 1.])}\n",
      "\n",
      "Selector type:\n",
      "'ArgMaxSelector'\n",
      "\n",
      "Z_t tensor shape:\n",
      "torch.Size([784201])\n"
     ]
    }
   ],
   "source": [
    "checkpoint_path = \"logs\\\\neural_ucb_bandit\\\\version_12/bandit_checkpoint.ckpt\"\n",
    "\n",
    "checkpoint = torch.load(checkpoint_path, map_location=accelerator)\n",
    "\n",
    "print(\"Top-level keys in checkpoint:\")\n",
    "print(list(checkpoint.keys()))\n",
    "\n",
    "pp = pprint.PrettyPrinter(indent=4)\n",
    "\n",
    "print(\"\\nHyperparameters:\")\n",
    "pp.pprint(checkpoint.get('hyper_parameters', {}))\n",
    "\n",
    "print(\"\\nModel state_dict keys:\")\n",
    "if 'state_dict' in checkpoint:\n",
    "    pp.pprint(list(checkpoint['state_dict'].keys()))\n",
    "\n",
    "print(\"\\nOptimizer state:\")\n",
    "if 'optimizer_states' in checkpoint:\n",
    "    pp.pprint(checkpoint['optimizer_states'][0].keys())\n",
    "\n",
    "print(\"\\nBuffer state:\")\n",
    "if 'buffer_state' in checkpoint:\n",
    "    pp.pprint(checkpoint['buffer_state'])\n",
    "\n",
    "print(\"\\nSelector type:\")\n",
    "if 'selector_type' in checkpoint:\n",
    "    pp.pprint(checkpoint['selector_type'])\n",
    "\n",
    "print(\"\\nZ_t tensor shape:\")\n",
    "if 'Z_t' in checkpoint:\n",
    "    pp.pprint(checkpoint['Z_t'].shape)"
   ]
  },
  {
   "cell_type": "code",
   "execution_count": 7,
   "metadata": {},
   "outputs": [
    {
     "name": "stdout",
     "output_type": "stream",
     "text": [
      "Model loaded successfully!\n"
     ]
    }
   ],
   "source": [
    "checkpoint_path = \"logs\\\\neural_ucb_bandit\\\\version_12/bandit_checkpoint.ckpt\"\n",
    "\n",
    "loaded_bandit = NeuralUCBBandit.load_from_checkpoint(\n",
    "    checkpoint_path,\n",
    "    n_features=dataset.context_size,\n",
    "    network=network,\n",
    "    buffer=buffer,\n",
    ")\n",
    "print(\"Model loaded successfully!\")"
   ]
  },
  {
   "cell_type": "code",
   "execution_count": 12,
   "metadata": {},
   "outputs": [
    {
     "name": "stdout",
     "output_type": "stream",
     "text": [
      "True best action/arm: 7\n",
      "Model predicted action/arm: 7\n",
      "Correct prediction: True\n",
      "Full model prediction: tensor([[0, 0, 0, 0, 0, 0, 0, 1, 0, 0]])\n"
     ]
    }
   ],
   "source": [
    "context, label = dataset[random.randint(0, len(dataset) - 1)]\n",
    "contextualized_actions = context.unsqueeze(0)\n",
    "\n",
    "chosen_actions, _ = loaded_bandit(contextualized_actions)\n",
    "predicted_arm = chosen_actions.argmax(dim=1).item()\n",
    "\n",
    "true_arm = label.argmax().item() if isinstance(label, torch.Tensor) else label\n",
    "\n",
    "print(f\"True best action/arm: {true_arm}\")\n",
    "print(f\"Model predicted action/arm: {predicted_arm}\")\n",
    "print(f\"Correct prediction: {true_arm == predicted_arm}\")\n",
    "print(f\"Full model prediction: {chosen_actions}\")"
   ]
  },
  {
   "cell_type": "code",
   "execution_count": 13,
   "metadata": {},
   "outputs": [
    {
     "name": "stdout",
     "output_type": "stream",
     "text": [
      "logs\\neural_ucb_bandit\\version_12\\metrics.csv\n"
     ]
    }
   ],
   "source": [
    "# load metrics from the logger and plot\n",
    "import numpy as np\n",
    "\n",
    "# metrics_csv = logger._logger_wrappee.log_dir + \"/metrics.csv\"\n",
    "metrics_csv = \"logs\\\\neural_ucb_bandit\\\\version_12\\\\metrics.csv\"\n",
    "print(metrics_csv)\n",
    "metrics = pd.read_csv(metrics_csv)\n",
    "cumulative_reward = np.cumsum(metrics[\"reward\"][:10000])\n",
    "cumulative_regret = np.cumsum(metrics[\"regret\"][:10000])"
   ]
  },
  {
   "cell_type": "code",
   "execution_count": 14,
   "metadata": {},
   "outputs": [
    {
     "data": {
      "image/png": "iVBORw0KGgoAAAANSUhEUgAAAkQAAAGwCAYAAABIC3rIAAAAOnRFWHRTb2Z0d2FyZQBNYXRwbG90bGliIHZlcnNpb24zLjEwLjAsIGh0dHBzOi8vbWF0cGxvdGxpYi5vcmcvlHJYcgAAAAlwSFlzAAAPYQAAD2EBqD+naQAAdARJREFUeJzt3Xd0VNXexvHvpJKEZCCdQAggndC5dBAQBRUBGyAIVix0AUFfGzZAbChW9AoWigWxXURRKSIgJYTeCT0hAVJJnznvH0dGIy0DCZPyfNbKgpzZc+Y3J5F53GcXi2EYBiIiIiLlmJurCxARERFxNQUiERERKfcUiERERKTcUyASERGRck+BSERERMo9BSIREREp9xSIREREpNzzcHUBpYXdbufYsWP4+/tjsVhcXY6IiIgUgmEYpKenExERgZvb+fuBFIgK6dixY0RGRrq6DBEREbkEhw8fplq1aud9XIGokPz9/QHzggYEBLi4GhERESmMtLQ0IiMjHZ/j56NAVEhnbpMFBAQoEImIiJQyFxvuokHVIiIiUu4pEImIiEi5p0AkIiIi5Z7GEBUxm81GXl6eq8sQKVJeXl4XnK4qIlLaKRAVEcMwSEhIICUlxdWliBQ5Nzc3atasiZeXl6tLEREpFgpEReRMGAoNDcXX11eLN0qZcWZR0vj4eKpXr67fbREpkxSIioDNZnOEoaCgIFeXI1LkQkJCOHbsGPn5+Xh6erq6HBGRIqdBAUXgzJghX19fF1ciUjzO3Cqz2WwurkREpHgoEBUh3UqQskq/2yJS1ikQiYiISLmnQCQiIiLlngKRlGgWi4VvvvmmxJynLKtRowbTp093dRkiIi6hQFTOJSQkMHLkSGrVqoW3tzeRkZHcdNNN/Prrr64u7ZJMmjSJZs2anXU8Pj6e66+/vlhfu0aNGlgsFiwWCz4+PtSvX5+XX34ZwzCK9XVFREq7rFwbK/eccGkNmnZfjh04cIAOHTpQqVIlpk2bRpMmTcjLy+Onn35i+PDh7Ny509UlFpnw8PAr8jrPPfccQ4cOJTs7m19++YWHH36YgIAAHnzwwSvy+hdjs9mwWCxadVpESoyk9Bzu/2Q9246mMvue1nSsE+ySOvSvYjEwDIPM3HyXfDnTGzFs2DAsFgtr167ltttuo27dujRq1IixY8eyZs0awAxNFouF2NhYx/NSUlKwWCwsW7YMgGXLlmGxWPjpp59o3rw5Pj4+dOvWjcTERH788UcaNGhAQEAAd9xxB5mZmY7znOsWTbNmzZg0adJ5a544cSJ169bF19eXWrVq8dRTTzmWPZg9ezbPPvssmzZtcvTUzJ49Gyh4y6xdu3Y89thjBc6blJSEp6cnS5cuBSA3N5cJEyZQtWpV/Pz8aNOmjeP9Xoi/vz/h4eHUqFGD+++/nyZNmvDzzz87Hr/QeQ3DICQkhAULFhS4HqGhoY7vV69ejaenJxkZGQC89tprNG7cGD8/PyIjIxk2bJjjsTPXpFKlSvzwww80bNgQb29vDh48SGJiIjfddBM+Pj7UrFmTOXPmXPS9iYgUtT3H07n5nT/YdDiFihU88PZ0XSxRD1ExyMqz0fDpn1zy2tuf64Gv18V/rKdOnWLx4sW8+OKL+Pn5nfV4pUqVnH7tSZMm8dZbb+Hr60u/fv3o168f3t7ezJ07l4yMDG6++WZmzJjBxIkTnT73Gf7+/syePZuIiAi2bNnC0KFD8ff3Z8KECfTv35+tW7eyePFifvnlFwCsVutZ5xg0aBAvv/wyU6ZMcUwn//zzzwkLC+Pqq68G4J577uHAgQPMnz+fiIgIFi5cSM+ePdmyZQt16tS5aJ2GYbB8+XJ27NhRoP3Fztu5c2eWLVvGrbfeSnJyMtu3b8fPz4/t27fTsGFDli1bRsuWLalYsSJgbqnx5ptvUqNGDeLi4hg2bBgTJkzgnXfecbxmZmYmU6ZM4cMPPyQoKIjQ0FBuv/12Dh8+zG+//YaXlxejRo0iMTHxkn8uIiLOWrDhCE99u5XMXBs1gnyZdU9ragaf/Xl0paiHqJzau3cvhmFQv379IjvnCy+8QIcOHWjevDn33Xcfy5cv591336V58+Z06tSJ2267zdEDc6mefPJJ2rdvT40aNbjpppsYN24cX3zxBQA+Pj5UrFgRDw8PwsPDCQ8Px8fH56xz9O/fn2PHjrFy5UrHsblz5zJw4EDc3NzYt28f8+bN48svv6RTp05cddVVjB8/no4dOzJr1qwL1jdx4kQqVqyIt7c3Xbt2xTAMRo0aBVCo83bp0sXRY7RixQqaNm1Kt27dCvTGdenSxfF6Y8aMoWvXrtSsWZNu3brx/PPPO67HGXl5ebzzzju0b9+eevXqcfToUX788Uc+/PBD2rVrR8uWLfnvf/9LVlaWUz8LEZFLkZ1nY/yXmxj35SYyc220rRXI18M6uDQMgXqIioWPpzvbn+vhstcujDO31opywb0mTZo4/h4WFua4rfXPY2vXrr2s1/jqq6+YPn06e/fuJSMjg/z8fAICApw6R0hICNdeey1z5syhU6dOxMXFsXr1at59910AYmJiMAyDunXrFnheTk7ORbdmefTRR7n77rtJSkriiSeeoFu3brRv377Q5+3SpQujR4/mxIkTLF++nC5dulC9enWWL1/OAw88wKpVqxgzZozjuUuXLmXy5Mls376dtLQ08vPzyc7O5vTp046ePy8vrwI/mx07duDh4UGrVq0cx+rXr39JvYIiIs44M15o0+EU3Cwwpntdhnetjbub6xd/VSAqBhaLpVC3rVypTp06WCwWduzYQd++fc/b7szg23+OTTozZuff/rnHlcViOWvPK4vFgt1uL3Duf495Ot+5AdasWcOAAQN49tln6dGjB1arlfnz5/Pqq6+e9znnM2jQIEaPHs2MGTOYO3cujRo1omnTpoC5mam7uzsbNmzA3b1gwDxzq+p8goODqV27NrVr12bBggXUrl2btm3b0r1790KdNzo6mqCgIJYvX87y5ct57rnniIyM5MUXX2TdunVkZWXRsWNHAA4ePMgNN9zAQw89xPPPP09gYCArV67kvvvuK3AdfXx8CgTf4gjDIiIXs/t4OvfMWsfRlCwq+XryzsAWtK/tmgHU51KyP7Wl2AQGBtKjRw/efvttRo0addY4opSUFCpVqkRISAhgTltv3rw5QIEB1pcjJCSE+Ph4x/dpaWnExcWdt/0ff/xBVFQUTzzxhOPYwYMHC7Tx8vIq1H5bffv25cEHH2Tx4sXMnTuXwYMHOx5r3rw5NpuNxMREOnXq5MxbKqBy5cqMHDmS8ePHs3HjxkKd12Kx0LlzZ7799lu2bt1Kp06d8Pf3Jy8vj/fee48WLVrg7+8PwPr168nPz+fVV191BNd/3y47lwYNGpCfn8/69etp3bo1ALt27SIlJeWS36uIyIX8vieJYZ/FkJ6TXyLGC52LxhCVY++88w42m43WrVuzYMEC9uzZw44dO3jzzTdp164dYPYutG3blqlTp7J9+3ZWrFjBk08+WSSv361bNz799FN+//13tm7dyl133XVWz8k/1a5dm0OHDjF//nz27dvHm2++ycKFCwu0OTO4ODY2lhMnTpCTk3POc/n5+dGnTx+eeuopduzYwcCBAx2P1a1bl0GDBjFkyBC+/vpr4uLiWLduHS+99BKLFi1y6j0OHz6cXbt2sWDBgkKft0uXLsydO5cmTZoQEBDgCElz5swpMH7oqquuIj8/nxkzZrB//34+/fRT3nvvvYvWVK9ePXr27MnQoUP5888/2bBhA/fff/85x1uJiFwOm93g7aV7uXvWOtJz8mldI5CFJWC80LkoEJVjNWvWJCYmhq5duzJu3Diio6O59tpr+fXXXx3jaQA++ugj8vLyaNWqFaNHj+aFF14oktd//PHH6dy5M7169eKGG26gb9++XHXVVedt36dPHx555BFGjBhBs2bNWLVqFU899VSBNrfeeis9e/aka9euhISEMG/evPOeb9CgQWzatIlOnTpRvXr1Ao/NmjWLIUOGMG7cOOrVq0fv3r35888/iYyMdOo9hoSEMHjwYCZNmoTdbi/Uebt27YrNZisQfq6++mpsNptjFhyYU/Jfe+01XnrpJaKjo5kzZw5TpkwpVF2zZs0iMjKSq6++mltuuYUHHnigwPR+EZHLlZadx30fr+Pln3Zhsxvc3Lwqn97fmsp+Xq4u7ZwshpbRLZS0tDSsViupqalnDeLNzs4mLi6OmjVrUqFCBRdVKFJ89DsuIs44fCqTe2evY09iBhU83Xi+TzS3tazmkrGLF/r8/ieNIRIREZEis2J3EiPnbSQ1K4+wAG8+GNKKJtUqubqsi1IgEhERkctmGAYf/L6fqT/uxG5A02pW3h/cinBr6ehVViASERGRy5KVa2Pigs18t+kYALe3rMYLN0fj7VG4tfFKAgUiERERuWT7kzJ48NMN7EnMwMPNwtM3NWRw26hSt9aZS2eZ5efn8+STT1KzZk18fHyoVasWzz33XIHF+wzDYNKkSURERODj40OXLl3Ytm1bgfPk5OQwcuRIgoOD8fPzo3fv3hw5cqRAm+TkZAYPHozVasVqtTJ48GCtuyIiInIZFm2Jp8/bf7AnMYPgit58dn8bhrSrUerCELg4EL300ku89957vPXWW+zYsYNp06bx8ssvM2PGDEebadOm8dprr/HWW2+xbt06wsPDufbaa0lPT3e0GTNmDAsXLmT+/PmsXLmSjIwMevXqVWCBvoEDBxIbG8vixYtZvHgxsbGxBRbjExERkcLJs9mZ9N02hs2JIT07n5ZRlflxdCfa1rrw9kYlmUun3ffq1YuwsDD++9//Oo7deuut+Pr68umnn2IYBhEREYwZM8axQ3pOTg5hYWG89NJLPPjgg6SmphISEsKnn35K//79ATh27BiRkZEsWrSIHj16sGPHDho2bMiaNWto06YNYG4D0a5dO3bu3Em9evUuWqum3Ut5pt9xETkjMT2boZ9sYNPhFACGdqrJ+B71Sux4ocJOu3dpD1HHjh359ddf2b17NwCbNm1i5cqV3HDDDQDExcWRkJDAdddd53iOt7c3V199NatWrQJgw4YN5OXlFWgTERFBdHS0o83q1auxWq2OMATQtm1brFaro82/5eTkkJaWVuBLRESkPNsRn8bNb69i0+EUAip48P7gljxxY8MSG4ac4dJANHHiRO644w7q16+Pp6cnzZs3Z8yYMdxxxx0AJCQkAOYu6f8UFhbmeCwhIQEvLy8qV658wTbnWoU3NDTU0ebfpkyZ4hhvZLVanV6hWIqGxWLhm2++KTHnEREpr37beZzb3l3F0ZQsagX78d2IjvRoFO7qsoqMSwPR559/zmeffcbcuXOJiYnh448/5pVXXuHjjz8u0O7fg7MMw7jogK1/tzlX+wud5/HHHyc1NdXxdfjw4cK+rVIlISGBkSNHUqtWLby9vYmMjOSmm27i119/dXVpl2TSpEk0a9bsrOPx8fFcf/31xfraNWqYAwktFgs+Pj7Ur1+fl19+mZKyGPz5ro2IyIUYhsG7y/Zx7+z1nM610a5WEF8Pa0+NErgf2eVw6bT7Rx99lMcee4wBAwYA0LhxYw4ePMiUKVO46667CA83k2dCQgJVqlRxPC8xMdHRaxQeHk5ubi7JyckFeokSExNp3769o83x48fPev2kpKSzep/O8Pb2xtvbu2jeaAl14MABOnToQKVKlZg2bRpNmjQhLy+Pn376ieHDh7Nz505Xl1hkzvwuFbfnnnuOoUOHkp2dzS+//MLDDz9MQEAADz74YLG9Zl5eHp6ensV2fhEpv3Lybfzf11tZEGPO3B7YpjqTbmqEl0fZ2wrVpe8oMzMTN7eCJbi7uzum3desWZPw8HCWLFnieDw3N5fly5c7wk7Lli3x9PQs0CY+Pp6tW7c62rRr147U1FTWrl3raPPnn3+SmprqaFMeDRs2DIvFwtq1a7ntttuoW7cujRo1YuzYsaxZswYwQ5PFYiE2NtbxvJSUFCwWC8uWLQNg2bJlWCwWfvrpJ5o3b46Pjw/dunUjMTGRH3/8kQYNGhAQEMAdd9xBZmam4zw1atRg+vTpBWpq1qwZkyZNOm/NEydOpG7duvj6+lKrVi2eeuop8vLyAJg9ezbPPvssmzZtcvTUzJ49Gyh4y6xdu3Y89thjBc6blJSEp6cnS5cuBczfswkTJlC1alX8/Pxo06aN4/1eiL+/P+Hh4dSoUYP777+fJk2a8PPPPzseL8x5P/jgAyIjI/H19eXmm2/mtddeo1KlSo7Hz/T0fPTRR46ePcMwSE1NdWzSGhAQQLdu3di0adNFr42IyLkcOpnJHTPXsCDmCO5uFp7r04jJNzcuk2EIXNxDdNNNN/Hiiy9SvXp1GjVqxMaNG3nttde49957AfNDbMyYMUyePJk6depQp04dJk+ejK+vLwMHDgTAarVy3333MW7cOIKCgggMDGT8+PE0btyY7t27A9CgQQN69uzJ0KFDef/99wF44IEH6NWrV6FmmDnNMCAv8+LtioOnLxRi/YdTp06xePFiXnzxRfz8zu72/OcHcGFNmjSJt956C19fX/r160e/fv3w9vZm7ty5ZGRkcPPNNzNjxgzHjMFL4e/vz+zZs4mIiGDLli0MHToUf39/JkyYQP/+/dm6dSuLFy/ml19+Aczfj38bNGgQL7/8MlOmTHHcMv38888JCwtz7CZ/zz33cODAAebPn09ERAQLFy6kZ8+ebNmyhTp16ly0TsMwWL58OTt27CjQ/mLn/eOPP3jooYd46aWX6N27N7/88gtPPfXUWeffu3cvX3zxBQsWLMDd3RzMeOONNxIYGMiiRYuwWq28//77XHPNNezevbvQ10ZEBOCX7ccZ83ksGTn5+Ht78PagFnSuG+LqsoqVSwPRjBkzeOqppxg2bBiJiYlERETw4IMP8vTTTzvaTJgwgaysLIYNG0ZycjJt2rTh559/xt/f39Hm9ddfx8PDg379+pGVlcU111zD7NmzHR8UAHPmzGHUqFGO2Wi9e/fmrbfeKp43lpcJkyOK59wX83/HwOvi93X37t2LYRjUr1+/yF76hRdeoEOHDgDcd999PP744+zbt49atWoBcNttt7F06dLLCkRPPvmk4+81atRg3LhxfP7550yYMAEfHx8qVqyIh4fHBW+R9e/fn0ceeYSVK1fSqVMnAObOncvAgQNxc3Nj3759zJs3jyNHjhARYf4cx48fz+LFi5k1axaTJ08+77knTpzIk08+SW5uLnl5eVSoUIFRo0YBFOq8M2bM4Prrr2f8+PEA1K1bl1WrVvHDDz8UeJ3c3Fw+/fRTQkLMf6B+++03tmzZQmJiouNW7yuvvMI333zDV199xQMPPFCoayMi5ZvdbjD91z28+eseAFpFVeb1/s2IDPR1cWXFz6WByN/fn+nTp5912+SfLBYLkyZNuuBtlAoVKjBjxowCCzr+W2BgIJ999tllVFu2nBnoW5SriTZp0sTx97CwMMdtrX8e++dty0vx1VdfMX36dPbu3UtGRgb5+fkXXFfiXEJCQrj22muZM2cOnTp1Ii4ujtWrV/Puu+8CEBMTg2EY1K1bt8DzcnJyCAq68KJjjz76KHfffTdJSUk88cQTdOvWzXFbtjDn3bVrFzfffHOBx1u3bn1WIIqKinKEITCXn8jIyDirvqysLPbt23exSyIiQlaujfFfbuJ/W+IBGNIuiqd6NcTTvWzeIvs37WVWHDx9zZ4aV712IdSpUweLxcKOHTvo27fvedudGeP1z5lSZ8bsnPXS/xjYa7FYzhroa7FYCmzL4ubmdtYMrPOdG8zFNAcMGMCzzz5Ljx49sFqtzJ8/n1dfffW8zzmfQYMGMXr0aGbMmMHcuXNp1KgRTZs2BcBut+Pu7s6GDRsK9DICVKxY8YLnDQ4Opnbt2tSuXZsFCxZQu3Zt2rZtS/fu3Qt13nPNfDzXLLV/3+a02+1UqVLlnOOcLuX2p4iUL0dTsnj4sw1sPpKKp7uFF29uTL9W5Wu5GQWi4mCxFOq2lSsFBgbSo0cP3n77bUaNGnXWB2xKSgqVKlVy9ELEx8fTvHlzgAIDrC9HSEgI8fHxju/T0tKIi4s7b/s//viDqKgonnjiCcexgwcPFmjj5eVVYMuW8+nbty8PPvggixcvZu7cuQW2cWnevDk2m43ExETHLbVLUblyZUaOHMn48ePZuHFjoc5bv379s3rR1q9ff9HXatGiBQkJCXh4eFCjRo1ztinstRGR8mXN/pMMmxPDqdO5VPb15P3BrWhdM9DVZV1x5aMfTM7pnXfewWaz0bp1axYsWMCePXvYsWMHb775Ju3atQPAx8eHtm3bMnXqVLZv386KFSsKjOO5HN26dePTTz/l999/Z+vWrdx1111n9Zz8U+3atTl06BDz589n3759vPnmmyxcuLBAmxo1ahAXF0dsbCwnTpwgJyfnnOfy8/OjT58+PPXUU+zYscMxSB/McTuDBg1iyJAhfP3118TFxbFu3TpeeuklFi1a5NR7HD58OLt27WLBggWFOu/IkSNZtGgRr732Gnv27OH999/nxx9/vOitze7du9OuXTv69u3LTz/9xIEDB1i1ahVPPvmkI1AV9tqISPlgGAaz/ohj0Id/cup0LtFVA/huRMdyGYZAgahcq1mzJjExMXTt2pVx48YRHR3Ntddey6+//uoYTwPw0UcfkZeXR6tWrRg9ejQvvPBCkbz+448/TufOnenVqxc33HADffv25aqrrjpv+z59+vDII48wYsQImjVrxqpVq86agXXrrbfSs2dPunbtSkhICPPmzTvv+QYNGsSmTZvo1KkT1atXL/DYrFmzGDJkCOPGjaNevXr07t2bP//80+kVy0NCQhg8eDCTJk3Cbrdf9LwdOnTgvffe47XXXqNp06YsXryYRx555KL7h1ksFhYtWkTnzp259957qVu3LgMGDODAgQOOtbacuTYiUrZl59n4v4VbePb77djsBn2bRfDlg+3LxeDp83Hp5q6liTZ3FVcZOnQoO3fu5Pfff3dZDfodFyk7ktJzeODT9Ww8lIKbBR6/vgH3d6pZpJNsSpLCbu6qMUQiJcwrr7zCtddei5+fHz/++CMff/wx77zzjqvLEpEyYNuxVIZ+vJ5jqdlYfTx5Y0AzutQ7e6/P8kiBSKSEWbt2LdOmTSM9PZ1atWrx5ptvcv/997u6LBEp5f63OZ6xX8SSk2+nVrAfH97VilohF545W54oEImUMF988YWrSxCRMsQwDN5eupdXft4NQOe6IcwY0Byrr/ZA/CcFIhERkTIqMzefxxZs4btN5tp493aoyRM3NsDdrWyOF7ocCkRFSOPTpazS77ZI6bM3MYMRc2PYmZDu2Jx1UJsoV5dVYikQFYEzKzJnZmbi4+Pj4mpEil5ubi7ABdeJEpGS49vYozz+9RYyc22E+HvzzqAW/KdG+VxfqLAUiIqAu7s7lSpVIjExEQBfX98yO31Ryh+73U5SUhK+vr54eOifDJGSzG43mPbTLt5bbu5h2K5WENMHNCMsQMtlXIz+dSsiZ3YQPxOKRMoSNzc3qlevrqAvUoKlZuUxZv5Glu5KAmBYl6sYd109jRcqJAWiImKxWKhSpQqhoaEX3KBUpDTy8vJybPQrIiXPvqQMhn68nv0nTuPl4ca0W5vQt3lVV5dVqigQFTF3d3eNsxARkSvm520JPPJ5LKdzbURYKzBzSCuiq1pdXVapo0AkIiJSCtnsBm/8uoc3f90DQOuagbw9sAUh/t4urqx0UiASEREpZU5k5DD+y00s+2u80F3toniyV0M83XVr+1IpEImIiJQiOxPSuG/2eo6mZOHt4caUWxpzS4tqri6r1FMgEhERKSV+23mckXM3cjrXRs1gP94a2JxGERovVBQUiEREREq4fJudV37e7VhfqP1VQbwzqAWVfL1cXFnZoUAkIiJSgp06nctDn21gbdwpAAa1qc6k3o00XqiIKRCJiIiUUHsTM7jv43UcPJlJRW8PXrq1CTc2qeLqssokBSIREZESaOmuREbN20h6dj7VKvvw0d3/oW6Yv6vLKrMUiEREREoQm91g2uKdvL9iPwCtoirz/uCWBFXU+kLFSYFIRESkhEjPzmP0/Fh+22nuizmkXRRP3NgAbw/tgFDcFIhERERKgEMnMxn6yXp2HU/H28ONV/s1pVeTCFeXVW4oEImIiLjY6n0neeizDaRm5RHq780HQ1rRNLKSq8sqVxSIREREXOiL9Yd5YuEW8mwGTSMr8d6dLahi9XF1WeWOApGIiIgL5ObbmbxoB7NXHQCgV5MqvHJ7Uyp4aryQKygQiYiIXGGJadkMmxPD+oPJAIzqVpsx3evi5mZxcWXllwKRiIjIFbTxUDIPfLqBpPQc/Ct48Hq/ZnRvGObqsso9BSIREZErZMGGIzy+cAu5+Xbqhfnz7p0tqBVS0dVlCQpEIiIixS7fZmfKjzv578o4ALo3CGP6gGZU9NbHcEmhn4SIiEgxSsnMZdT8WFbsTgI0XqikUiASEREpJvuSMrhv9joOnMykgqcbr/Vrxg2NtTlrSaRAJCIiUgyW7kxk1Py/N2edObgVDSMCXF2WnIcCkYiISBGy2w1e/2U3M37bC5ibs743uCXB2py1RFMgEhERKSJHU7IYNW8jG/5aX0ibs5YeCkQiIiJFYPORFO77eD1J6Tn4ebnzfN9obmlRzdVlSSEpEImIiFymxVsTGPP5RrLz7NQP9+eDIa2IDPR1dVniBAUiERGRS2QYBu+v2M9Li3diGNClXggz7miOfwVPV5cmTlIgEhERuQSJ6dk8sXArS7YfB8zxQk/3aoiHu5uLK5NLoUAkIiLipNjDKTzwyXoS03PwcnfjqV4NGNyuhqvLksugQCQiIuKEL9cf5olvtpKbb+eqED+m929O42pWV5cll0mBSEREpBBsdoOXFu9k5or9AFxTP5TpA5ppvFAZoUAkIiJyEalZeYz7YhO/7DDHC42+pg6jr6mj/cjKEAUiERGRC9hwMJmRc2M4lpqNl4cbL9/WhD7Nqrq6LCliCkQiIiLnMffPQ0z6bhu5NjtRQb68OaA5TSMrubosKQYKRCIiIv9isxu88L/tzPrjAAA9G4XzSr+mVPTWx2ZZpZ+siIjIP5zOyWf0/I38siMRgPHX1WVYl9oaL1TGKRCJiIj85XhaNvd9vI6tR9Pw8nDj9X7NuLFJFVeXJVeAApGIiAiw7Vgq93+8nvjUbIL8vJg5pBUtoyq7uiy5QhSIRESk3Fu48QiPLdhCzl+LLc66uzXVg7Q5a3miQCQiIuVWvs3O8z9s5+PVBwFzc9Y3+jfH6qvFFssbBSIRESmXUrPyGDE3ht/3nABgVLfajOleV4OnyykFIhERKXf2HE9n6CfrOXAyEx9Pd17v34ye0eGuLktcSIFIRETKlaU7Exk5byMZOflUreTD+4NbEl1Vm7OWd27OPuHee+8lPT39rOOnT5/m3nvvLZKiREREilpuvp1pi3dyz+x1ZOTk06ZmIN+P7KgwJABYDMMwnHmCu7s78fHxhIaGFjh+4sQJwsPDyc/PL9ICS4q0tDSsViupqakEBAS4uhwREXFCUnoOD322gQ0HkwG4s211nu7VCC8Pp/sFpJQp7Od3oW+ZpaWlYRgGhmGQnp5OhQoVHI/ZbDYWLVp0VkgSERFxtY2Hkhk+x9yc1b+CB1NvaaLFFuUshQ5ElSpVwmKxYLFYqFu37lmPWywWnn322SItTkRE5HJ8teEI/7dwC7n5dmqF+PHhkFbUCqno6rKkBCp0IFq6dCmGYdCtWzcWLFhAYGCg4zEvLy+ioqKIiIgoliJFRESc8e/1ha5tGMZr/ZriX0HrC8m5FToQXX311QDExcVRvXp1LBat0yAiIiVPWnYeI+ZuZMXuJABGX1OH0dfU0fpCckFOjyaLiopi5cqV3HnnnbRv356jR48C8Omnn7Jy5coiL1BERKSw9iZm0PftP1ixOwkfT3feu7MFj1yrxRbl4pwORAsWLKBHjx74+PgQExNDTk4OAOnp6UyePLnICxQRESmMpTsTufntP9ifdJrwgAp8+VA7ekZr8LQUjtOB6IUXXuC9997jgw8+wNPz73ux7du3JyYmpkiLExERuZjcfDvPfr+Ne2avIz0nn9Y1AvlhlNYXEuc4vVL1rl276Ny581nHAwICSElJKYqaRERECiX5dC4Pz9nAmv2nABjSLoonb2yo9YXEaU4HoipVqrB3715q1KhR4PjKlSupVatWUdUlIiJyQbuPp/PAX/uR+Xm5M31Ac65tGObqsqSUcjoQPfjgg4wePZqPPvoIi8XCsWPHWL16NePHj+fpp58ujhpFREQK+HFLPOO+3ERmro1qlX34713/oV64v6vLklLM6T7FCRMm0LdvX7p27UpGRgadO3fm/vvv58EHH2TEiBFOF3D06FHuvPNOgoKC8PX1pVmzZmzYsMHxuGEYTJo0iYiICHx8fOjSpQvbtm0rcI6cnBxGjhxJcHAwfn5+9O7dmyNHjhRok5yczODBg7FarVitVgYPHqxbfCIipUxOvo1nv9/Gw3NiyMy10aF2EN8O76AwJJfNqUBks9lYvnw548aN48SJE6xdu5Y1a9aQlJTE888/7/SLJycn06FDBzw9Pfnxxx/Zvn07r776KpUqVXK0mTZtGq+99hpvvfUW69atIzw8nGuvvbbABrNjxoxh4cKFzJ8/n5UrV5KRkUGvXr2w2WyONgMHDiQ2NpbFixezePFiYmNjGTx4sNM1i4iIaySl53DHzDXM+uMAAA90rsXH97QmqKK3awuTssFwkre3t7F//35nn3ZOEydONDp27Hjex+12uxEeHm5MnTrVcSw7O9uwWq3Ge++9ZxiGYaSkpBienp7G/PnzHW2OHj1quLm5GYsXLzYMwzC2b99uAMaaNWscbVavXm0Axs6dOwtVa2pqqgEYqampTr1HERG5fDviU432U341oib+YDR+ZrHxy/YEV5ckpURhP7+dvmXWuHFj9u/fXyRh7LvvvqNVq1bcfvvthIaG0rx5cz744APH43FxcSQkJHDdddc5jnl7e3P11VezatUqADZs2EBeXl6BNhEREURHRzvarF69GqvVSps2bRxt2rZti9VqdbT5t5ycHNLS0gp8iYjIlfe/zfHc/PYqjqZkUTPYj4XDO3BNAw2elqLldCB68cUXGT9+PD/88APx8fGXFRr279/Pu+++S506dfjpp5946KGHGDVqFJ988gkACQkJAISFFfzFDwsLczyWkJCAl5cXlStXvmCb0NDQs14/NDTU0ebfpkyZ4hhvZLVaiYyMdOq9iYjI5cm32Xn1510MnxtDVp6NjrWDWTisPVdpc1YpBk7PMuvZsycAvXv3LrCfmWEYWCyWAuN2LsZut9OqVSvHCtfNmzdn27ZtvPvuuwwZMsTR7t/7pp15rQv5d5tztb/QeR5//HHGjh3r+D4tLU2hSETkCjmZkcPwuTGO9YWGdqrJY9c3wF1bcEgxcToQLV26tMhevEqVKjRs2LDAsQYNGrBgwQIAwsPDAbOHp0qVv5dfT0xMdPQahYeHk5ubS3JycoFeosTERNq3b+9oc/z48bNePykp6azepzO8vb3x9tZAPRGRK21t3CmGzYnhREYOfl7uvHBzNDc3r+bqsqSMczoQndn1vih06NCBXbt2FTi2e/duoqKiAKhZsybh4eEsWbKE5s2bA5Cbm8vy5ct56aWXAGjZsiWenp4sWbKEfv36ARAfH8/WrVuZNm0aAO3atSM1NZW1a9fSunVrAP78809SU1MdoUlERFzLMAzeXb6P137eTb7doHZoRd4d1II6YZpSL8XP6UC0efPmcx63WCxUqFCB6tWrF7pn5ZFHHqF9+/ZMnjyZfv36sXbtWmbOnMnMmTMd5xwzZgyTJ0+mTp061KlTh8mTJ+Pr68vAgQMBsFqt3HfffYwbN46goCACAwMZP348jRs3pnv37oDZ69SzZ0+GDh3K+++/D8ADDzxAr169qFevnrOXQEREilh2no3HFmzmm9hjAPRuGsFLtzbBx8vdxZVJueHs9DWLxWK4ubmd98vb29sYMmSIkZWVVajzff/990Z0dLTh7e1t1K9f35g5c2aBx+12u/HMM88Y4eHhhre3t9G5c2djy5YtBdpkZWUZI0aMMAIDAw0fHx+jV69exqFDhwq0OXnypDFo0CDD39/f8Pf3NwYNGmQkJycX+n1r2r2ISPGIS8owes/43Yia+INR6/H/GZ+uPmDY7XZXlyVlRGE/vy2GYRjOBKhvv/2WiRMn8uijj9K6dWsMw2DdunW8+uqrPPPMM+Tn5/PYY4/Rv39/XnnlleJJcS6QlpaG1WolNTWVgIAAV5cjIlImLNl+nDHzN3I614bVx5N3B7Wgfe1gV5clZUhhP7+dvmX24osv8sYbb9CjRw/HsSZNmlCtWjWeeuop1q5di5+fH+PGjStTgUhERIqO3W7w9tK9vPbLbgwDWtcMZHr/ZkRU8nF1aVJOOR2ItmzZ4hj0/E9RUVFs2bIFgGbNmhEfH3/51YmISJmTlWtj3JexLNpirgM3pF0UT/VqiKe700vjiRQZp3/76tevz9SpU8nNzXUcy8vLY+rUqdSvXx8wN2w933R2EREpvxLTsuk/czWLtiTg6W5h6i2Nea5PtMKQuJzTPURvv/02vXv3plq1ajRp0gSLxcLmzZux2Wz88MMPgLkC9bBhw4q8WBERKb1iD6cw9JP1JKXnUNnXk/cHt6J1zUBXlyUCgNODqgEyMjL47LPP2L17N4ZhUL9+fQYOHIi/f9ldK0KDqkVELt3/Nscz9otYcvLt1A2ryAdDWhEV5OfqsqQcKLZB1QAVK1bkoYceuuTiRESkfDAMg3eW7ePln8xFeLvVD+XNO5pT0fuSPn5Eis0l3bT99NNP6dixIxERERw8eBCA119/nW+//bZIixMRkdLrdE4+D322wRGG7u1Qkw+GtFIYkhLJ6UD07rvvMnbsWK6//nqSk5Mdm7lWrlyZ6dOnF3V9IiJSCh1LyeK291bz07bjeLhZeL5PI56+qaE2Z5USy+lANGPGDD744AOeeOIJPDz+TvmtWrVyTLsXEZHya9W+E/R5+w92xKcRXNGLzx9sx+B2NVxdlsgFOd1vGRcX59ho9Z+8vb05ffp0kRQlIiKl0yerD/Ds99ux2Q3qh/vz4V2tqFbZ19VliVyU04GoZs2axMbGnrU4448//kjDhg2LrDARESk9svNsPPv9duatPQTAzc2r8kLfaPw0XkhKCad/Ux999FGGDx9OdnY2hmGwdu1a5s2bx5QpU/jwww+Lo0YRESnB9iVlMHr+RrYeTcNigQk96vPQ1bWwWDReSEoPpwPRPffcQ35+PhMmTCAzM5OBAwdStWpV3njjDQYMGFAcNYqISAm1eGs847/cTEZOPpV9PXm9fzO61At1dVkiTnMqEOXn5zNnzhxuuukmhg4dyokTJ7Db7YSG6pdfRKQ8ycq1Me2nncz64wBgbs765oDmhFsruLYwkUvkVCDy8PDg4YcfZseOHQAEBwcXS1EiIlJyxadmMfST9Ww9mgbA0E41mdCzvvYjk1LN6Vtmbdq0YePGjefc8V5ERMq2tXGnGD43hqT0HAL9vHjp1iZc21CbeUvp53QgGjZsGOPGjePIkSO0bNkSP7+Ce9E0adKkyIoTEZGS44v1h3li4RbybOaU+g+GtCIyUFPqpWxwenNXN7ezu0QtFguGYWCxWBwrV5c12txVRMqrfJudlxbv5IPf4wC4sXEVXr69Cb5emlIvJV+xbe4aFxd3WYWJiEjpkZadx/A5Mfy+5wQAo66pw5hr6uCmLTikjCl0IPq///s/+vbtS+vWrYuzHhERKSEOnjzNfR+vZ29iBj6e7rxye1NubFLF1WWJFItCB6L4+Hh69eqFu7s7N910E3369KF79+54e3sXZ30iIuICy3YlMnLeRtKz8wkPqMCHd7UiuqrV1WWJFJtCz5GcNWsWx48f54svvqBSpUqMGzeO4OBgbrnlFmbPns2JEyeKs04REbkCDMPg3WX7uHf2OtKz82levRLfjuigMCRlntODqv9px44dfP/993z77besX7+eNm3a0Lt3b+644w6qVq1alHW6nAZVi0hZl5Vr49GvNvHD5ngA+reK5Lm+jfD2cHdxZSKXrrCf35cViP4pMTGR77//nu+++45OnToxfvz4ojhtiaFAJCJl2f6kDB76bAO7j2fg4Wbhmd6NuLNNde1HJqXeFQ9EZZ0CkYiUVb/vSWL4nBjSsvMJ8vPi7UEtaFsryNVliRSJIp12f8sttxT6hb/++utCtxUREdcxDIP/roxj8qId2A1oUb0S7w1uSai/9iOT8qdQgchq/XswnWEYLFy4EKvVSqtWrQDYsGEDKSkpTgUnERFxnTybnUnfbWPOn4cAuK1lNV68OVrjhaTcKlQgmjVrluPvEydOpF+/frz33nu4u5v/4dhsNoYNG6ZbSSIipcA/F1u0WOCJGxpwX8eaGi8k5ZrTY4hCQkJYuXIl9erVK3B8165dtG/fnpMnTxZpgSWFxhCJSFmwPymDoZ+sZ1/SaXw83XljQDOuaxTu6rJEik1hP78LvQ7RGfn5+ezYseOs4zt27MButzt7OhERuUJW7jlB37f/YF/SacICvPnyoXYKQyJ/cXovs3vuuYd7772XvXv30rZtWwDWrFnD1KlTueeee4q8QBERuTyGYfDRHweYvGgHNrtBy6jKvHdnS0L8tdOAyBlOB6JXXnmF8PBwXn/9deLjzcW7qlSpwoQJExg3blyRFygiIpcuIyefp7/ZytcbjwJwS/OqTL6lMRU8NXha5J+cCkT5+fnMmTOHIUOGMGHCBNLS0gA0pkZEpAT65+as7m4WnrihAfd0qKHB0yLn4FQg8vDw4OGHH3aMIVIQEhEpmVbtO8HwOTEkZ+YRFuDN9P7NaXeVFlsUOR+nb5m1adOGjRs3EhUVVRz1iIjIZcjMzWfyoh18tsZcX6hJNSszB7ci3KrFFkUuxOlANGzYMMaNG8eRI0do2bIlfn5+BR5v0qRJkRUnIiKFty8pg2GfxbDreDoAA/4TyTM3NcLHS+OFRC7G6XWI3NzOnqlvsVgwDAOLxYLNZiuy4koSrUMkIiXZsl2JjJy7kfScfEL8vZnevxkdage7uiwRlyvSvcz+KS4u7rIKExGRomMYBh/8vp+pP+7EbsB/alTm7YEtCA3QLTIRZzgdiDR2SESkZMjMzWfCV5v5YbO5BEq/VtV4oW9jvDycXnNXpNxzOhCdsX37dg4dOkRubm6B4717977sokRE5MIOnczk/k/Wsft4Bh5uFp6+qSGD20ZpSr3IJXI6EO3fv5+bb76ZLVu2OMYOAY7/CMvqGCIRkZJibdwpHvpsA6dO5xLi783bA1vQumagq8sSKdWc7lcdPXo0NWvW5Pjx4/j6+rJt2zZWrFhBq1atWLZsWTGUKCIiYI4X+vD3/dzxwRpOnc4lumoA34/oqDAkUgSc7iFavXo1v/32GyEhIbi5ueHm5kbHjh2ZMmUKo0aNYuPGjcVRp4hIuZaVa2P8l5v43xZzvFDvphG8dGsTTakXKSJOByKbzUbFihUBCA4O5tixY9SrV4+oqCh27dpV5AWKiJR38alZDP1kPVuPpuHpbuHJGxsypJ3GC4kUJacDUXR0NJs3b6ZWrVq0adOGadOm4eXlxcyZM6lVq1Zx1CgiUm6t2X+SYXNiOHU6l0A/L967s6VukYkUA6cD0ZNPPsnp06cBeOGFF+jVqxedOnUiKCiIzz//vMgLFBEpj2x2g5kr9vPqz7vItxs0rBLA+4NbEhno6+rSRMokp1eqPpdTp05RuXLlMt19q5WqReRKOXU6l+FzYli9/ySg8UIil6Own99OzzJbsmQJmZmZBY4FBgaW6TAkInKlbD2aSu+3VrJ6/0n8vNx56dbGvDGgmcKQSDFz+pbZrbfeSk5ODi1btuTqq6+mS5cudOjQwTHQWkREnGcYBrP+OMCUH3eQZzOoHujLh3e1om6Yv6tLEykXnO4hSk5OZtmyZfTu3ZuNGzdy++23ExgYSNu2bXnssceKo0YRkTItMzefcV9u4rkftpNnM+jRKIxvh3dQGBK5gi57DNHWrVt55ZVXmDNnDna7vcyuVK0xRCJSHHYmpDF6Xiy7jqfj7mbhiRsacE+HGhqGIFJEim23+x07drB8+XKWLVvG8uXLsdlsdOzYkVdffZWrr776sooWESlPftwSz9gvNpGVZyPE35s3BzSn3VVBri5LpFxyOhA1atSIkJAQxowZw1NPPUWjRo2Koy4RkTLLZjd45eddvLtsHwAdawfzWr+mhAZUcHFlIuWX04Fo1KhRrFixgkmTJvHNN9/QpUsXunTpQqdOnTSwWkTkIhJSsxn7RSyr9plT6u/tUJP/u6E+Hu5OD+kUkSJ0yWOIUlJS+P3331m+fDnLly9ny5YtNGvWjDVr1hR1jSWCxhCJyOVaujORR7/axImMXHw83Zl2WxNuahrh6rJEyrRiG0N0ht1uJz8/n9zcXHJycsjLy+PAgQOXejoRkTIrz2Znxq97mLF0L4YB9cP9eXtQC64KUa+6SEnhdCAaPXo0y5YtY9u2bQQGBtK5c2ceeOABunTpQnR0dHHUKCJSam07lsqjX25me3waAIPbRvHEjQ2o4KmFFkVKEqcD0dGjRxk6dKgCkIjIRfxvczzjvowlO89OJV9PnusTTW/dIhMpkZwORF999VVx1CEiUmb8exZZ57ohvHp7U0L8vV1cmYiczyVNa/j000/p0KEDERERHDx4EIDp06fz7bffFmlxIiKlTWpmHvd/vM4Rhu7vWJOP7mqlMCRSwjkdiN59913Gjh3LDTfcQEpKimNl6kqVKjF9+vSirk9EpNRYG3eKG978naW7kvD2cOONAc14sldDTakXKQWc/q90xowZfPDBBzzxxBO4u/89KLBVq1Zs2bKlSIsTESkN8m12pvy4gwEzV3M0JYvqgb589VB7+jSr6urSRKSQnB5DFBcXR/Pmzc867u3tzenTp4ukKBGR0iI1K48Rc2P4fc8JAG5pUZVnbmqE1cfTxZWJiDOcDkQ1a9YkNjaWqKioAsd//PFHGjZsWGSFiYiUdHsTM3jg0/XsTzqthRZFSjmnA9Gjjz7K8OHDyc7OxjAM1q5dy7x585gyZQoffvhhcdQoIlLi/LH3BA99toH07HyqWCvw4V2taBRhdXVZInKJnA5E99xzD/n5+UyYMIHMzEwGDhxI1apVeeONNxgwYEBx1CgiUqLMW3uIp77ZSr7doFVUZd69s6VmkYmUck4Fovz8fObMmcNNN93E0KFDOXHiBHa7ndDQ0OKqT0SkxMi32Xlp8U4++D0OgD7NIph2WxO8PbTqtEhp51Qg8vDw4OGHH2bHjh0ABAcHF0tRIiIlTVJ6Dg99toENB5MBGH1NHcZ0r4PFYnFxZSJSFJy+ZdamTRs2btx41qBqEZGyauvRVB74ZD3HUrOp6O3BizdHa0q9SBnj9DpEw4YNY9y4cbz11lusXr2azZs3F/i6VFOmTMFisTBmzBjHMcMwmDRpEhEREfj4+NClSxe2bdtW4Hk5OTmMHDmS4OBg/Pz86N27N0eOHCnQJjk5mcGDB2O1WrFarQwePJiUlJRLrlVEyo+FG49wy7urOJaaTa1gP74b0UFhSKQMshiGYTjzBDe3szOUxWLBMAwsFotj5WpnrFu3jn79+hEQEEDXrl0dK16/9NJLvPjii8yePZu6devywgsvsGLFCnbt2oW/vz8ADz/8MN9//z2zZ88mKCiIcePGcerUKTZs2OBYOPL666/nyJEjzJw5E4AHHniAGjVq8P333xe6xrS0NKxWK6mpqQQEBDj9HkWkdMmz2Zm8aAez/jgAQLf6obzev5nWFxIpZQr7+e10IDqzd9n5OHsrLSMjgxYtWvDOO+/wwgsv0KxZM6ZPn45hGERERDBmzBgmTpwImL1BYWFhvPTSSzz44IOkpqYSEhLCp59+Sv/+/QE4duwYkZGRLFq0iB49erBjxw4aNmzImjVraNOmDQBr1qyhXbt27Ny5k3r16p2zrpycHHJychzfp6WlERkZqUAkUg4cS8li/JebWLXvJAAjutZm7LV1cXPTeCGR0qawgcjpW2ZRUVEX/HLW8OHDufHGG+nevXuB43FxcSQkJHDdddc5jnl7e3P11VezatUqADZs2EBeXl6BNhEREURHRzvarF69GqvV6ghDAG3btsVqtTranMuUKVMct9isViuRkZFOvzcRKV0Mw+CzNQfp9uoyVu07iZ+XO+8Pbsn4HvUUhkTKOKcHVRel+fPnExMTw7p16856LCEhAYCwsLACx8PCwhy9VAkJCXh5eVG5cuWz2px5fkJCwjmXBQgNDXW0OZfHH3+csWPHOr4/00MkImXT4VOZPPb1Zv7Ya/YKNYusxNRbG1M/XD3CIuWBywLR4cOHGT16ND///DMVKlQ4b7t/T2k9M1bpQv7d5lztL3Yeb29vvL210JpIebByzwkenmOuOu3l4caEHvW4r2NNTakXKUecvmVWVDZs2EBiYiItW7bEw8MDDw8Pli9fzptvvomHh4ejZ+jfvTiJiYmOx8LDw8nNzSU5OfmCbY4fP37W6yclJZ3V+yQi5c/8tYe4e9Za0rPzaV69Ej+P6cz9nWopDImUMy4LRNdccw1btmwhNjbW8dWqVSsGDRpEbGwstWrVIjw8nCVLljiek5uby/Lly2nfvj0ALVu2xNPTs0Cb+Ph4tm7d6mjTrl07UlNTWbt2raPNn3/+SWpqqqONiJQ/drvBlB938NjXW8i3G/RtFsH8B9pSI9jP1aWJiAtc0i2zlJQUvvrqK/bt28ejjz5KYGAgMTExhIWFUbVq4dbn8Pf3Jzo6usAxPz8/goKCHMfHjBnD5MmTqVOnDnXq1GHy5Mn4+voycOBAAKxWK/fddx/jxo0jKCiIwMBAxo8fT+PGjR2DtBs0aEDPnj0ZOnQo77//PmBOu+/Vq9d5Z5iJSNmWkZPP+C82sXib2QM9pnsdRl+jVadFyjOnA9HmzZvp3r07VquVAwcOMHToUAIDA1m4cCEHDx7kk08+KbLiJkyYQFZWFsOGDSM5OZk2bdrw888/O9YgAnj99dfx8PCgX79+ZGVlcc011zB79mzHGkQAc+bMYdSoUY7ZaL179+att94qsjpFpPQ4fCqT+z9ez67j6Xi5uzHttib0ba6FFkXKO6fXIerevTstWrRg2rRp+Pv7s2nTJmrVqsWqVasYOHAgBw4cKKZSXUsLM4qUfmv2n2T4nBhOns4lxN+b9+5sQcuoQFeXJSLFqLCf3073EK1bt85x6+mfqlatesFp7CIirmIYBjNX7OelxTuxG9CwSgAf3tWKiEo+ri5NREoIpwNRhQoVSEtLO+v4rl27CAkJKZKiRESKSlp2Ho9+uYmftpmzTW9pXpUXbo7G18uly7CJSAnj9CyzPn368Nxzz5GXlweYa/wcOnSIxx57jFtvvbXICxQRuVR7EzO4+e0/+GnbcTzcLDzbuxGv9muqMCQiZ3E6EL3yyiskJSURGhpKVlYWV199NbVr18bf358XX3yxOGoUEXGKYRh8se4wN81Yyb6k04QHVGDBw+25q30NzSQTkXNy+n+TAgICWLlyJb/99hsxMTHY7XZatGhx1l5kIiKucDonn0c+j+Xn7eYtsvZXBTF9QDNC/c+/Ir6IiNOzzA4cOECNGjWKqZySS7PMREq+I8nmlPqdCeaU+jHX1uHBzlfhro1ZRcqtYtvtvlatWnTs2JH333+fU6dOXVaRIiJFZdW+E/R56w92JqQTXNGbzx9sy7AutRWGRKRQnA5E69evp127drzwwgtERETQp08fvvzyS3JycoqjPhGRCzIMg/+ujGPwf9dy8nQuDasE8O2IDjSvXtnVpYlIKeL0LbMzDMNg2bJlzJ07lwULFmCz2bj11lv56KOPirrGEkG3zERKnszcfMZ/uYlFW8w10G5uXpUptzSmgqf7RZ4pIuVFYT+/LzkQ/VNMTAz33XcfmzdvxmazXe7pSiQFIpGSZVdCOsPnxrA3MQNPdwtP3NBAs8hE5CzFNobojMOHDzNt2jSaNWvGf/7zH/z8/LQ/mIgUO8Mw+HTNQfq+/Qd7EzMIrujNvKFtubtDTYUhEblkTk+7nzlzJnPmzOGPP/6gXr16DBo0iG+++aZczjwTkSsrO8/GpO+2MX/dYQA61A5ixh0tCPTzcnFlIlLaOR2Inn/+eQYMGMAbb7xBs2bNiqEkEZGz7U/K4MFPN7AnMQOLBSb0qM8DnWtpFpmIFAmnA9GhQ4fULS0iV9T3m47xfwu3kJ6dT6CfF6/e3pSu9UNdXZaIlCGFCkSbN28mOjoaNzc3tmzZcsG2TZo0KZLCRETybXZe+Xk37y3fB0DLqMq8e2cLrTotIkWuUIGoWbNmJCQkEBoaSrNmzbBYLPxzctqZ7y0WS5mdZSYiV1ZKZi4j523k9z0nAHjw6lo8el09PNwveS6IiMh5FSoQxcXFERIS4vi7iEhx2n4sjYfnbODgyUx8PN2ZdlsTbmoa4eqyRKQMK1QgioqKcvz94MGDtG/fHg+Pgk/Nz89n1apVBdqKiDjr+03HmPDVZrLybFSt5MMHQ1rRMEJrf4lI8XJ6UHXXrl2Jj48nNLTggMbU1FS6du2qW2YicknsdoNXl+zi7aXmeKFOdYKZcUdzKvlqSr2IFD+nA9GZsUL/dvLkSfz8/IqkKBEpX7JybYz7MtaxBYfGC4nIlVboQHTLLbcA5gDqu+++G29vb8djNpuNzZs30759+6KvUETKtCPJmQyfE8OmI6l4uluYcksTbmtZzdVliUg5U+hAZLVaAbOHyN/fHx8fH8djXl5etG3blqFDhxZ9hSJSZv264ziPfB5LWnY+lXw9ef/OlrSpFeTqskSkHCp0IJo1axYANWrUYPz48bo9JiKXzDAM/rsyjhcX7cAwoGlkJd66ozmRgb6uLk1Eyqki2e2+PNBu9yJF49/7kQ1sU51nezfCU+OFRKQYFPbz2+lB1QBfffUVX3zxBYcOHSI3N7fAYzExMZdyShEpB+JOnGbUvI1sOZqKmwWevLEh93Sooe2ARMTlnP5fsjfffJN77rmH0NBQNm7cSOvWrQkKCmL//v1cf/31xVGjiJRyZ26R9Zy+gi1HU6ns68lHd/+HezvWVBgSkRLB6R6id955h5kzZ3LHHXfw8ccfM2HCBGrVqsXTTz/NqVOniqNGESnFsvNsPLZgM9/EHgOgY+1gXrqtCVUr+VzkmSIiV47TPUSHDh1yTK/38fEhPT0dgMGDBzNv3ryirU5ESrWE1GwGzFzDN7HH8HCz8GzvRnx6X2uFIREpcZwOROHh4Zw8eRIwt/RYs2YNYO5xpvHZInLGbzuP0/ONFcQeTsHq48kn97bmrvYaLyQiJZPTgahbt258//33ANx333088sgjXHvttfTv35+bb765yAsUkdLn41UHuP/j9aRk5tG4qpVvhnegfe1gV5clInJeTk+7t9vt2O12x+auX3zxBStXrqR27do89NBDeHmVzX2HNO1e5OJsdoMX/redWX8cAKB/q0ie7xuNl4em1IuIaxT281vrEBWSApHIhWXm5jNqXiy/7DgOwISe9Xj46qt0i0xEXKpI1yHavHlzoV+4SZMmhW4rImXD4VOZDJsTw5ajqXh5uPFav6b0ahLh6rJERAqtUIGoWbNmWCyWiw6atlgs2Gy2IilMREqH5buTGDVvI6lZeQT6efHBkJa0jAp0dVkiIk4pVCCKi4sr7jpEpJQxDIN3lu3jlZ93OfYjmzGgOdWDtB+ZiJQ+hQpEUVFRxV2HiJQiadl5PP3NVsdii3e0rs6k3g3x9nB3cWUiIpfG6ZWqP/nkkws+PmTIkEsuRkRKvm3HUnngkw0cTcnC/a/FFu9sq/9pEpHSzelZZpUrVy7wfV5eHpmZmXh5eeHr61tmt+/QLDMR+HL9YZ76divZeXaqVvLh5dub0P4qrS8kIiVXse12n5ycfNaxPXv28PDDD/Poo486ezoRKQVy8m08uXArX244AkDnuiHMGNAcq6+niysTESkaTgeic6lTpw5Tp07lzjvvZOfOnUVxShEpIZLSc3jw0/XEHErBzQKPdK/L8K61cXPT+kIiUnYUSSACcHd359ixY0V1OhEpAdYdOMXwOTEkpucQUMGDtwe1oFOdEFeXJSJS5JwORN99912B7w3DID4+nrfeeosOHToUWWEi4jo2u8F7y/fx2pLd2OwGV4X48cGQVtQKqejq0kREioXTgahv374FvrdYLISEhNCtWzdeffXVoqpLRFwkMS2bMZ/HsmrfSQD6NItg8s2N8fMusg5lEZESx+l/4ex2e3HUISIlwLJdiTz61WaS0nPw9XJnUu9G3N6ymvYjE5EyT//LJyLk2ey88tMu3l+xH4B6Yf68c2cLrtItMhEpJ5wORIZh8NVXX7F06VISExPP6jH6+uuvi6w4ESl+x9OyGTYnhg0HzSU1BreN4vEb6uPrpf9fEpHyw+l/8UaPHs3MmTPp2rUrYWFh6koXKcX+OYvM39uDl29vQs/oKq4uS0TkinM6EH322Wd8/fXX3HDDDcVRj4hcIfPWHuKpb7aSbzeoG1aRD4a0IirIz9VliYi4hNOByGq1UqtWreKoRUSugNx8O8/9sI3P1hwC4MYmVXjp1iZU1CwyESnH3Jx9wqRJk3j22WfJysoqjnpEpBgdS8nijg/WOMLQ2Gvr8tYdzRWGRKTcc/pfwdtvv5158+YRGhpKjRo18PQsuJdRTExMkRUnIkXnp20JPLZgM8mZefhX8OCNAc3oVj/M1WWJiJQITgeiu+++mw0bNnDnnXdqULVIKZCbb+elxTv578o4AKKrBvDWHS2oEazxQiIiZzgdiP73v//x008/0bFjx+KoR0SK0LGULEbMjSHmUAoAQzvVZNx19ajg6e7awkREShinA1FkZCQBAQHFUYuIFKEVu5MY+0UsJzJy8a/gwSu3N6VHo3BXlyUiUiI5Paj61VdfZcKECRw4cKAYyhGRy5WdZ+Ppb7cy5KO1nMjIpX64P/8b2UlhSETkApzuIbrzzjvJzMzkqquuwtfX96xB1adOnSqy4kTEObsS0hk5L4bdxzMAGNimOk/e2ECrTouIXITT/0pOnz69GMoQkcv145Z4Hvkiluw8O8EVvXnl9iZ0qRfq6rJEREoFpwPRXXfdVRx1iMglstkNZvy2h+m/7AGgU51gXuvXjBB/bxdXJiJSejgdiA4dOnTBx6tXr37JxYiIc1Iz8xgxL4bf95wA4J4ONXjihgZ4uDs9PFBEpFxzOhDVqFHjgmsP2Wy2yypIRApn3YFTjPtiE4dOZeLj6c5zfRpxe6tIV5clIlIqOR2INm7cWOD7vLw8Nm7cyGuvvcaLL75YZIWJyLnl2+y8tmQ37y7fh2FA1Uo+zBzSkkYRVleXJiJSajkdiJo2bXrWsVatWhEREcHLL7/MLbfcUiSFicjZ/n2L7NYW1Ximd0MCKnhe5JkiInIhRTYXt27duqxbt66oTici/7JidxL/t3ALR5Kz8PF0Z9ptTbipaYSryxIRKROcDkRpaWkFvjcMg/j4eCZNmkSdOnWKrDARMeXm25ny4w5m/XEAgGqVfXh/sG6RiYgUJacDUaVKlc4aVG0YBpGRkcyfP7/IChMROHDiNGO/iHXsRTa4bRQTetbDX7fIRESKlNOB6LfffisQiNzc3AgJCaF27dp4eGg1XJGi8uX6wzzz3TYyc234V/Dg9X7N6N4wzNVliYiUSU4nmC5duhRDGSJyRlJ6Di/+bzvfxB4DoHXNQF69vSmRgb4urkxEpOxyOhBNmTKFsLAw7r333gLHP/roI5KSkpg4cWKRFSdS3nwdc4Tnf9hOcmYeFguMuaYuI7vVxs3t/Gt/iYjI5XN6Odv333+f+vXrn3W8UaNGvPfee0VSlEh5k51n4/8WbmHsF5tIzsyjQZUAFg7rwOjudRSGRESuAKcDUUJCAlWqVDnreEhICPHx8U6da8qUKfznP//B39+f0NBQ+vbty65duwq0MQyDSZMmERERgY+PD126dGHbtm0F2uTk5DBy5EiCg4Px8/Ojd+/eHDlypECb5ORkBg8ejNVqxWq1MnjwYFJSUpyqV6Q4HDqZyW3vrWLun4ewWGDstXX5bkQHmkVWcnVpIiLlhtOBKDIykj/++OOs43/88QcREc6tibJ8+XKGDx/OmjVrWLJkCfn5+Vx33XWcPn3a0WbatGm89tprvPXWW6xbt47w8HCuvfZa0tPTHW3GjBnDwoULmT9/PitXriQjI4NevXoV2EZk4MCBxMbGsnjxYhYvXkxsbCyDBw929u2LFKmftyVw44zf2Xo0jcq+nnx0938YdU0dPLUXmYjIlWU4aerUqUZQUJDx0UcfGQcOHDAOHDhg/Pe//zWCgoKMyZMnO3u6AhITEw3AWL58uWEYhmG3243w8HBj6tSpjjbZ2dmG1Wo13nvvPcMwDCMlJcXw9PQ05s+f72hz9OhRw83NzVi8eLFhGIaxfft2AzDWrFnjaLN69WoDMHbu3HnOWrKzs43U1FTH1+HDhw3ASE1Nvaz3KGIYhpGVm29M+HKTETXxByNq4g/GzW+vNI4kZ7q6LBGRMic1NbVQn99OD6qeMGECp06dYtiwYeTm5gJQoUIFJk6cyOOPP35Z4Sw1NRWAwMBAAOLi4khISOC6665ztPH29ubqq69m1apVPPjgg2zYsIG8vLwCbSIiIoiOjmbVqlX06NGD1atXY7VaadOmjaNN27ZtsVqtrFq1inr16p1Vy5QpU3j22Wcv6/2InEtCajYPfLqezUdSsVjg/o41ebRHfbw81CskIuIqTgcii8XCSy+9xFNPPcWOHTvw8fGhTp06eHt7X1YhhmEwduxYOnbsSHR0NGCOVwIICyu49kpYWBgHDx50tPHy8qJy5cpntTnz/ISEBEJDQ896zdDQUEebf3v88ccZO3as4/u0tDQiI7WTuFyepTsTGfflJk6dzqWSrydvD2xBh9rBri5LRKTcu+SVFCtWrMh//vOfIitkxIgRbN68mZUrV5712LlWxv73sX/7d5tztb/Qeby9vS875ImckZmbz1PfbGNBjDnYv0GVAN6/syXVg7S2kIhISVAi+uhHjhzJd999x9KlS6lWrZrjeHh4OMBZvTiJiYmOXqPw8HByc3NJTk6+YJvjx4+f9bpJSUln9T6JFLUNB09x45srWRBzBDcL3NuhJguHtVcYEhEpQVwaiAzDYMSIEXz99df89ttv1KxZs8DjNWvWJDw8nCVLljiO5ebmsnz5ctq3bw9Ay5Yt8fT0LNAmPj6erVu3Otq0a9eO1NRU1q5d62jz559/kpqa6mgjUhzm/nmI/u+vIe7EaUL9vZk7tC1P39SQCp7uri5NRET+waWbjw0fPpy5c+fy7bff4u/v7+gJslqt+Pj4YLFYGDNmDJMnT6ZOnTrUqVOHyZMn4+vry8CBAx1t77vvPsaNG0dQUBCBgYGMHz+exo0b0717dwAaNGhAz549GTp0KO+//z4ADzzwAL169TrngGqRy5WTb+P5H7bz2ZpDANzYpAqTb26M1UebsoqIlEQuDUTvvvsucPb+aLNmzeLuu+8GzFltWVlZDBs2jOTkZNq0acPPP/+Mv7+/o/3rr7+Oh4cH/fr1Iysri2uuuYbZs2fj7v73/4XPmTOHUaNGOWaj9e7dm7feeqt436CUS4lp2Tw8J4YNB83buI/2qMewLldddNybiIi4jsUwDMPVRZQGaWlpWK1WUlNTCQgIcHU5UkKt2neCUfM2ciIjF/8KHrwxoBnd6mucmoiIqxT289ulPUQiZUWezc5bv+3lzd/2YBhQP9yfdwa1oFZIRVeXJiIihaBAJHKZEtOyGTFvI2vjTgFwe8tqPNcnGh8vDZwWESktFIhELpFhGHy36RjPfr+dU6dzqejtwQt9o+nbvKqrSxMREScpEIlcgmMpWTz7/TZ+2maub9WwSgAzBjbnKt0iExEplRSIRJy0et9JHp6zgZTMPDzcLIy6pg4PXl0Lbw/dIhMRKa0UiEQKyTAMPvvzEM9+t418u0Hjqlam3daEBlU061BEpLRTIBIphNSsPCZ+tZnF28zFQ29qGsHLtzXRitMiImWEApHIRWw4eIrxX24m7sRpPN0tjL+uHg90rqWFFkVEyhAFIpHzyMq18dLincxedQCACGsF3r2zJU0jK7m0LhGRUsGWB5mnICsZMhIgJwOyUyA/B/KyIOUQJMdBdhrkpIHdBr3fhOptXVKuApHIOSzfncST32zh8KksAPq1qsZj1zcg0M/LxZWJiLiI3WYGl7xs88+cdEg9Akk7ITsVTidB6lFIOQgZx8Ge7/xr5J4u+roLSYFI5B9sdoNXf97FO8v2ARDq781LtzWha71QF1cmIlKEDMPsrTl90gw3WacgI8n8MyfdDDiZJyFxB6QdM4NKfjbg7G5fFvD2B/9w8A4An8rg4W1+BURAUG3wCQTviuDuBaENi+HNFo4CkchfEtOzGTFnI2sPmCtO39G6Oo/fUJ+ACtqhXkRKMLsdclLh9AkzyGQcN29JnU6CU3GQfgxSDpsBKPc05Oea4caWc2mvZ3EDL3/wsYJvEITUB78QqBhmBp9KURBQBbz8zHbupSNqlI4qRYrZ8t1JjP08lpN/rTj94s3R9GmmFadFxEXysiA9wQw4+dmQkWj21JzabwadrFOQm2mOz0k9/FfvzSXwDgCviuAbCBWs4P9XkPGpbPbahDYEa6T5mKeP+ae7F5TBSSUKRFKu2e0Gb/y6x7Epa92wirx3Z0ttyioil8+WZ4aanPS/bk+dgLxMc9zNmb+fTjLDTl4W5GaYX/k55p/O8g4wb09VDDPDTIVKUDnK/D6wltmb4x1gBhp3T7NXx8u3qN91qaVAJOVWalYej365iZ+3m9tvDGxTnWduaqgVp0Xk3Ow2M8TkZJg9M9kpcHIfnNpnBhpbrnlLKu0YnNxrBh3Ddumv51HBDDHuXlAhACpVN29Hnemx8a4Inr4QWBP8I8CzQpG91fJIgUjKpW3HUhk2J4aDJzPxcnfjxZujub1VpKvLEpErIS/bvOWUedL8ys00e3FOJ5q3qGx55gwpuw3ys8zenOSDZsjJz3Lutdw8/7rd5GuOr/Hyg4qh5oBiT1/zVlXFv46fuSXl4W2OvfELLpO3pkoqBSIpVwzDYOHGozz+9RZy8u1UreTDO4NaaG0hkdLOlm9O904+YIac/Oy/BhafMMfY5J7++++phy/zxSxmkPH2N3ttguuZPTjuXuZXQFWwVoXAq8zbVW5uRfEOpZgpEEm5cfhUJhMXbGbVvpMAdKkXwmv9mmltIZGSyDD+WtfmMKTFmwv7pR83e2hyT5s9NlnJ5u2prFPm7SqnWMwxND6VzWDj5WuGF5/KZq+Om7s5zsbdy+ypCagGQVeBtZp5K0s9N2WOApGUC3/sPcGIuTEkZ+bh5eHGsC5XMbJbHdzd9I+aSLE7szLxmTE2Oenmn9mp5picjEQ4scscgJyXaa5gnHbM+ZlT7t7mujZ+QeDpBx5e4BtsTgGvUMkcUFw5CoLq/BV81HMjf1MgkjIt32bn7aX7mP7rbgwDGle18vbAFlQP0swKkctiGGawSTtq9tac2mcGmYzj5piczBNm0Mn9awDyJbGYY2qCav+9xo2XnznGxj/cnCLuX+Wv2VJ+f82g0seaXBr95kiZdep0LiPmxjhukd3eshrP943WDvUiZxiG2WuTn/OP1YlPmHtLpcdDVooZcPKzzGNnVi/OPHnpM6g8fP5e08anktmT41sZKtc0p4Z7+ZkBJ7CmGXY8vIv6XYuckwKRlEmxh1MY9tkGjqVm4+vlznN9ormtZTVXlyVyZeRmwvGtcGKPeQsqPd68BZV29O/bVZmnzIBjz7u816pgNaeBB1SF4DrmGBsvP3O6uF+oOT7Hp7L55e6psTdSYikQSZliGAaz/jjA1B93kmuzUyPIl/cHt6JeuL+rSxO5dLZ8c3BxXpYZYtKOmr00qUf+CjcnzN6crGRzHE7mCTDszr2Gm4c5zubMIGP/Kn+tXBxurnfjVfGvYPPXisYBEWa7CgHF8Y5FrjgFIikzMnLyeebbbSyIOQLAtQ3DeK1fU/y1F5mUZHabGWZSDpqzqpIPQuI2c4p4xnFzL6rME86f1zcYwqPNcTW+gWYvjrWaGWo8ff4ONhUCzMHI7l4aZCzlmgKRlAk7E9J46NMNHDiZiZsFnrixIfd2qIFF3fNSEuTnwLGN5i2s1MPmflQph80envT4wo3Fcff6a98pP/P2VMUQc0E/n0pmuPGpZN6m8g00p4hXDNXtKREnKBBJqfdt7FEmfLWZnHw74QEVeOX2pnSsE+zqsqQss9vMkGPPM1c1PjMg+dR+czXjE3vMsJOTDjlpZgi62C0sv1BzenjFMAiLNntzvP3/GpcT+dc0cU0IECkuCkRSaiWkZvPKz7v4aoN5i6xTnWDeGNBcCy3K5ctIhMN/mresstP+2mn8iHlrK/mAOUDZ2RlWvkEQ3sRcByegqjmV3L+K+b1fiDngWERcRoFISh3DMPhy/RGe+2E7GTn5AAzrchXjrqunhRbl/HLSIfWouV9V7mlzg87cjL/2rcozg09yHBxcDamHnDv3mankAVUgtKEZdipH/bUvlQ9U+msWlnp4REosBSIpVU7n5DP+y038uDUBgGaRlXiqVwNaRgW6uDJxmTPhJvOkOfg4PcHsyUk7ConbzW0fslOdDzlBdSCknjnzyrfyXzuMVzKDjjXy772r3Dw1GFmkDFAgklJj61Fzh/pDpzLxdLcwslsdhnW5Cg93fRiVafk5f23lcNQcl5N6xJxefmo/nNht3sIqrApWc6xOhQBzp/EKVvNWlZunuZeVfxWIbA1VmpmDk0Wk3FAgklJh/tpDPP3tNnJtdiKsFZgxsLl6hUqr9AQz4GSeAluOOT4n+YD5Z07aX2vtpJihJzMZctMLd16fQHOcjn+4+adPZQhrZK6A7F0Rgusq5IjIeSkQSYmWlp3H099s5ZvYY4C5ttArtzXF6qsBqCWCYZghJi3enF2Vkw72fHNMjt1mhpqUg5CX/deaOvvNnh5nefiYs64qVTd7cSqGmLOxguuavTnaqFNELpMCkZRYGw4mM2reRo6mZOFmgUe612VEt9paW+hKycsyByGnHzN7cE4nQfpx8/vUo2a4yU4FDOfOa3H7e6NOjwrm1PKgOuAfZgYbjwrmejs+lcEv+K8xPIFaU0dEipUCkZRI89Ye4ulvt5JnM4gM9GF6/+a0jKrs6rLKjjM9O9mpf235cOrvtXPiY80/T8UVfmp5BStUijIXA3Tz+PvLw9sMO16+ZrCpFAkRzc0QJCJSgigQSYlyNCWLx7/ewordSQDc0Dicqbc2IUDbbzgvOw2SdppbQKQcMtfRSdxp9uycTjID0cV4+Zu9NEG1zbVy/ILNGVYVQ82dySuGmWFHAUdESjkFIikxFmw4wlPfbiUz14aHm4VHrq3LsC5X6RbZ+eTnmoHnzEKBpxPNMTxpxyBpl7mmjj3/wudw8zRvR3n6muNxAmua4Se4rrlCsn8V3aoSkXJBgUhcLj41i+d/2M6iLX+vLfRav6bUCqno4spKALsdUg78vQfW/mVwcp+57k76sYsHHv8qZq9O5Rpmz07QVWbgCaj61y7m6tkREQEFInGxxVvjefTLzaTn5OPhZq4tNKJb7fK34rRhmNPQ0+Ph6Ho48Ie5xs7JfReedu5theDa5iaf1qrgVdEMQYG1ILS+OTNLREQuSoFIXCIlM5fnftjO1zHmFOym1ay8eHNjoqtaXVxZMTIM8zbW8W3mTudZp8xbXkm7zGnr5ws+7l4QXM/cFiKiBVRrZQ5Q9g8ze310S0tE5LIpEMkVN+fPg0xZtJOMnHwsFnigUy3G96iHZ2lfcTo/17ytlbTrr7V5jpq9PpmnzN6exB2Qd/rC5/AJNLeGuOoaczZWYE0zDLnrP1URkeKkf2XlisnNt/PcD9v4bI25p1Sd0IpMvbVx6VtxOj/HXGQw+QAcWQeH15mLEqYcBFvuhZ/r5vH36skVrOZ4nvBoc0xP5RrmNHUREbniFIjkilh34BRjv4jl8KksLBZ4tEc9Hup8FW4leayQLQ+Ob4X4TXBwlTm+58Qe88/z8ajw9xYRFcP+nqoeUBXCm5hjezy8rtx7EBGRQlEgkmJlGAbz1x12LLIYXNGLqbc0oXvDMFeXZo7pyT1tTlfPTDbH95zca47vSTkIh9eae22di7sX+Aab43mqt4OwhubChJVraEyPiEgppEAkxeZkRg5Pf7eN/202e1RubFyFqbc2xv9KL7KYl/X31hOJOyFuuTmeJ+M45GZc+LneVjPs1Ohk9u4E1jR7gCpU0t5ZIiJliAKRFIs/959k+NwYTmTk4u5mYWxxLbJot5srMGelmAOaj8WaPT4Zieag5tMnzVtcF9qCwtPX3DcrIAJCG5i3t6yREN4YwqIVfEREygEFIilSqZl5vP7Lbj5bc5B8u0HdsIq8fFtTmkZWuvyT2/LNqeoph8z9tuI3wb5lkHro4s/1tv49TT2ytXmbK6Cqecyrom5ziYiUcwpEUmQ2H0lhxNyNHDqVCUDvphG8dGsTfLzcnTtRRhIcWGHuqJ5x3JzGnrAFMhLO3d7ibg5i9q8ClaqbPTs+lc2/VwwF/whzDR8REZHzUCCSy5Zvs/Phyjhe/XkXeTaDapV9eLZ3I7rVD734LbK0Y+ZqzIfXmLe7jm81x/tciH+EuQVFtVZQpSnU7QmePkX1dkREpBxSIJLLEns4hbFfxLI/yVxwsEejMKbd2hSr7zkGTmelmAOaU4/CyT2w77fzh5/QhuZXxTBzocKw6L8GM1s1bV1ERIqcApFckgMnTvP6L7v5btMxDAMCKnjwZK+G3N6yGpaMRIj5yZzVlbDV3J4iPQGykgGj4Iks7uZ+W2GNIKqD+WdEM/OWl4iIyBWiQCRO+2X7cR75PJb0nHwCOM3DtU9xb9g+vHe8Dyt2mbO+zieottnb418FanaCqPYKPyIi4nIKRFJoCanZvP79Wk5sX8ZtlkS6W+Nol78OtyM58O8MVKWZGXys1cw9uSpH/bUhabhmdImISImjQCQXlpGIPX4ru1d/R97+FTxnHMLbK8987Mwizv5VoGZncyp70FUQ0gAqhrisZBEREWcpEElBGUmw52fY+wsc/hPSjuIG1D/zuAVy/avjFdncXLm5YV9zppd6fUREpBRTICrvcjJg0zzYvdjcx+tfs75shoUEAllnNMKvYXe6drsBr5DaCkAiIlKmKBCVR7Y8c/f2LV/C1gWQl1ng4ezgaJZkNeCL5KuIsdehUY2qvNqvKZGBvi4qWEREpHgpEJUniTth01yInWtOiT8jsBY0G0hulf8wc5c3b65JITffjreHG2Ouq8vQTjXxcNd+XiIiUnYpEJV1KYdg69ewaT4k7fj7uG+QucJzs4EQ1YHNR1MZNW8jB06eAqBz3RCe7d2ImsF+LipcRETkylEgKosMw7wltnwqxK34+7jFHa7qBs0HQb0bwMObxLRsZv+0iw9/jyPXZifU35vn+kTTo1FY0e9MLyIiUkIpEJUldru5KeqSZ8zd4AGwmLPAWt4NDfuYm6ACienZzFy+nTl/HiIrzwbAdQ3DePn2plh9zrHthoiISBmmQFQWnNoPf74PO/8HqYfNYx4VoPFt0PlRqFzD0TQtO4+PVsbxwYr9nM41g1DTalaGdq7FjY2rqFdIRETKJQWi0sqWb64VtHUBbPsa7PnmcW8rNLkdrp4IFUMdzTNz85n1xwE+/H0/yZnmwopNqlkZ070OXesVYld6ERGRMkyBqDQ6vBb+NxYStvx97KproNW95hghr7+nx2fl2lgQc4R3lu7lWGo2ADWCfHnk2rrc1CQCNzcFIREREQWi0sJuh90/wrr/wr5fzWMVKkGTftCkP1RrVaD56Zx8ftqWwBu/7uHgSXOdoaqVfBjdvQ63NK+qafQiIiL/oEBUGhyNgUXj4eiGvw5YzOny3Z89a8+wHfFpfB1zhC/WHyE1y7w1Fh5QgQc612Jgm+pU8HS/wsWLiIiUfApEJVl+Dvz2PKx6CzDA08+cLdbyLgipV6DpoZOZTPlxBz9uTXAcq1bZh36tIrmrfQ3NHBMREbkABaKS6lgs/DAGjm00v290C/ScCv5hjiaGYbBm/yk+XXOAn7cdJ99uYLGY0+f7NKtKj0bhuGuMkIiIyEUpEJU0+bnw8xOwdqb5fYVK0OdtaNDL0SQ1M48Ve5L4fN1hVu494TjeqU4wT97YkHrh/le4aBERkdKtXAWid955h5dffpn4+HgaNWrE9OnT6dSpk6vL+lvKYfjybji63vw++la49nmwVgVgV0I6by3dy+Kt8eTZDAC83N24rVU1BrauTnRVq4sKFxERKd3KTSD6/PPPGTNmDO+88w4dOnTg/fff5/rrr2f79u1Ur17d1eXB7p9h4YOQdQq8rdhvfp9tFduzd386249tZ9W+k2w7luZoXivEj851QrinQw2igrTfmIiIyOWwGIZhuLqIK6FNmza0aNGCd99913GsQYMG9O3blylTplz0+WlpaVitVlJTUwkICCiyuk5nZpL301NU2vQhAMd86vF64FMsS/QhKT2nQFs3C3StF8qoa+rQpJpViymKiIhcRGE/v8tFD1Fubi4bNmzgscceK3D8uuuuY9WqVed8Tk5ODjk5fweStLS0c7a7LLY8Dr/ejfp55i70n+Z35/nkweQmuwE5+Hm506RaJSIDfWhTM4gu9UIIquhd9HWIiIiUc+UiEJ04cQKbzUZYWFiB42FhYSQkJJzzOVOmTOHZZ58t3sLcPYmr2IIqpw7xRsA40qp35y5fT2oGVySiUgXa1grSukEiIiJXQLkIRGf8+xaTYRjnve30+OOPM3bsWMf3aWlpREZGFnlN3YdNxzPz/3jaWq3Izy0iIiKFUy4CUXBwMO7u7mf1BiUmJp7Va3SGt7c33t7Ff3vK09MLFIZERERcqlxsaOXl5UXLli1ZsmRJgeNLliyhffv2LqpKRERESopy0UMEMHbsWAYPHkyrVq1o164dM2fO5NChQzz00EOuLk1ERERcrNwEov79+3Py5Emee+454uPjiY6OZtGiRURFRbm6NBEREXGxcrMO0eUqrnWIREREpPgU9vO7XIwhEhEREbkQBSIREREp9xSIREREpNxTIBIREZFyT4FIREREyj0FIhERESn3FIhERESk3FMgEhERkXJPgUhERETKvXKzdcflOrOgd1pamosrERERkcI687l9sY05FIgKKT09HYDIyEgXVyIiIiLOSk9Px2q1nvdx7WVWSHa7nWPHjuHv74/FYimy86alpREZGcnhw4e1R1ox07W+MnSdrwxd5ytD1/nKKM7rbBgG6enpRERE4OZ2/pFC6iEqJDc3N6pVq1Zs5w8ICNB/bFeIrvWVoet8Zeg6Xxm6zldGcV3nC/UMnaFB1SIiIlLuKRCJiIhIuadA5GLe3t4888wzeHt7u7qUMk/X+srQdb4ydJ2vDF3nK6MkXGcNqhYREZFyTz1EIiIiUu4pEImIiEi5p0AkIiIi5Z4CkYiIiJR7CkQu9s4771CzZk0qVKhAy5Yt+f33311dUok1ZcoU/vOf/+Dv709oaCh9+/Zl165dBdoYhsGkSZOIiIjAx8eHLl26sG3btgJtcnJyGDlyJMHBwfj5+dG7d2+OHDlSoE1ycjKDBw/GarVitVoZPHgwKSkpxf0WS6QpU6ZgsVgYM2aM45iuc9E4evQod955J0FBQfj6+tKsWTM2bNjgeFzX+fLl5+fz5JNPUrNmTXx8fKhVqxbPPfccdrvd0UbX+dKsWLGCm266iYiICCwWC998802Bx6/kdT106BA33XQTfn5+BAcHM2rUKHJzc517Q4a4zPz58w1PT0/jgw8+MLZv326MHj3a8PPzMw4ePOjq0kqkHj16GLNmzTK2bt1qxMbGGjfeeKNRvXp1IyMjw9Fm6tSphr+/v7FgwQJjy5YtRv/+/Y0qVaoYaWlpjjYPPfSQUbVqVWPJkiVGTEyM0bVrV6Np06ZGfn6+o03Pnj2N6OhoY9WqVcaqVauM6Ohoo1evXlf0/ZYEa9euNWrUqGE0adLEGD16tOO4rvPlO3XqlBEVFWXcfffdxp9//mnExcUZv/zyi7F3715HG13ny/fCCy8YQUFBxg8//GDExcUZX375pVGxYkVj+vTpjja6zpdm0aJFxhNPPGEsWLDAAIyFCxcWePxKXdf8/HwjOjra6Nq1qxETE2MsWbLEiIiIMEaMGOHU+1EgcqHWrVsbDz30UIFj9evXNx577DEXVVS6JCYmGoCxfPlywzAMw263G+Hh4cbUqVMdbbKzsw2r1Wq89957hmEYRkpKiuHp6WnMnz/f0ebo0aOGm5ubsXjxYsMwDGP79u0GYKxZs8bRZvXq1QZg7Ny580q8tRIhPT3dqFOnjrFkyRLj6quvdgQiXeeiMXHiRKNjx47nfVzXuWjceOONxr333lvg2C233GLceeedhmHoOheVfweiK3ldFy1aZLi5uRlHjx51tJk3b57h7e1tpKamFvo96JaZi+Tm5rJhwwauu+66Asevu+46Vq1a5aKqSpfU1FQAAgMDAYiLiyMhIaHANfX29ubqq692XNMNGzaQl5dXoE1ERATR0dGONqtXr8ZqtdKmTRtHm7Zt22K1WsvVz2b48OHceOONdO/evcBxXeei8d1339GqVStuv/12QkNDad68OR988IHjcV3notGxY0d+/fVXdu/eDcCmTZtYuXIlN9xwA6DrXFyu5HVdvXo10dHRREREONr06NGDnJycAregL0abu7rIiRMnsNlshIWFFTgeFhZGQkKCi6oqPQzDYOzYsXTs2JHo6GgAx3U71zU9ePCgo42XlxeVK1c+q82Z5yckJBAaGnrWa4aGhpabn838+fOJiYlh3bp1Zz2m61w09u/fz7vvvsvYsWP5v//7P9auXcuoUaPw9vZmyJAhus5FZOLEiaSmplK/fn3c3d2x2Wy8+OKL3HHHHYB+n4vLlbyuCQkJZ71O5cqV8fLycuraKxC5mMViKfC9YRhnHZOzjRgxgs2bN7Ny5cqzHruUa/rvNudqX15+NocPH2b06NH8/PPPVKhQ4bztdJ0vj91up1WrVkyePBmA5s2bs23bNt59912GDBniaKfrfHk+//xzPvvsM+bOnUujRo2IjY1lzJgxREREcNdddzna6ToXjyt1XYvi2uuWmYsEBwfj7u5+VnpNTEw8K+lKQSNHjuS7775j6dKlVKtWzXE8PDwc4ILXNDw8nNzcXJKTky/Y5vjx42e9blJSUrn42WzYsIHExERatmyJh4cHHh4eLF++nDfffBMPDw/HNdB1vjxVqlShYcOGBY41aNCAQ4cOAfp9LiqPPvoojz32GAMGDKBx48YMHjyYRx55hClTpgC6zsXlSl7X8PDws14nOTmZvLw8p669ApGLeHl50bJlS5YsWVLg+JIlS2jfvr2LqirZDMNgxIgRfP311/z222/UrFmzwOM1a9YkPDy8wDXNzc1l+fLljmvasmVLPD09C7SJj49n69atjjbt2rUjNTWVtWvXOtr8+eefpKamloufzTXXXMOWLVuIjY11fLVq1YpBgwYRGxtLrVq1dJ2LQIcOHc5aNmL37t1ERUUB+n0uKpmZmbi5Ffyoc3d3d0y713UuHlfyurZr146tW7cSHx/vaPPzzz/j7e1Ny5YtC190oYdfS5E7M+3+v//9r7F9+3ZjzJgxhp+fn3HgwAFXl1YiPfzww4bVajWWLVtmxMfHO74yMzMdbaZOnWpYrVbj66+/NrZs2WLccccd55zmWa1aNeOXX34xYmJijG7dup1zmmeTJk2M1atXG6tXrzYaN25cpqfPXsw/Z5kZhq5zUVi7dq3h4eFhvPjii8aePXuMOXPmGL6+vsZnn33maKPrfPnuuusuo2rVqo5p919//bURHBxsTJgwwdFG1/nSpKenGxs3bjQ2btxoAMZrr71mbNy40bF0zJW6rmem3V9zzTVGTEyM8csvvxjVqlXTtPvS5u233zaioqIMLy8vo0WLFo4p5HI24Jxfs2bNcrSx2+3GM888Y4SHhxve3t5G586djS1bthQ4T1ZWljFixAgjMDDQ8PHxMXr16mUcOnSoQJuTJ08agwYNMvz9/Q1/f39j0KBBRnJy8hV4lyXTvwORrnPR+P77743o6GjD29vbqF+/vjFz5swCj+s6X760tDRj9OjRRvXq1Y0KFSoYtWrVMp544gkjJyfH0UbX+dIsXbr0nP8m33XXXYZhXNnrevDgQePGG280fHx8jMDAQGPEiBFGdna2U+/HYhiGUfj+JBEREZGyR2OIREREpNxTIBIREZFyT4FIREREyj0FIhERESn3FIhERESk3FMgEhERkXJPgUhERETKPQUiERERKfcUiERERKTcUyASkTLr7rvvpm/fvq4uQ0RKAQUiERERKfcUiESk1Pvqq69o3LgxPj4+BAUF0b17dx599FE+/vhjvv32WywWCxaLhWXLlgFw9OhR+vfvT+XKlQkKCqJPnz4cOHDAcb4zPUvPPvssoaGhBAQE8OCDD5Kbm3vB1zx9+vQVfuciUlQ8XF2AiMjliI+P54477mDatGncfPPNpKen8/vvvzNkyBAOHTpEWloas2bNAiAwMJDMzEy6du1Kp06dWLFiBR4eHrzwwgv07NmTzZs34+XlBcCvv/5KhQoVWLp0KQcOHOCee+4hODiYF1988byvqb2yRUovBSIRKdXi4+PJz8/nlltuISoqCoDGjRsD4OPjQ05ODuHh4Y72n332GW5ubnz44YdYLBYAZs2aRaVKlVi2bBnXXXcdAF5eXnz00Uf4+vrSqFEjnnvuOR599FGef/75C76miJROumUmIqVa06ZNueaaa2jcuDG33347H3zwAcnJyedtv2HDBvbu3Yu/vz8VK1akYsWKBAYGkp2dzb59+wqc19fX1/F9u3btyMjI4PDhw06/poiUfApEIlKqubu7s2TJEn788UcaNmzIjBkzqFevHnFxcedsb7fbadmyJbGxsQW+du/ezcCBAy/6ehaLxenXFJGST4FIREo9i8VChw4dePbZZ9m4cSNeXl4sXLgQLy8vbDZbgbYtWrRgz549hIaGUrt27QJfVqvV0W7Tpk1kZWU5vl+zZg0VK1akWrVqF3xNESmdFIhEpFT7888/mTx5MuvXr+fQoUN8/fXXJCUl0aBBA2rUqMHmzZvZtWsXJ06cIC8vj0GDBhEcHEyfPn34/fffiYuLY/ny5YwePZojR444zpubm8t9993H9u3b+fHHH3nmmWcYMWIEbm5uF3xNESmdNKhaREq1gIAAVqxYwfTp00lLSyMqKopXX32V66+/nlatWrFs2TJatWpFRkYGS5cupUuXLqxYsYKJEydyyy23kJ6eTtWqVbnmmmsICAhwnPeaa66hTp06dO7cmZycHAYMGMCkSZMu+poiUjpZDM0TFREp4O677yYlJYVvvvnG1aWIyBWiW2YiIiJS7ikQiYiISLmnW2YiIiJS7qmHSERERMo9BSIREREp9xSIREREpNxTIBIREZFyT4FIREREyj0FIhERESn3FIhERESk3FMgEhERkXLv/wHUueyZgf79rQAAAABJRU5ErkJggg==",
      "text/plain": [
       "<Figure size 640x480 with 1 Axes>"
      ]
     },
     "metadata": {},
     "output_type": "display_data"
    }
   ],
   "source": [
    "import matplotlib.pyplot as plt\n",
    "\n",
    "plt.plot(cumulative_reward, label=\"Cumulative Reward\")\n",
    "plt.plot(cumulative_regret, label=\"Cumulative Regret\")\n",
    "plt.xlabel(\"steps\")\n",
    "plt.ylabel(\"cumulative reward/regret\")\n",
    "plt.legend()\n",
    "plt.show()"
   ]
  },
  {
   "cell_type": "code",
   "execution_count": 15,
   "metadata": {},
   "outputs": [
    {
     "name": "stdout",
     "output_type": "stream",
     "text": [
      "0.2\n",
      "0.15\n",
      "0.8427\n",
      "0.8\n",
      "0.85\n",
      "0.1573\n"
     ]
    }
   ],
   "source": [
    "# average reward\n",
    "print(sum(metrics[\"reward\"][:10]) / 10)\n",
    "print(sum(metrics[\"reward\"][:100]) / 100)\n",
    "print(sum(metrics[\"reward\"][:10000]) / 10000)\n",
    "\n",
    "print(sum(metrics[\"regret\"][:10].dropna()) / 10)\n",
    "print(sum(metrics[\"regret\"][:100].dropna()) / 100)\n",
    "print(sum(metrics[\"regret\"][:10000].dropna()) / 10000)"
   ]
  },
  {
   "cell_type": "code",
   "execution_count": 16,
   "metadata": {},
   "outputs": [
    {
     "data": {
      "image/png": "iVBORw0KGgoAAAANSUhEUgAAAjcAAAGwCAYAAABVdURTAAAAOnRFWHRTb2Z0d2FyZQBNYXRwbG90bGliIHZlcnNpb24zLjEwLjAsIGh0dHBzOi8vbWF0cGxvdGxpYi5vcmcvlHJYcgAAAAlwSFlzAAAPYQAAD2EBqD+naQAAR3hJREFUeJzt3Xl4VOXh9vF7ssxkDyQhG4QQdjCIEETDoqgYBNRaN+oCorjQShFpqVL7c6Eq1rdaahWsVkSrIlVxaUUkLqxhkRCQfQ0khISQANmALDPn/SNhZEwCAWYJk+/nuubSnHnOOc88CTP3PMs5JsMwDAEAAHgJH09XAAAAwJkINwAAwKsQbgAAgFch3AAAAK9CuAEAAF6FcAMAALwK4QYAAHgVP09XwN1sNpsOHDig0NBQmUwmT1cHAAA0gWEYKisrU3x8vHx8Tt830+LCzYEDB5SQkODpagAAgHOQm5urdu3anbZMiws3oaGhkmobJywszMO1AQAATVFaWqqEhAT75/jptLhwc3IoKiwsjHADAMAFpilTSphQDAAAvArhBgAAeBXCDQAA8Cotbs4NAADuYLVaVV1d7elqXFDMZvMZl3k3BeEGAAAnMgxDBQUFOnr0qKercsHx8fFRUlKSzGbzeR2HcAMAgBOdDDbR0dEKCgrigrFNdPIiu/n5+Wrfvv15tRvhBgAAJ7FarfZgExkZ6enqXHDatGmjAwcOqKamRv7+/ud8HCYUAwDgJCfn2AQFBXm4Jhemk8NRVqv1vI5DuAEAwMkYijo3zmo3wg0AAPAqhBsAAOBVCDcAAMCrEG6cxGoztP/IMe0/cszTVQEA4KyNHTtWN910k6er4RQsBXeS4opKDfrL9/IxSXumj/R0dQAAaLE82nOzdOlS3XDDDYqPj5fJZNJnn3122vLz58/XtddeqzZt2igsLEypqan6+uuv3VNZAADOgWEYOlZV45GHYRhOeQ1LlixR//79ZbFYFBcXp8cff1w1NTX25z/++GP16tVLgYGBioyM1NChQ1VRUSFJWrx4sfr376/g4GC1atVKAwcO1L59+5xSr8Z4tOemoqJCvXv31r333qtbbrnljOWXLl2qa6+9Vs8//7xatWqlt99+WzfccINWr16tPn36uKHGAACcnePVVvV80jNfxLdMG6Yg8/l91Ofl5WnEiBEaO3as3n33XW3btk0PPPCAAgIC9PTTTys/P1933HGHXnzxRf3yl79UWVmZli1bJsMwVFNTo5tuukkPPPCA5s6dq6qqKq1Zs8blS+U9Gm6GDx+u4cOHN7n8jBkzHH5+/vnn9fnnn+u///1vswk3zsnIAAA0DzNnzlRCQoJeffVVmUwmde/eXQcOHNBjjz2mJ598Uvn5+aqpqdHNN9+sxMRESVKvXr0kSYcPH1ZJSYmuv/56derUSZLUo0cPl9f5gp5zY7PZVFZWpoiIiEbLVFZWqrKy0v5zaWmpS+piEhdsAgDUF+jvqy3Thnns3Odr69atSk1NdehtGThwoMrLy7V//3717t1b11xzjXr16qVhw4YpLS1Nt956q1q3bq2IiAiNHTtWw4YN07XXXquhQ4fq9ttvV1xc3HnX63Qu6NVSL730kioqKnT77bc3Wmb69OkKDw+3PxISEtxYQwBAS2cymRRk9vPIwxnDP4Zh1DvOybk8JpNJvr6+Sk9P11dffaWePXvqH//4h7p166bs7GxJ0ttvv62VK1dqwIABmjdvnrp27apVq1add71O54INN3PnztXTTz+tefPmKTo6utFyU6dOVUlJif2Rm5vrxloCAHBh69mzpzIyMhwmJ2dkZCg0NFRt27aVVBtyBg4cqGeeeUZZWVkym8369NNP7eX79OmjqVOnKiMjQ8nJyfrggw9cWucLclhq3rx5GjdunD766CMNHTr0tGUtFossFoubaiY5aWI6AABuV1JSovXr1ztse/DBBzVjxgz99re/1YQJE7R9+3Y99dRTmjx5snx8fLR69Wp9++23SktLU3R0tFavXq1Dhw6pR48eys7O1htvvKEbb7xR8fHx2r59u3bs2KExY8a49HVccOFm7ty5uu+++zR37lyNHNl8rifDPdIAABe6xYsX11ugc88992jBggWaMmWKevfurYiICI0bN05/+tOfJElhYWFaunSpZsyYodLSUiUmJuqll17S8OHDdfDgQW3btk3vvPOOiouLFRcXpwkTJuihhx5y6evwaLgpLy/Xrl277D9nZ2dr/fr1ioiIUPv27TV16lTl5eXp3XfflVQbbMaMGaO///3vuvzyy1VQUCBJCgwMVHh4uEdeAwAA3mDOnDmaM2dOo8+vWbOmwe09evTQwoULG3wuJibGYXjKXTw652bt2rXq06ePPSVOnjxZffr00ZNPPilJys/PV05Ojr38P//5T9XU1Ojhhx9WXFyc/fHII494pP4AAKD58WjPzZAhQ0579cSfJ8jFixe7tkIAAOCCd8GulmpumHIDAEDzQLgBAMDJnHVPp5bGWe1GuAEAwEn8/f0lSceOHfNwTS5MVVVVkiRf3/O7svIFtxT8QtDQ1RwBAN7P19dXrVq1UmFhoSQpKCiIz4MmstlsOnTokIKCguTnd37xhHDjJPzxAgAkKTY2VpLsAQdN5+Pjo/bt25/3ZyrhBgAAJzKZTIqLi1N0dLSqq6s9XZ0Litlslo/P+c+YIdwAAOACvr6+5z13BOeGCcUuwCR5AAA8h3DjJMy4AQCgeSDcAAAAr0K4AQAAXoVw4wJMuQEAwHMIN07CZW4AAGgeCDcAAMCrEG5cgBumAQDgOYQbJzGxGBwAgGaBcAMAALwK4QYAAHgVwo0LMOMGAADPIdw4C1NuAABoFgg3AADAqxBuAACAVyHcuACXuQEAwHMIN07C7RcAAGgeCDcusGpPsaerAABAi0W4cYHlu4o8XQUAAFoswo0LcG8pAAA8h3DjJKdOuSHbAADgOYQbAADgVQg3LkDHDQAAnkO4cQGGpQAA8BzCjZOYuNANAADNAuHGBQwGpgAA8BjCDQAA8CqEGxdgzg0AAJ5DuHESZtwAANA8EG4AAIBXIdwAAACvQrhxAe4tBQCA5xBunOTUy9wQbQAA8BzCDQAA8CqEGwAA4FUINy7AlBsAADyHcOMkplOudMPtFwAA8ByPhpulS5fqhhtuUHx8vEwmkz777LMz7rNkyRKlpKQoICBAHTt21Ouvv+76igIAgAuGR8NNRUWFevfurVdffbVJ5bOzszVixAgNHjxYWVlZ+uMf/6iJEyfqk08+cXFNzw7DUgAAeI6fJ08+fPhwDR8+vMnlX3/9dbVv314zZsyQJPXo0UNr167VX//6V91yyy0uqmXTsBQcAIDm4YKac7Ny5UqlpaU5bBs2bJjWrl2r6urqBveprKxUaWmpwwMAAHivCyrcFBQUKCYmxmFbTEyMampqVFRU1OA+06dPV3h4uP2RkJDg8noyLAUAgOdcUOFGkkwmx/tvn7zVwc+3nzR16lSVlJTYH7m5uS6vIwNTAAB4jkfn3Jyt2NhYFRQUOGwrLCyUn5+fIiMjG9zHYrHIYrG4o3oAAKAZuKB6blJTU5Wenu6wbdGiRerXr5/8/f09VKv6jldZPV0FAABaLI+Gm/Lycq1fv17r16+XVLvUe/369crJyZFUO6Q0ZswYe/nx48dr3759mjx5srZu3arZs2frrbfe0u9//3tPVL9Rn60/4OkqAADQYnl0WGrt2rW66qqr7D9PnjxZknTPPfdozpw5ys/PtwcdSUpKStKCBQv06KOP6rXXXlN8fLxeeeUVjy8DBwAAzYdHw82QIUPsE4IbMmfOnHrbrrzySq1bt86FtTo3jcxnBgAAbnZBzbkBAAA4E8INAADwKoQbAADgVQg3TmISk24AAGgOCDcAAMCrEG4AAIBXIdwAAACvQrhxEq5zAwBA80C4AQAAXoVwAwAAvArhBgAAeBXCjZMw5QYAgOaBcAMAALwK4QYAAHgVwg0AAPAqhBsnMXGhGwAAmgXCDQAA8CqEGwAA4FUINwAAwKsQbpyEGTcAADQPhBsAAOBVCDcAAMCrEG6chJXgAAA0D4QbAADgVQg3AADAqxBuAACAVyHcOAm3XwAAoHkg3AAAAK9CuAEAAF6FcAMAALwK4QYAAHgVwg0AAPAqhBsAAOBVCDcAAMCrEG4AAIBXIdwAAACvQrgBAABehXADAAC8CuEGAAB4FcINAADwKoQbAADgVQg3AADAqxBuAACAVyHcAAAAr0K4AQAAXsXj4WbmzJlKSkpSQECAUlJStGzZstOWf//999W7d28FBQUpLi5O9957r4qLi91UWwAA0Nx5NNzMmzdPkyZN0hNPPKGsrCwNHjxYw4cPV05OToPlly9frjFjxmjcuHHavHmzPvroI/3www+6//773VxzAADQXHk03Lz88ssaN26c7r//fvXo0UMzZsxQQkKCZs2a1WD5VatWqUOHDpo4caKSkpI0aNAgPfTQQ1q7dm2j56isrFRpaanDAwAAeC+PhZuqqiplZmYqLS3NYXtaWpoyMjIa3GfAgAHav3+/FixYIMMwdPDgQX388ccaOXJko+eZPn26wsPD7Y+EhASnvg4AANC8eCzcFBUVyWq1KiYmxmF7TEyMCgoKGtxnwIABev/99zVq1CiZzWbFxsaqVatW+sc//tHoeaZOnaqSkhL7Izc316mvAwAANC8en1BsMpkcfjYMo962k7Zs2aKJEyfqySefVGZmphYuXKjs7GyNHz++0eNbLBaFhYU5PAAAgPfy89SJo6Ki5OvrW6+XprCwsF5vzknTp0/XwIEDNWXKFEnSxRdfrODgYA0ePFjPPvus4uLiXF5vAADQvHms58ZsNislJUXp6ekO29PT0zVgwIAG9zl27Jh8fByr7OvrK6m2xwcAAMCjw1KTJ0/Wv/71L82ePVtbt27Vo48+qpycHPsw09SpUzVmzBh7+RtuuEHz58/XrFmztGfPHq1YsUITJ05U//79FR8f76mXAQAAmhGPDUtJ0qhRo1RcXKxp06YpPz9fycnJWrBggRITEyVJ+fn5Dte8GTt2rMrKyvTqq6/qd7/7nVq1aqWrr75af/nLXzz1EgAAQDNjMlrYeE5paanCw8NVUlLi9MnFHR7/0v7/e19ofHk6AAA4O2fz+e3x1VIAAADORLgBAABehXADAAC8CuEGAAB4FcINAADwKoQbAADgVQg3AADAqxBuAACAVyHcAAAAr0K4AQAAXoVwAwAAvArhBgAAeBXCDQAA8CqEGyf6eHyqJMnXx+ThmgAA0HIRbpyofUSQp6sAAECLR7hxAcMwPF0FAABaLMKNM9WNRhFtAADwHMKNE5nEXBsAADyNcOMCjEoBAOA5hBsnMtFxAwCAxxFunOjUbMOkYgAAPINw40Qmum4AAPA4wo2L0HEDAIBnEG6cyGFYymO1AACgZSPcOBGjUgAAeB7hxkWYUAwAgGcQbpzo1Iv4fb35oAdrAgBAy0W4caZThqUe/mCd5+oBAEALRrhxIubcAADgeYQbAADgVQg3TkTHDQAAnke4cSKuUAwAgOcRbgAAgFch3DgR/TYAAHge4caJGJUCAMDzCDdOZKLvBgAAjyPcAAAAr3JO4eadd97Rl19+af/5D3/4g1q1aqUBAwZo3759TqvchYZhKQAAPO+cws3zzz+vwMBASdLKlSv16quv6sUXX1RUVJQeffRRp1YQAADgbPidy065ubnq3LmzJOmzzz7TrbfeqgcffFADBw7UkCFDnFk/AACAs3JOPTchISEqLi6WJC1atEhDhw6VJAUEBOj48ePOq90FhmEpAAA875x6bq699lrdf//96tOnj3bs2KGRI0dKkjZv3qwOHTo4s34XFFZLAQDgeefUc/Paa68pNTVVhw4d0ieffKLIyEhJUmZmpu644w6nVvBCQs8NAACed049N61atdKrr75ab/szzzxz3hW6kBmGp2sAAADOqedm4cKFWr58uf3n1157TZdcconuvPNOHTly5KyONXPmTCUlJSkgIEApKSlatmzZactXVlbqiSeeUGJioiwWizp16qTZs2efy8twOnpuAADwvHMKN1OmTFFpaakkaePGjfrd736nESNGaM+ePZo8eXKTjzNv3jxNmjRJTzzxhLKysjR48GANHz5cOTk5je5z++2369tvv9Vbb72l7du3a+7cuerevfu5vAyn8/flmogAAHjaOQ1LZWdnq2fPnpKkTz75RNdff72ef/55rVu3TiNGjGjycV5++WWNGzdO999/vyRpxowZ+vrrrzVr1ixNnz69XvmFCxdqyZIl2rNnjyIiIiSpRU9gBgAA9Z1TV4PZbNaxY8ckSd98843S0tIkSREREfYenTOpqqpSZmamfd+T0tLSlJGR0eA+X3zxhfr166cXX3xRbdu2VdeuXfX73//+tMvPKysrVVpa6vAAAADe65x6bgYNGqTJkydr4MCBWrNmjebNmydJ2rFjh9q1a9ekYxQVFclqtSomJsZhe0xMjAoKChrcZ8+ePVq+fLkCAgL06aefqqioSL/5zW90+PDhRufdTJ8+vcVPdAYAoCU5p56bV199VX5+fvr44481a9YstW3bVpL01Vdf6brrrjurY5l+NgvXMIx6206y2WwymUx6//331b9/f40YMUIvv/yy5syZ02jvzdSpU1VSUmJ/5ObmnlX9AADAheWcem7at2+v//3vf/W2/+1vf2vyMaKiouTr61uvl6awsLBeb85JcXFxatu2rcLDw+3bevToIcMwtH//fnXp0qXePhaLRRaLpcn1AgAAF7ZzXt5jtVr1ySef6Nlnn9Vzzz2n+fPny2q1Nnl/s9mslJQUpaenO2xPT0/XgAEDGtxn4MCBOnDggMrLy+3bduzYIR8fnyYPhwEAAO92Tj03u3bt0ogRI5SXl6du3brJMAzt2LFDCQkJ+vLLL9WpU6cmHWfy5MkaPXq0+vXrp9TUVL3xxhvKycnR+PHjJdUOKeXl5endd9+VJN15553685//rHvvvVfPPPOMioqKNGXKFN133332u5QDAICW7ZzCzcSJE9WpUyetWrXKviS7uLhYd999tyZOnKgvv/yySccZNWqUiouLNW3aNOXn5ys5OVkLFixQYmKiJCk/P9/hmjchISFKT0/Xb3/7W/Xr10+RkZG6/fbb9eyzz57LywAAAF7IZBhnf9OA4OBgrVq1Sr169XLYvmHDBg0cONBh2Ki5KS0tVXh4uEpKShQWFub043d4/Kdgt/eFkU4/PgAALdHZfH6f05wbi8WisrKyetvLy8tlNpvP5ZAAAABOcU7h5vrrr9eDDz6o1atXyzAMGYahVatWafz48brxxhudXUcAAIAmO6dw88orr6hTp05KTU1VQECAAgICNGDAAHXu3FkzZsxwchUBAACa7pwmFLdq1Uqff/65du3apa1bt8owDPXs2VOdO3d2dv0AAADOSpPDzZnu9r148WL7/7/88svnXCEAAIDz0eRwk5WV1aRyjd06AQAAwB2aHG6+//57V9YDAADAKc759gsAAADNEeEGAAB4FcINAADwKoQbAADgVQg3AADAqxBuAACAVyHcAAAAr0K4cSHDMDxdBQAAWhzCjQuRbQAAcD/CjQtZSTcAALgd4caFbIQbAADcjnDjQjabp2sAAEDLQ7hxIYalAABwP8KNCzEsBQCA+xFuXMhmI9wAAOBuhBsXshJuAABwO8KNC5FtAABwP8KNCzHnBgAA9yPcuBDDUgAAuB/hxoVW7i72dBUAAGhxCDcu9NdF2z1dBQAAWhzCjQvVMCwFAIDbEW5cyGBCMQAAbke4cSEmFAMA4H6EGxci3AAA4H6EGxci2wAA4H6EGxei5wYAAPcj3LiQlQnFAAC4HeHGhVgtBQCA+xFuXIhhKQAA3I9w40JkGwAA3I9wAwAAvArhBgAAeBXCDQAA8CqEGwAA4FUINy7UNSbE01UAAKDFIdy40K0p7TxdBQAAWhzCjQuZZPJ0FQAAaHE8Hm5mzpyppKQkBQQEKCUlRcuWLWvSfitWrJCfn58uueQS11bwPBjiQjcAALibR8PNvHnzNGnSJD3xxBPKysrS4MGDNXz4cOXk5Jx2v5KSEo0ZM0bXXHONm2p6brj7AgAA7ufRcPPyyy9r3Lhxuv/++9WjRw/NmDFDCQkJmjVr1mn3e+ihh3TnnXcqNTX1jOeorKxUaWmpw8NdyDYAALifx8JNVVWVMjMzlZaW5rA9LS1NGRkZje739ttva/fu3XrqqaeadJ7p06crPDzc/khISDivep8Nem4AAHA/j4WboqIiWa1WxcTEOGyPiYlRQUFBg/vs3LlTjz/+uN5//335+fk16TxTp05VSUmJ/ZGbm3vedW8qG+kGAAC3a1pCcCGTyXFFkWEY9bZJktVq1Z133qlnnnlGXbt2bfLxLRaLLBbLedcTAABcGDwWbqKiouTr61uvl6awsLBeb44klZWVae3atcrKytKECRMkSTabTYZhyM/PT4sWLdLVV1/tlro3lUHPDQAAbuexYSmz2ayUlBSlp6c7bE9PT9eAAQPqlQ8LC9PGjRu1fv16+2P8+PHq1q2b1q9fr8suu8xdVW8ysg0AAO7n0WGpyZMna/To0erXr59SU1P1xhtvKCcnR+PHj5dUO18mLy9P7777rnx8fJScnOywf3R0tAICAuptby7INgAAuJ9Hw82oUaNUXFysadOmKT8/X8nJyVqwYIESExMlSfn5+We85k1zRs8NAADuZzJa2MSQ0tJShYeHq6SkRGFhYU4/fofHv7T//6ShXTRpaNMnPwMAgIadzee3x2+/4M2W7SzydBUAAGhxCDculLnviKerAABAi0O4AQAAXoVwAwAAvArhBgAAeBXCjQtFBJs9XQUAAFocwo0LHa6o8nQVAABocQg3AADAqxBuAACAVyHcAAAAr0K4AQAAXoVwAwAAvArhBgAAeBXCDQAA8CqEGwAA4FUINy50UXyYp6sAAECLQ7hxodiwAE9XAQCAFodwAwAAvArhBgAAeBXCDQAA8CqEGwAA4FUINwAAwKsQblwo7+hxT1cBAIAWh3DjQtsKyjxdBQAAWhzCDQAA8CqEGwAA4FUINwAAwKsQbgAAgFch3AAAAK9CuAEAAF6FcAMAALwK4QYAAHgVwg0AAPAqhBsAAOBVCDcAAMCrEG4AAIBXIdwAAACvQrgBAABehXADAAC8CuEGAAB4FcINAADwKoQbAADgVQg3AADAqxBuXMwwDE9XAQCAFsXj4WbmzJlKSkpSQECAUlJStGzZskbLzp8/X9dee63atGmjsLAwpaam6uuvv3Zjbc+e1Ua4AQDAnTwabubNm6dJkybpiSeeUFZWlgYPHqzhw4crJyenwfJLly7VtddeqwULFigzM1NXXXWVbrjhBmVlZbm55k1HtgEAwL1MhgfHTS677DL17dtXs2bNsm/r0aOHbrrpJk2fPr1Jx7jooos0atQoPfnkk00qX1paqvDwcJWUlCgsLOyc6n06HR7/0uHnbX++TgH+vk4/DwAALcnZfH57rOemqqpKmZmZSktLc9ielpamjIyMJh3DZrOprKxMERERjZaprKxUaWmpw8OdbMy5AQDArTwWboqKimS1WhUTE+OwPSYmRgUFBU06xksvvaSKigrdfvvtjZaZPn26wsPD7Y+EhITzqvfZqmFcCgAAt/L4hGKTyeTws2EY9bY1ZO7cuXr66ac1b948RUdHN1pu6tSpKikpsT9yc3PPu85n43iV1a3nAwCgpfPz1ImjoqLk6+tbr5emsLCwXm/Oz82bN0/jxo3TRx99pKFDh562rMVikcViOe/6nitWSwEA4F4e67kxm81KSUlRenq6w/b09HQNGDCg0f3mzp2rsWPH6oMPPtDIkSNdXc3zRrgBAMC9PNZzI0mTJ0/W6NGj1a9fP6WmpuqNN95QTk6Oxo8fL6l2SCkvL0/vvvuupNpgM2bMGP3973/X5Zdfbu/1CQwMVHh4uMdex+kwoRgAAPfyaLgZNWqUiouLNW3aNOXn5ys5OVkLFixQYmKiJCk/P9/hmjf//Oc/VVNTo4cfflgPP/ywffs999yjOXPmuLv6TULPDQAA7uXR69x4gruvc/PN5CvUOTrU6ecBAKAluSCuc9NS0HEDAIB7EW5cjGEpAADci3DjYoQbAADci3DjYqyWAgDAvQg3LkbPDQAA7kW4cTF6bgAAcC/CjYtZbZ6uAQAALQvhxsXouQEAwL0INy5mY84NAABuRbhxMSs9NwAAuBXhxsVYLQUAgHsRblyMOTcAALgX4cbFWC0FAIB7EW5cjGEpAADci3DjYgbDUgAAuBXhxsVYLQUAgHsRblyMYSkAANyLcONirJYCAMC9CDcuxmopAADci3DjYlYb6QYAAHci3LhYDXNuAABwK8KNizGhGAAA9yLcuFiNlXADAIA7EW5cjJ4bAADci3DjYsy5AQDAvQg3LsZqKQAA3Itw42LVzLkBAMCtCDcuxpwbAADci3DjYsy5AQDAvQg3LlbD/RcAAHArwg0AAPAqhBsX27D/qKerAABAi0K4cbEf9h7xdBUAAGhRCDcAAMCr+Hm6AgCa7ssf8/Vp1n6FB5oVFWJWVIhFUaFmXdk1WhHBZqeeq7yyRofKKtU+Iki+PqZ6zx+uqNL32wpVXFGpm/q0VXRogFPPDwDninADXCCqamz646cbVXK8ut5zlyVFaN5DqU0+1t/Sd+i9VfvUOTpEF7cLV692rdQzLkx5R49r5e5irdpTrI15JbLaDIVY/NQ7IVx9Elrr4nbh2lNUoW+2HNS6nCM6eaWDV77dpQlXd9a9AzvI4udrP49hGNpZWK6N+0tUY7PJapOshiHDMNQhMlj9kyIU4O/bSC0vHIcrqpSxu0ir9hTLx2RSSmJr9W3fWu1aB8pkqh8MXcFmM7S1oFRlJ2pUbbWp2mpTVY2hxMgg9YgLc0sdcGHILzmu+evylF1UoYlXd1H7yKBzPlZh6QkdOVatrjEhbvtbbwrCDeABNpuhLzfmKyWxteJbBTZpn8XbC1VyvFpRIRbdN6iDisurVFReqf9uOKDV2YeVXVShpKjgMx6n5Hi1Xl+yW5U1NhVnH9bq7MONljX7+ai8skYrdhVrxa7ies/3iAuTj0nafKBUL3y1TXPX5OiPI3ooItisRZsLlL7loPYWH2v0+AH+PhrQKUpDurXRlV3bqH1EUL03SMMwtCb7sOatzdWWA6W6LClC1yXHqX9ShL1HyWYz9GNeiZZsP6Qt+SUK8PdVsMVPIXWPK7q20SUJrRqtx/4jx1R2okYd2wQ7hLPGFJaeUFbuUa3de1grdhVrS36pw/PvrtwnSYoOtahv+9bqHB2ixMggJUUFq0NUsCKDzWf1QfC/Hw9oykc/6uXbe2t4r7gGy7y1PFvPLdja4HNDe0Trd2nd6oWcXYVl+izrgMpOVKtvYmv1T4pQXHj9v0ebzdDxaqtqrIaqbTbVWA1V1lh14OgJ7T9yTPuPHNf+I8fVrnWgJg3t0uhr+ywrTwdKjmv8FZ3k00Bv4LmoqKzR3DU5+nJjvsYNStL1F8efcR/DMLQ+96g+WbdfVTU2TftFsstDdrXVJpthnPbva19xhTbllWpEr9hG27CyxqrsogqFBfgrItjc5HqfqLbq680F+jhzv5bvKpJR98Xk600FeuGWizXy4ob/rk51rKpGq/ccVlbuUW3KK9HGvBIdKquUJCW3DdOEq7oorWeM036354NwA3jAvLW5mjp/o3q1DdcXEwY26YPus/V5kqRf9onXb4Z0tm8/eqxaS3Yc0vx1+/W7tG5nPM4XGw6ossamztEhevCKjtq4v/ZNakt+qdqEWJTaKVKpHSN1eadIxYYFaMfBMq3LOaKsnNo3tOiwAF3bI1pX94hR21aBstkMzc/K04sLt2lf8TE99O9Mh/OZ/XzUt30rBZv95ONjkq/JJEO1Hy4HSyv13bZCfbetUJLUJtSiPgmt1Dextpfox/0l+s8PudpTVGE/3raCMr2zcp8ig81KuyhGx6qsWrazSIcrqhp9zW8u26OMx69WaIB/vedyDx9T2t+W6ni1VX4+JiVFBatrbKg6RQXLz9dHNsOQzaj9QNxTVKH1OUeVd/R4veN0jw3VgE5RkqTMnCPanFeiwrJKLdxcIG12LOvrY1KQ2VfBZj8FmX3VOtisZ268SMltw+sd1zAMvZy+Q8errXopfYeuS67/wVdjtWn2imxJUrvWgQqx+Mni5yOTyaQf9x/VN1sL9c3WQl1/cZwevKKjNuQe1ceZ+7Vhf4n9GO/UBbJ2rQN1SUIrnai26VDZCR0srVRReWWTL0jaN7G1ruzapt72/JLj+t1HG2S1GeoRG6arukc36XiNOVxRpTkZe/VOxl57b+a0/25RWs9Ymf0ank5aWHpC87Py9HHmfu0qLLdv79WulUZfnnhe9TmVYdR+edm4v0S7D1VoT1G5coqPyeznoy8mDFTn6NB6+9hshu6b84N2H6rQ3391iX5xSdsGj/3bD7K0aMtB+8/BZl9FhljUJTpE/TpE6NIOrdWrXbjMvj7KLqrQsp1FWrbzkFbuLlZFldW+32VJEaq22rQu56ge/mCdVu5prz+N7OkQlgzD0O5D5Vq8/ZAWbz+kNdmHVfWza7f5mCQ/Xx9tyivV+Pcy1S0mVA9f3Vkje8U1OJztLoQb4DytyT6snYVluuPS9k36xmKzGfrXsj2SpI15JVqdfViXd4w87T4lx6v1zdbaAHBTH8c3vVtS2tWFmzw9OrTrGesw74ccSdId/dvr9n4Jur1fwmnL94gLU4+4MN11WcNv/j4+Jt2a0k7Dk2M1c/EuvbksW4H+vrq6e7Su7RmjK7q2UYil/luNYRjaVlBW98ZZqMx9R3SorFKLthx0ePOWpCCzr264OF4DOkdq2c4ipW85qOKKKs1dk2svE2rx06AuUbq0Q4RshqGKSqvKK6u1YGOB8o4e13/W7te4QUn16vHW8mwdr7bKZKq9ovjOwnLtPOWDr8HXbJK6xoSqT/tWurxjpAZ0ilKbUItDmRPVVv24v0Q/7j+qPUUV2ldcob1Fx3Sg5LisNkNlJ2pUdqKmtnBRhZ77cqvmPnh5vXOt3F2sPYdqw92uwnKt3F2sAZ2jHMp8u61Q+SUnFBFs1re/u9Khd2D3oXL9LX2H/vdjvv1xkq+PSVd1a6N2rYOUue+INh8osffCnI6fj0n+vj6KDQ9Qu9aBatc6SDmHK7RiV7HeydjbYLh5b9U+++1oZq/IPq9wM3t5tv7f19t1vLr2wzopKlglx6vtYfLG3vV7bzL3HdZd/1qtE9W1H84B/j7qFhOqDftLNGdFtu7q37R/v03xaVaeJv9nQ73tNVVWzVq8Ry/d3rvec0t2HNLuut/zW8uzdWPv+HohdltBqf3fhp+PSTU2QxVVVlUcPqacw8f0bd2XBLOfj1oH+etgaaXD/m1bBeqWlHa6pW9bJUYGq8Zq09++2aGZi3frvVU5Wrv3iG7oHa/dheXadahcuwvLHQKRVBt+L0uKVK+2YerVLlw94sJ0otqmt5bv0TsZ+7T9YJkmzs3SjPQd+mh8qiJDHP9duAvhBjgPReWVum/ODyqvrFGgv69u7tvujPss3fnTm5hU+0Z2pnCzcFO+qmps6hoTop4/G1pI6xmj0AA/5R09rlXZxfbeg4ZsPlCiTXml8vc16Zd9Gv5meK6CLX6aMqy7Hh3aVVLtt7nTMZlM9uD06yGddKLaqk15JVqXc0Tr9h3VxrwSxYUH6PZ+CRp5cZyC6wLSLy5pq2qrTav2FOu7bYUKMvvqyq7R6tO+lfwbOGfHNiGaOn+j3l6RrXtSEx3qdfRYlf6ztjYgvXtff3WODtG2gjLtKCjTvsO1w2kmST4mk0wmKSYsQH3at9LF7Vo1GNhOFeDvq/5JEeqfFOGw/US1VSXHq1VRWaNjVVYdKq/UA++s1co9xVqfe7Te8Nm/V9X2qFj8fFRZY9M7K/fWCzf/rut1GXVpQr1hj05tQvTqnX316yElennRDn27rVA94sJ0S9+2+sUlbR1CWXlljdbtO6It+aUKsfgpJixA0aEWRYdZ1CrQLD9fk/x8TA32NO45VK6rX1qi77cXal9xhRIjfxoiPVFtdQiiy3YWacfBMnWNqd+DcSY7Dpbp2S+3yGbUDoX8ZkhnDbsoVv/4bqdmfLNT72TsrRduDMPQs19u1Ylqm3rGhWlMaqJ9GCZ1+nfafahCy3cV6YoGQtnZstoMvfrdLkm1w4GDu7RRpzYhqqyxatw7a/XFhjxNGdZNseGOE/BP9rxJ0o/7a/8dpCQ6/u28tay2zIhesXrtzr4qPVGjwxVVOlRWqR/3H9XavUf0w97DKq6o0sHSSpl9fdSvQ2sN7tJGg7tEqWdcmEOA8/P10ZRh3XVZUqQenbde2wrKtK1gu8M5zX4+uiwpQld2baMh3aLVqU1wvd9/kFmaMqy7HhzcSXMy9mr2imy1DjY7fZHD2SDcAOfhlW93qryy9tv3S4t2aOTFcWecs/HW8to3qKu7R+u7bYX6ZutB7S2qUIfTzJf5NKt2SOqmPm3rvbEE+Pvq+ovjNHdNrj7JzDttuPnPD7UfMGk9Y132xnOmUNOYAH9f9esQoX4dIs5Y1t/Xp+4N+8wfRr/s01b/7+vt2n/kuBZtOagRp8xZeX91jo5VWdUjLkyDOkfJZDIpLjxQV3U7vyGT0wnw9603T+KmPm31ceZ+vb54t14fnWLfXlBywv5N/aXbe2vCB1lK33JQeUePq23dXK3dh8q1fFeRTCbpzv7tGz3vRfHhemvspaqx2hr9HZ2cn3QuH/Id24Toyq5ttGTHIb27cp/+7/qe9uf+u+GADldUKT48QBe1DVf6loN6e0W2pt988Vmf569fb5fNkIZdFKPX706x/3u4s397vfrdLmXuO6JNeSUOQ3yLtx9SVs5RBfj7aM59lzqs7Ls1pZ3mZOzV2yuynRJuvtyYrz1FFWoV5K8Zv+rjEIL7d4jQmr2HNSdjrx4f3t2+fcfBMi3bWSQfkzSwc5SW7SzS7BV7HcJNYdkJfb7+gCTp/sEdZTKZFB7or/BAfyVF1U7Ov39wbZDbW3xMB0tP6OJ24Qoyn/lj/oqubfTVI4M149udOl5lVefoEHVqE6zO0SFqHxHc6DDfz4UH+euRoV3scwI9OcGY69wA52jPoXJ9sLp2iCfUUttz8v6qnNPuc+qb2DM3XqQh3drIMKQ5GXsb3Sfv6HGt2lM76bexcfhb6nqMvtqUr2NVNQ2WOVFt1Wd1b463X3r6oShvEuDvq7vr5lO8WTccKNVOzDzZ7g9ekeTRN+LxV3aUJH29pcBhLsjcNTmy2gz1T4rQ9RfHa0CnSNkM6f263hxJ9r+5q7tFKyHizKtezjV8NsXYgR0kSf9Zm6uKutBvGIa9nUendtCDV9S+1vnr8k47T6ohmfuOaNGWg/Ix1fYUnPo7iw4LsAfXd07593RyzpIkjUntUO+SBWMHdJDJJH2//ZD2HDr9cOSZ2GyGXv1upyTpvoFJ9Xr3Hqh77e+v3mf/UiRJb9f12gy7KFZ/HNFDkrRwU4HD3K5/r9ynKqtNfdu3Ut/2rRutg8lUO2/s8o6RTQo2J0WHBej5X/bS30Zdooev6qzrkuPUOTq0ycHmVKEB/qf9suYOhBvgHL24cLtqbIau7h6tqXVvSK9+v0tlJ+ov1T7p7RV7JUnX9oxRQkSQ7h9U+2b3n7W5DS7xlqQv6gLJZUkR9m/rP5eS2FqJkUE6VmXVwk0FDZb5enOBSo5XKz48QIM6N967441GX54os6+PsnKOKnNf7VXDP886oENllYoNC2jSChtX6hwdqrSeMTIM6Y2luyXVrq6Zu6Y2uJyc7DomtYMk6cMfcnWi2qpjVTX6KLO2N250qvMmxJ6rK7u0UVJUsMpO1Gh+XW9j7VyeUln8fPSrSxPUL7G1erUNV2XNT6+vKQzD0F8WbpMk3ZaSoM7RIfXK3DOggyTp87qeIklK33JQG/NKFGT21UN14eJUHaKC7T11J1e5natFWwq042C5Qi1+9rqc6pru0epY1z7z6npRj1RUaf662ra6d2CSesSFaUCnSFltht5duVeSdLzKqvfqAu0Dg+u/BtRHuLlAHa+yyjCatnrhVOeyD+rL3HdYCzcXyMckPT68u27v104do4J1uKJKby7d0+A+hyuqNH/dfknSuLpQM7BzpLrHhupYlVUfNvBGbxiGPs2q3ed0c2RMJpNu7lPbe/NJ3Tl+7uTcklv7JXh0FYMntAm16KY+tQHmreV7ZLMZeqOuF+e+QR0anKvjbuOHdJJUOwSZX3Jc6VsOqrCsUlEhFg27KFZS7RyO+PAAHa6o0pc/5uuL9QdUdqJG7SOCdEUThuhczcfHZA9i72bsdei1uemStmpdtwT+vkEdasus3KuqGlsjR3O0ZEftah2zn48eGdqlwTJ927dSctswVdXY9OEPObLZfuq1uXdgh0Ynt95b1+P00dpclZ7my8npGIahf9TNtblnQAeFB9ZfmefjY9L9deFk9vJs1Vht+mBNjiprbEpuG6ZLO7Suq0/txPcP1+TqWFWNPlm3X0eOVSshIlBpdX8LOD2P/4ueOXOmkpKSFBAQoJSUFC1btuy05ZcsWaKUlBQFBASoY8eOev31191U03P3w97D+sPHG/Tdttqx8++2HdTEuVm6/PlvlbGrqF75GmvD/9htdSsNdh4sU48nF+rX761rsFxlzU+z2602Q6PfWq3/+2yTCktPKGnqAnV4/EsVlJxotL4nexDcGYR+2HtYG09ZltqcGYah5xfUfoO8vV+CusaE1k3Mq12G/a/l2fZrP5xqbgNvYrVv9LVvZO9k7K33u9+aX6YdB8tl9vNp9PomJ93ctzb8ZOwu1oGfLVXOPXxMK3YVy2SSbks586Rnb3QyUC7cVKD3Vu/TrsLab9h3nGaeijv1bd+6bnmuodnLs+2ThH91aYJ9aMDP10d31YWHd1butU82vvty5630OV+39munILOvdhaWa/66PH1V15N4ak/GyF7xig616GBppb7alN/IkX5isxl6cWHtRNexAzo0em0ok8mke+p6t95flaP/bczXtoIyhVr8TtvjMahzlLpEh6iiyqqP1jb85eBMvt9eqM0HShVk9rX/m27IzX3bKjLYrLyjx/XFhgP23pn7Bv40NHp192glRgap5Hi1Psncr9l18/TuG5jU4r6YnCuPTiieN2+eJk2apJkzZ2rgwIH65z//qeHDh2vLli1q377+G052drZGjBihBx54QO+9955WrFih3/zmN2rTpo1uueUWD7yCprnt9ZWSpP+s3a8u0SEOy0zv/NdqSbV/8L+6tL2mzv/RYSXNz/3jjj56dN56SdLCzQWa8ME6h6Wd035xkab9d4tevPVih6WIy3YW2d8IJeny6d/q299dqSkfbdDo1ERZbdInmfu1ck/9C7X93Fv39FO11ZDF30eDO0fp8fkbVXaiWjajtgt4eHKsisorHW4aOqBTpPYcqlBB6Qn9Pq2r7huUpE15pXpj6W7FhQfa67bhqTSVHq9W2YkalVfW6MDR47ouOValJ6rVJsSiXYXlKj1Ro5TExsecXe3rzQXK3HdEgf6+evTarvbt1yXHqndCK23IPap/fLdT036RbH+uqsZmfxMbN8hxfseNveP14sJtOlByQl9tKtANp6z0ONlrM7RHdIPfBE+VEBGky5IitDr7sD7NytPDV/10LZyP6nptBnaKatK8DG/ULTZUg7vUTtZ8+ovaC8/ccVn7Bq994ym/HtJJq7MP692V+1RZY5OPqbaOp/rVpQn6+zc79WPdlwGLn49uS2k+c6jCAvx1a0o7vbtyn6bO31g7Z6hDhHrG/7TKz+znozGpifrroh2NLns+1f825mtLfqlCLX769ZWdTnv+G3rH6/kFW5V39LimfvKjJOm+QUlqFdT4BHqTyaSxAzvoiU836Z2MvRo7oMNZhQjDMPTKt7W9NqMvTzztZP0Af1+NSe2gv32zQ//32SZVVFkVFWJxuIier49JYwd00DP/3aLpX23TsSqrQgP8dNsZLtuAn5gMD45TXHbZZerbt69mzZpl39ajRw/ddNNNmj59er3yjz32mL744gtt3frTVTjHjx+vDRs2aOXKlU06Z2lpqcLDw1VSUqKwMOdfkrzD4186/Ziob+rw7kq7KFbGKRdYMyTZDEOG8dN/G3Lq9tq9Gtr+E6vNUFWNTVVWm6pqbHp+wda6y5Z31uSfXTQvY3eR7nxztfx8THr//ssUEWyWzZCW7yrSn/+3RW1CLVrx2NX1JunN+GaHZnyzU73ahuuPI3rIz9ckXx+Txv87U4VllXpjdEqTuqP/szZXf/j4R3WMCtbLoy7RiWqrTlRbNXX+RuWXnNArd/Rp8BogLcWSHYd0z+w1kmqvE7L0D1c1+QrR7mAYhka8slxb6654fG3PGL05pl+9cpP/s94+T+PWlHb66231r5viSbsKyzX05SX2n2fe1ddhlZokFZdXasAL36myxqZnbrxIndqEKCSg9orS/r4mVdbY6v5+bZry8QbtKz6m36d11YSrGx6SOtVfFm7TrMW1c5fCA/217LGrFHaGEHusqkaXP/+tSk/U6A/XdVOvtuEKrFvZVntBxJMlfwo9J7dtyivRIx+ul8XPR8seu+qM91k7XFGl1OnfqrJuSO7RoV3rDbWVV9Yo9flvVVY38fihKztq6vAeZ3zt3uxsPr891nNTVVWlzMxMPf744w7b09LSlJGR0eA+K1euVFpamsO2YcOG6a233lJ1dbX8/ev/8VZWVqqy8qchgtLS0nplcOGZ/tU2Tf9qm8fOHxls1oMNfIMc0ClKV3Rto6U7DmnUG6vqPT/m8sQGVx/cfXmiZi7erY15JbrjTcf9WgX5a0gTlyaP6BWnpz7frD1FFbrptRUOz4UH+iutZ0yTjuOtrugSZe89vaF3fLMKNlJtD8L4KzvqkQ/XS1KjV80dk9rBHm6ceWVdZ+kcHWLvJYsLD2jw7y4yxKJf9mmrD3/I1VNfbG7gKI6iQiz2uShncvflifrnkt2yGdKDV3Q8Y7CRpCBz7RDlP5fusQ+Bna07+rdv0g1kI4LNuq1fO723KkdmXx/ddXn9kYoQS21PzewV2fKr68lB03ks3BQVFclqtSomxvGPPiYmRgUFDa/2KCgoaLB8TU2NioqKFBdXf07C9OnT9cwzzziv4mfw73H99ei8DSoqrz/nAs4VavGTTLUXWPMx1X4wnPyvSbXfqkwNfMuSTv3upUa7w09u9jGZZPbzkcXPR2Y/HwX6++qBwR0bvYjb/43soXFFFSo9Ue1Qt3atAxtd0RIVYtETI3rowx9yVW21yWozVGOzyah7c27qcswQi58mXN1ZczL2yuzrowB/HwX4+yrIXLsc2htuUnk+TCaTXrjlYs3J2Ks/XHfmW1V4wshecfryx3z5+/k0uqrtkoRW+sN13WQYUu/T3DPLkyZf21XZRRX6fVq3RpefPzK0i/3KwhWVNfbh6GqrrfZ6QH51f78WX028uov9Qo5n0rZVoP5wXXdt3F9yVqHgwSs6Kudw7TVijlfbdLyqRserrfZJzyd7dE/28p468BEbHqDfDDn9kNmpfj2kszL3HdX1F8cpqpGJzg9ckaSVe4p1bc+YBu/5hcZ5bFjqwIEDatu2rTIyMpSa+tPdjJ977jn9+9//1rZt9b+Vd+3aVffee6+mTp1q37ZixQoNGjRI+fn5io2t323fUM9NQkKCy4alAACA810Qw1JRUVHy9fWt10tTWFhYr3fmpNjY2AbL+/n5KTKy4cvXWywWWSyeubcFAABwP48tBTebzUpJSVF6errD9vT0dA0YMKDBfVJTU+uVX7Rokfr169fgfBsAANDyePQ6N5MnT9a//vUvzZ49W1u3btWjjz6qnJwcjR8/XpI0depUjRkzxl5+/Pjx2rdvnyZPnqytW7dq9uzZeuutt/T73//eUy8BAAA0Mx69zs2oUaNUXFysadOmKT8/X8nJyVqwYIESE2snXebn5ysn56ertiYlJWnBggV69NFH9dprryk+Pl6vvPJKs77GDQAAcC+PXufGE1x9nRsAAOB8Z/P57fHbLwAAADgT4QYAAHgVwg0AAPAqhBsAAOBVCDcAAMCrEG4AAIBXIdwAAACvQrgBAABehXADAAC8ikdvv+AJJy/IXFpa6uGaAACApjr5ud2UGyu0uHBTVlYmSUpISPBwTQAAwNkqKytTeHj4acu0uHtL2Ww2HThwQKGhoTKZTE49dmlpqRISEpSbm8t9q1yIdnYP2tl9aGv3oJ3dw1XtbBiGysrKFB8fLx+f08+qaXE9Nz4+PmrXrp1LzxEWFsY/HDegnd2DdnYf2to9aGf3cEU7n6nH5iQmFAMAAK9CuAEAAF6FcONEFotFTz31lCwWi6er4tVoZ/egnd2HtnYP2tk9mkM7t7gJxQAAwLvRcwMAALwK4QYAAHgVwg0AAPAqhBsAAOBVCDdOMnPmTCUlJSkgIEApKSlatmyZp6vUbE2fPl2XXnqpQkNDFR0drZtuuknbt293KGMYhp5++mnFx8crMDBQQ4YM0ebNmx3KVFZW6re//a2ioqIUHBysG2+8Ufv373coc+TIEY0ePVrh4eEKDw/X6NGjdfToUVe/xGZp+vTpMplMmjRpkn0b7ew8eXl5uvvuuxUZGamgoCBdcsklyszMtD9PW5+/mpoa/elPf1JSUpICAwPVsWNHTZs2TTabzV6Gdj57S5cu1Q033KD4+HiZTCZ99tlnDs+7s01zcnJ0ww03KDg4WFFRUZo4caKqqqrO/kUZOG8ffvih4e/vb7z55pvGli1bjEceecQIDg429u3b5+mqNUvDhg0z3n77bWPTpk3G+vXrjZEjRxrt27c3ysvL7WVeeOEFIzQ01Pjkk0+MjRs3GqNGjTLi4uKM0tJSe5nx48cbbdu2NdLT041169YZV111ldG7d2+jpqbGXua6664zkpOTjYyMDCMjI8NITk42rr/+ere+3uZgzZo1RocOHYyLL77YeOSRR+zbaWfnOHz4sJGYmGiMHTvWWL16tZGdnW188803xq5du+xlaOvz9+yzzxqRkZHG//73PyM7O9v46KOPjJCQEGPGjBn2MrTz2VuwYIHxxBNPGJ988okhyfj0008dnndXm9bU1BjJycnGVVddZaxbt85IT0834uPjjQkTJpz1ayLcOEH//v2N8ePHO2zr3r278fjjj3uoRheWwsJCQ5KxZMkSwzAMw2azGbGxscYLL7xgL3PixAkjPDzceP311w3DMIyjR48a/v7+xocffmgvk5eXZ/j4+BgLFy40DMMwtmzZYkgyVq1aZS+zcuVKQ5Kxbds2d7y0ZqGsrMzo0qWLkZ6eblx55ZX2cEM7O89jjz1mDBo0qNHnaWvnGDlypHHfffc5bLv55puNu+++2zAM2tkZfh5u3NmmCxYsMHx8fIy8vDx7mblz5xoWi8UoKSk5q9fBsNR5qqqqUmZmptLS0hy2p6WlKSMjw0O1urCUlJRIkiIiIiRJ2dnZKigocGhTi8WiK6+80t6mmZmZqq6udigTHx+v5ORke5mVK1cqPDxcl112mb3M5ZdfrvDw8Bb1u3n44Yc1cuRIDR061GE77ew8X3zxhfr166fbbrtN0dHR6tOnj958803787S1cwwaNEjffvutduzYIUnasGGDli9frhEjRkiinV3BnW26cuVKJScnKz4+3l5m2LBhqqysdBjibYoWd+NMZysqKpLValVMTIzD9piYGBUUFHioVhcOwzA0efJkDRo0SMnJyZJkb7eG2nTfvn32MmazWa1bt65X5uT+BQUFio6OrnfO6OjoFvO7+fDDD7Vu3Tr98MMP9Z6jnZ1nz549mjVrliZPnqw//vGPWrNmjSZOnCiLxaIxY8bQ1k7y2GOPqaSkRN27d5evr6+sVquee+453XHHHZL4m3YFd7ZpQUFBvfO0bt1aZrP5rNudcOMkJpPJ4WfDMOptQ30TJkzQjz/+qOXLl9d77lza9OdlGirfUn43ubm5euSRR7Ro0SIFBAQ0Wo52Pn82m039+vXT888/L0nq06ePNm/erFmzZmnMmDH2crT1+Zk3b57ee+89ffDBB7rooou0fv16TZo0SfHx8brnnnvs5Whn53NXmzqr3RmWOk9RUVHy9fWtlyoLCwvrJVA4+u1vf6svvvhC33//vdq1a2ffHhsbK0mnbdPY2FhVVVXpyJEjpy1z8ODBeuc9dOhQi/jdZGZmqrCwUCkpKfLz85Ofn5+WLFmiV155RX5+fvY2oJ3PX1xcnHr27OmwrUePHsrJyZHE37SzTJkyRY8//rh+9atfqVevXho9erQeffRRTZ8+XRLt7ArubNPY2Nh65zly5Iiqq6vPut0JN+fJbDYrJSVF6enpDtvT09M1YMAAD9WqeTMMQxMmTND8+fP13XffKSkpyeH5pKQkxcbGOrRpVVWVlixZYm/TlJQU+fv7O5TJz8/Xpk2b7GVSU1NVUlKiNWvW2MusXr1aJSUlLeJ3c80112jjxo1av369/dGvXz/dddddWr9+vTp27Eg7O8nAgQPrXc5gx44dSkxMlMTftLMcO3ZMPj6OH1u+vr72peC0s/O5s01TU1O1adMm5efn28ssWrRIFotFKSkpZ1fxs5p+jAadXAr+1ltvGVu2bDEmTZpkBAcHG3v37vV01ZqlX//610Z4eLixePFiIz8/3/44duyYvcwLL7xghIeHG/Pnzzc2btxo3HHHHQ0uPWzXrp3xzTffGOvWrTOuvvrqBpceXnzxxcbKlSuNlStXGr169fLa5ZxNcepqKcOgnZ1lzZo1hp+fn/Hcc88ZO3fuNN5//30jKCjIeO+99+xlaOvzd8899xht27a1LwWfP3++ERUVZfzhD3+wl6Gdz15ZWZmRlZVlZGVlGZKMl19+2cjKyrJfzsRdbXpyKfg111xjrFu3zvjmm2+Mdu3asRTck1577TUjMTHRMJvNRt++fe3LmlGfpAYfb7/9tr2MzWYznnrqKSM2NtawWCzGFVdcYWzcuNHhOMePHzcmTJhgREREGIGBgcb1119v5OTkOJQpLi427rrrLiM0NNQIDQ017rrrLuPIkSNueJXN08/DDe3sPP/973+N5ORkw2KxGN27dzfeeOMNh+dp6/NXWlpqPPLII0b79u2NgIAAo2PHjsYTTzxhVFZW2svQzmfv+++/b/A9+Z577jEMw71tum/fPmPkyJFGYGCgERERYUyYMME4ceLEWb8mk2EYxtn19QAAADRfzLkBAABehXADAAC8CuEGAAB4FcINAADwKoQbAADgVQg3AADAqxBuAACAVyHcAAAAr0K4AQAAXoVwA+CCMHbsWN10002ergaACwDhBgAAeBXCDYBm5eOPP1avXr0UGBioyMhIDR06VFOmTNE777yjzz//XCaTSSaTSYsXL5Yk5eXladSoUWrdurUiIyP1i1/8Qnv37rUf72SPzzPPPKPo6GiFhYXpoYceUlVV1WnPWVFR4eZXDsBZ/DxdAQA4KT8/X3fccYdefPFF/fKXv1RZWZmWLVumMWPGKCcnR6WlpXr77bclSRERETp27JiuuuoqDR48WEuXLpWfn5+effZZXXfddfrxxx9lNpslSd9++60CAgL0/fffa+/evbr33nsVFRWl5557rtFzck9h4MJFuAHQbOTn56umpkY333yzEhMTJUm9evWSJAUGBqqyslKxsbH28u+99558fHz0r3/9SyaTSZL09ttvq1WrVlq8eLHS0tIkSWazWbNnz1ZQUJAuuugiTZs2TVOmTNGf//zn054TwIWJYSkAzUbv3r11zTXXqFevXrrtttv05ptv6siRI42Wz8zM1K5duxQaGqqQkBCFhIQoIiJCJ06c0O7dux2OGxQUZP85NTVV5eXlys3NPetzAmj+CDcAmg1fX1+lp6frq6++Us+ePfWPf/xD3bp1U3Z2doPlbTabUlJStH79eofHjh07dOedd57xfCaT6azPCaD5I9wAaFZMJpMGDhyoZ555RllZWTKbzfr0009lNptltVodyvbt21c7d+5UdHS0Onfu7PAIDw+3l9uwYYOOHz9u/3nVqlUKCQlRu3btTntOABcmwg2AZmP16tV6/vnntXbtWuXk5Gj+/Pk6dOiQevTooQ4dOujHH3/U9u3bVVRUpOrqat11112KiorSL37xCy1btkzZ2dlasmSJHnnkEe3fv99+3KqqKo0bN05btmzRV199paeeekoTJkyQj4/Pac8J4MLEhGIAzUZYWJiWLl2qGTNmqLS0VImJiXrppZc0fPhw9evXT4sXL1a/fv1UXl6u77//XkOGDNHSpUv12GOP6eabb1ZZWZnatm2ra665RmFhYfbjXnPNNerSpYuuuOIKVVZW6le/+pWefvrpM54TwIXJZLDeEYAXGzt2rI4eParPPvvM01UB4CYMSwEAAK9CuAEAAF6FYSkAAOBV6LkBAABehXADAAC8CuEGAAB4FcINAADwKoQbAADgVQg3AADAqxBuAACAVyHcAAAAr/L/ASio9JJOn3xnAAAAAElFTkSuQmCC",
      "text/plain": [
       "<Figure size 640x480 with 1 Axes>"
      ]
     },
     "metadata": {},
     "output_type": "display_data"
    }
   ],
   "source": [
    "bandit_metrics_csv = logger._logger_wrappee.log_dir + \"/metrics.csv\"\n",
    "print(bandit_metrics_csv)\n",
    "bandit_metrics = pd.read_csv(bandit_metrics_csv)\n",
    "\n",
    "plt.plot(bandit_metrics[\"loss\"][:10000].dropna(), label=\"Loss\")\n",
    "plt.xlabel(\"steps\")\n",
    "plt.ylabel(\"loss\")\n",
    "plt.legend()\n",
    "plt.show()"
   ]
  }
 ],
 "metadata": {
  "kernelspec": {
   "display_name": "neural_bandits",
   "language": "python",
   "name": "python3"
  },
  "language_info": {
   "codemirror_mode": {
    "name": "ipython",
    "version": 3
   },
   "file_extension": ".py",
   "mimetype": "text/x-python",
   "name": "python",
   "nbconvert_exporter": "python",
   "pygments_lexer": "ipython3",
   "version": "3.10.16"
  }
 },
 "nbformat": 4,
 "nbformat_minor": 2
}<|MERGE_RESOLUTION|>--- conflicted
+++ resolved
@@ -2,17 +2,14 @@
  "cells": [
   {
    "cell_type": "code",
-<<<<<<< HEAD
-   "execution_count": 1,
-=======
    "execution_count": null,
->>>>>>> 9351e88f
    "metadata": {},
    "outputs": [],
    "source": [
     "import logging\n",
     "import torch\n",
     "import pprint\n",
+    "import random\n",
     "\n",
     "import lightning as pl\n",
     "from lightning.pytorch.loggers.csv_logs import CSVLogger\n",
@@ -115,21 +112,11 @@
     "    buffer=buffer,\n",
     "    train_batch_size=32,\n",
     "    early_stop_threshold=1e-3,\n",
-<<<<<<< HEAD
-    "    num_grad_steps=1000,\n",
-    "    lambda_=0.00001,\n",
-    "    nu=0.00001,\n",
-    "    learning_rate=1e-4,\n",
-    "    train_interval=100,\n",
-    "    initial_train_steps=1000,\n",
-    "    max_grad_norm=20.0,\n",
-=======
     "    weight_decay=1e-3,\n",
     "    exploration_rate=1e-5,\n",
     "    learning_rate=1e-3,\n",
     "    min_samples_required_for_training=1024,\n",
     "    initial_train_steps=2048,\n",
->>>>>>> 9351e88f
     ").to(accelerator)\n",
     "\n",
     "logging.getLogger(\"lightning.pytorch.utilities.rank_zero\").setLevel(logging.FATAL)\n",
