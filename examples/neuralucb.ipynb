--- conflicted
+++ resolved
@@ -82,10 +82,6 @@
    "metadata": {},
    "outputs": [],
    "source": [
-<<<<<<< HEAD
-    "train_loader = DataLoader(Subset(dataset, range(10000)), sampler=sorted_sampler, batch_size=32)\n",
-    "env = BanditBenchmarkEnvironment(train_loader)\n",
-=======
     "buffer = InMemoryDataBuffer(\n",
     "    buffer_strategy=AllDataBufferStrategy(),\n",
     "    max_size=10000,\n",
@@ -99,11 +95,8 @@
    "metadata": {},
    "outputs": [],
    "source": [
-    "train_loader = DataLoader(\n",
-    "    Subset(dataset, range(10000)), sampler=sorted_sampler, batch_size=32\n",
-    ")\n",
+    "train_loader = DataLoader(Subset(dataset, range(10000)), sampler=sorted_sampler, batch_size=32)\n",
     "env = BanditBenchmarkEnvironment(train_loader, device=accelerator)\n",
->>>>>>> 0dc0f05e
     "bandit_module = NeuralUCBBandit(\n",
     "    n_features=dataset.context_size * dataset.num_actions,\n",
     "    network=network,\n",
@@ -120,9 +113,7 @@
     ").to(accelerator)\n",
     "\n",
     "logging.getLogger(\"lightning.pytorch.utilities.rank_zero\").setLevel(logging.FATAL)\n",
-    "logger = OnlineBanditLoggerDecorator(\n",
-    "    CSVLogger(\"logs\", name=\"neural_ucb_bandit\", flush_logs_every_n_steps=100)\n",
-    ")"
+    "logger = OnlineBanditLoggerDecorator(CSVLogger(\"logs\", name=\"neural_ucb_bandit\", flush_logs_every_n_steps=100))"
    ]
   },
   {
@@ -144,10 +135,7 @@
     "        enable_progress_bar=False,\n",
     "        enable_model_summary=False,\n",
     "        enable_checkpointing=False,\n",
-<<<<<<< HEAD
-=======
     "        accelerator=accelerator,\n",
->>>>>>> 0dc0f05e
     "    )\n",
     "    feedback = env.get_feedback(chosen_actions)\n",
     "    batch_regret = env.compute_regret(chosen_actions)\n",
@@ -222,11 +210,7 @@
    "metadata": {},
    "outputs": [],
    "source": [
-<<<<<<< HEAD
-    "plt.plot(metrics[\"loss\"][:1000], label=\"Loss\")\n",
-=======
     "plt.plot(metrics[\"loss\"][:10000].dropna(), label=\"Loss\")\n",
->>>>>>> 0dc0f05e
     "plt.xlabel(\"steps\")\n",
     "plt.ylabel(\"loss\")\n",
     "plt.legend()\n",
