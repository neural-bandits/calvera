{
 "cells": [
  {
   "cell_type": "code",
<<<<<<< HEAD
   "execution_count": 8,
=======
   "execution_count": null,
>>>>>>> 473d1aac
   "metadata": {},
   "outputs": [],
   "source": [
    "import logging\n",
    "import torch\n",
    "import pprint\n",
    "\n",
    "import lightning as pl\n",
    "from lightning.pytorch.loggers.csv_logs import CSVLogger\n",
    "import torch.nn as nn\n",
    "from torch.utils.data import DataLoader, Subset\n",
    "from tqdm import tqdm\n",
    "import pandas as pd\n",
    "import numpy as np\n",
    "\n",
    "from neural_bandits.bandits.neural_ucb_bandit import NeuralUCBBandit\n",
    "from neural_bandits.benchmark.datasets.statlog import StatlogDataset\n",
    "from neural_bandits.utils.data_storage import InMemoryDataBuffer, AllDataBufferStrategy\n",
<<<<<<< HEAD
    "from neural_bandits.utils.data_sampler import RandomDataSampler\n",
    "from neural_bandits.utils.selectors import EpsilonGreedySelector\n",
=======
    "\n",
>>>>>>> 473d1aac
    "\n",
    "from neural_bandits.benchmark.environment import BanditBenchmarkEnvironment\n",
    "from neural_bandits.benchmark.logger_decorator import OnlineBanditLoggerDecorator"
   ]
  },
  {
   "cell_type": "code",
   "execution_count": 2,
   "metadata": {},
   "outputs": [],
   "source": [
    "class Network(nn.Module):\n",
    "    def __init__(self, dim, hidden_size=100):\n",
    "        super().__init__()\n",
    "        self.fc1 = nn.Linear(dim, hidden_size)\n",
    "        self.activate = nn.ReLU()\n",
    "        self.fc2 = nn.Linear(hidden_size, 1)\n",
    "\n",
    "    def forward(self, x):\n",
    "        return self.fc2(self.activate(self.fc1(x)))"
   ]
  },
  {
   "cell_type": "code",
   "execution_count": 3,
   "metadata": {},
   "outputs": [
    {
     "name": "stdout",
     "output_type": "stream",
     "text": [
      "7840\n",
      "70000\n",
      "Subset size: 10000\n"
     ]
    }
   ],
   "source": [
    "dataset = StatlogDataset()\n",
    "print(dataset.context_size)\n",
    "print(len(dataset))\n",
    "\n",
<<<<<<< HEAD
    "network = Network(dataset.context_size, hidden_size=100)\n",
    "selector = EpsilonGreedySelector(epsilon=0.1, seed=42)\n",
    "\n",
    "accelerator = \"cpu\"\n",
    "batch_size = 1\n",
    "n_samples = 10000\n",
    "\n",
    "indices = list(range(len(dataset)))\n",
    "random.shuffle(indices)\n",
    "subset_indices = indices[:n_samples]\n",
    "mini_dataset = Subset(dataset, subset_indices)\n",
    "print(\"Subset size:\", len(mini_dataset))\n",
    "sorted_sampler = RandomDataSampler(\n",
    "    data_source=Subset(dataset, range(n_samples)),\n",
    ")"
=======
    "network = Network(dataset.context_size, hidden_size=100)"
>>>>>>> 473d1aac
   ]
  },
  {
   "cell_type": "code",
   "execution_count": 4,
   "metadata": {},
   "outputs": [],
   "source": [
    "buffer = InMemoryDataBuffer(\n",
    "    buffer_strategy=AllDataBufferStrategy(),\n",
<<<<<<< HEAD
    "    max_size=n_samples,\n",
    "    device=accelerator,\n",
=======
    "    max_size=10000,\n",
>>>>>>> 473d1aac
    ")"
   ]
  },
  {
   "cell_type": "code",
   "execution_count": null,
   "metadata": {},
   "outputs": [],
   "source": [
<<<<<<< HEAD
    "accelerator = \"cpu\"\n",
    "\n",
    "train_loader = DataLoader(Subset(dataset, range(n_samples)), sampler=sorted_sampler, batch_size=batch_size)\n",
    "env = BanditBenchmarkEnvironment(train_loader, device=accelerator)\n",
=======
    "train_loader = DataLoader(Subset(dataset, range(10000)), batch_size=256, shuffle=True)\n",
    "env = BanditBenchmarkEnvironment(train_loader)\n",
>>>>>>> 473d1aac
    "bandit_module = NeuralUCBBandit(\n",
    "    n_features=dataset.context_size,\n",
    "    network=network,\n",
    "    buffer=buffer,\n",
    "    train_batch_size=32,\n",
    "    early_stop_threshold=1e-3,\n",
<<<<<<< HEAD
    "    num_grad_steps=1000,\n",
    "    lambda_=0.00001,\n",
    "    nu=0.00001,\n",
    "    learning_rate=1e-4,\n",
    "    train_interval=100,\n",
    "    initial_train_steps=2000,\n",
    "    max_grad_norm=20.0,\n",
    ").to(accelerator)\n",
=======
    "    weight_decay=1e-3,\n",
    "    exploration_rate=1e-5,\n",
    "    learning_rate=1e-3,\n",
    "    min_samples_required_for_training=1024,\n",
    "    initial_train_steps=2048,\n",
    ")\n",
>>>>>>> 473d1aac
    "\n",
    "logging.getLogger(\"lightning.pytorch.utilities.rank_zero\").setLevel(logging.FATAL)\n",
    "logger = OnlineBanditLoggerDecorator(\n",
    "    CSVLogger(\n",
    "        \"logs\", name=\"neural_ucb_bandit\", flush_logs_every_n_steps=100\n",
    "    ),\n",
    "    enable_console_logging=False\n",
    ")"
   ]
  },
  {
   "cell_type": "code",
   "execution_count": null,
   "metadata": {},
   "outputs": [],
   "source": [
    "rewards = np.array([])\n",
    "regrets = np.array([])\n",
    "progress_bar = tqdm(iter(env), total=len(env))\n",
    "for contextualized_actions in progress_bar:\n",
    "    chosen_actions, _ = bandit_module.forward(contextualized_actions)\n",
    "\n",
    "    trainer = pl.Trainer(\n",
    "        max_epochs=1,\n",
    "        max_steps=1000,\n",
    "        logger=logger,\n",
    "        gradient_clip_val=20.0,\n",
    "        log_every_n_steps=1,\n",
    "        enable_progress_bar=False,\n",
    "        enable_model_summary=False,\n",
<<<<<<< HEAD
    "        enable_checkpointing=True,\n",
    "        accelerator=accelerator,\n",
=======
    "        enable_checkpointing=False,\n",
>>>>>>> 473d1aac
    "    )\n",
    "    chosen_contextualized_actions, realized_rewards = env.get_feedback(chosen_actions)\n",
    "    batch_regret = env.compute_regret(chosen_actions)\n",
<<<<<<< HEAD
    "\n",
    "    total_regret += batch_regret.sum().item()\n",
    "    n_samples += batch_size\n",
    "\n",
    "    logger.pre_training_log(\n",
    "        {\n",
    "            \"regret\": batch_regret,\n",
    "            \"average_regret\": torch.tensor([total_regret / n_samples]),\n",
    "        }\n",
    "    )\n",
    "\n",
    "    batch_dataloader = DataLoader(feedback, batch_size=batch_size)\n",
    "    trainer.fit(bandit_module, batch_dataloader)\n",
    "    bandit_module = bandit_module.to(accelerator)"
=======
    "    \n",
    "    rewards = np.append(rewards, realized_rewards.cpu().numpy())\n",
    "    regrets = np.append(regrets, batch_regret.cpu().numpy())\n",
    "    \n",
    "    progress_bar.set_postfix(\n",
    "        reward=realized_rewards.mean().item(),\n",
    "        regret=batch_regret.mean().item(),\n",
    "        avg_regret=regrets.mean(),\n",
    "    )\n",
    "\n",
    "    bandit_module.record_feedback(chosen_contextualized_actions, realized_rewards)\n",
    "    trainer.fit(bandit_module)\n",
    "metrics = pd.DataFrame({\n",
    "    \"reward\": rewards,\n",
    "    \"regret\": regrets,\n",
    "})\n",
    "metrics"
>>>>>>> 473d1aac
   ]
  },
  {
   "cell_type": "code",
   "execution_count": null,
   "metadata": {},
   "outputs": [
    {
     "name": "stdout",
     "output_type": "stream",
     "text": [
      "Model saved to logs\\neural_ucb_bandit\\version_13/bandit_checkpoint.ckpt\n"
     ]
    }
   ],
   "source": [
    "checkpoint_path = logger._logger_wrappee.log_dir + \"/bandit_checkpoint.ckpt\"\n",
    "trainer.save_checkpoint(checkpoint_path)\n",
    "print(f\"Model saved to {checkpoint_path}\")"
   ]
  },
  {
   "cell_type": "code",
   "execution_count": 9,
   "metadata": {},
   "outputs": [
    {
     "name": "stdout",
     "output_type": "stream",
     "text": [
      "Top-level keys in checkpoint:\n",
      "['epoch', 'global_step', 'pytorch-lightning_version', 'state_dict', 'loops', 'callbacks', 'optimizer_states', 'lr_schedulers', 'hparams_name', 'hyper_parameters', 'buffer_state', 'Z_t', 'selector_type', 'network_state', '_trained_once']\n",
      "\n",
      "Hyperparameters:\n",
      "{   'early_stop_threshold': 0.001,\n",
      "    'initial_train_steps': 2000,\n",
      "    'lambda_': 1e-05,\n",
      "    'learning_rate': 0.0001,\n",
      "    'max_grad_norm': 20.0,\n",
      "    'n_features': 7840,\n",
      "    'nu': 1e-05,\n",
      "    'num_grad_steps': 1000,\n",
      "    'train_batch_size': 1,\n",
      "    'train_interval': 100}\n",
      "\n",
      "Model state_dict keys:\n",
      "[   'Z_t',\n",
      "    'theta_t.fc1.weight',\n",
      "    'theta_t.fc1.bias',\n",
      "    'theta_t.fc2.weight',\n",
      "    'theta_t.fc2.bias']\n",
      "\n",
      "Optimizer state:\n",
      "dict_keys(['state', 'param_groups'])\n",
      "\n",
      "Buffer state:\n",
      "{   'buffer_strategy': <neural_bandits.utils.data_storage.AllDataBufferStrategy object at 0x00000190FC25F1C0>,\n",
      "    'contextualized_actions': tensor([[[0., 0., 0.,  ..., 0., 0., 0.]],\n",
      "\n",
      "        [[0., 0., 0.,  ..., 0., 0., 0.]]]),\n",
      "    'embedded_actions': tensor([], size=(0, 0)),\n",
      "    'max_size': 10000,\n",
      "    'rewards': tensor([0., 0.])}\n",
      "\n",
      "Selector type:\n",
      "'ArgMaxSelector'\n",
      "\n",
      "Z_t tensor shape:\n",
      "torch.Size([784201])\n"
     ]
    },
    {
     "name": "stderr",
     "output_type": "stream",
     "text": [
      "C:\\Users\\Parisa\\AppData\\Local\\Temp\\ipykernel_23224\\4289924043.py:1: FutureWarning: You are using `torch.load` with `weights_only=False` (the current default value), which uses the default pickle module implicitly. It is possible to construct malicious pickle data which will execute arbitrary code during unpickling (See https://github.com/pytorch/pytorch/blob/main/SECURITY.md#untrusted-models for more details). In a future release, the default value for `weights_only` will be flipped to `True`. This limits the functions that could be executed during unpickling. Arbitrary objects will no longer be allowed to be loaded via this mode unless they are explicitly allowlisted by the user via `torch.serialization.add_safe_globals`. We recommend you start setting `weights_only=True` for any use case where you don't have full control of the loaded file. Please open an issue on GitHub for any issues related to this experimental feature.\n",
      "  checkpoint = torch.load(checkpoint_path, map_location=accelerator)\n"
     ]
    }
   ],
   "source": [
    "checkpoint = torch.load(checkpoint_path, map_location=accelerator)\n",
    "\n",
    "print(\"Top-level keys in checkpoint:\")\n",
    "print(list(checkpoint.keys()))\n",
    "\n",
    "pp = pprint.PrettyPrinter(indent=4)\n",
    "\n",
    "print(\"\\nHyperparameters:\")\n",
    "pp.pprint(checkpoint.get('hyper_parameters', {}))\n",
    "\n",
    "print(\"\\nModel state_dict keys:\")\n",
    "if 'state_dict' in checkpoint:\n",
    "    pp.pprint(list(checkpoint['state_dict'].keys()))\n",
    "\n",
    "print(\"\\nOptimizer state:\")\n",
    "if 'optimizer_states' in checkpoint:\n",
    "    pp.pprint(checkpoint['optimizer_states'][0].keys())\n",
    "\n",
    "print(\"\\nBuffer state:\")\n",
    "if 'buffer_state' in checkpoint:\n",
    "    pp.pprint(checkpoint['buffer_state'])\n",
    "\n",
    "print(\"\\nSelector type:\")\n",
    "if 'selector_type' in checkpoint:\n",
    "    pp.pprint(checkpoint['selector_type'])\n",
    "\n",
    "print(\"\\nZ_t tensor shape:\")\n",
    "if 'Z_t' in checkpoint:\n",
    "    pp.pprint(checkpoint['Z_t'].shape)"
   ]
  },
  {
   "cell_type": "code",
   "execution_count": 10,
   "metadata": {},
   "outputs": [
    {
     "name": "stdout",
     "output_type": "stream",
     "text": [
      "Model loaded successfully!\n"
     ]
    }
   ],
   "source": [
    "checkpoint_path = \"logs\\\\neural_ucb_bandit\\\\version_12/bandit_checkpoint.ckpt\"\n",
    "\n",
    "loaded_bandit = NeuralUCBBandit.load_from_checkpoint(\n",
    "    checkpoint_path,\n",
    "    n_features=dataset.context_size,\n",
    "    network=network,\n",
    "    buffer=buffer,\n",
    ")\n",
    "print(\"Model loaded successfully!\")"
   ]
  },
  {
   "cell_type": "code",
   "execution_count": 11,
   "metadata": {},
   "outputs": [
    {
     "name": "stdout",
     "output_type": "stream",
     "text": [
      "True best action/arm: 5\n",
      "Model predicted action/arm: 5\n",
      "Correct prediction: True\n",
      "Full model prediction: tensor([[0, 0, 0, 0, 0, 1, 0, 0, 0, 0]])\n"
     ]
    }
   ],
   "source": [
    "context, label = dataset[random.randint(0, len(dataset) - 1)]\n",
    "contextualized_actions = context.unsqueeze(0)\n",
    "\n",
    "chosen_actions, _ = loaded_bandit(contextualized_actions)\n",
    "predicted_arm = chosen_actions.argmax(dim=1).item()\n",
    "\n",
    "true_arm = label.argmax().item() if isinstance(label, torch.Tensor) else label\n",
    "\n",
    "print(f\"True best action/arm: {true_arm}\")\n",
    "print(f\"Model predicted action/arm: {predicted_arm}\")\n",
    "print(f\"Correct prediction: {true_arm == predicted_arm}\")\n",
    "print(f\"Full model prediction: {chosen_actions}\")"
   ]
  },
  {
   "cell_type": "code",
   "execution_count": 13,
   "metadata": {},
   "outputs": [
    {
     "name": "stdout",
     "output_type": "stream",
     "text": [
      "logs\\neural_ucb_bandit\\version_12\\metrics.csv\n"
     ]
    }
   ],
   "source": [
    "# load metrics from the logger and plot\n",
    "import numpy as np\n",
    "\n",
<<<<<<< HEAD
    "# metrics_csv = logger._logger_wrappee.log_dir + \"/metrics.csv\"\n",
    "metrics_csv = \"logs\\\\neural_ucb_bandit\\\\version_12\\\\metrics.csv\"\n",
    "print(metrics_csv)\n",
    "metrics = pd.read_csv(metrics_csv)\n",
=======
>>>>>>> 473d1aac
    "cumulative_reward = np.cumsum(metrics[\"reward\"][:10000])\n",
    "cumulative_regret = np.cumsum(metrics[\"regret\"][:10000])"
   ]
  },
  {
   "cell_type": "code",
   "execution_count": 14,
   "metadata": {},
   "outputs": [
    {
     "data": {
      "image/png": "iVBORw0KGgoAAAANSUhEUgAAAkQAAAGwCAYAAABIC3rIAAAAOnRFWHRTb2Z0d2FyZQBNYXRwbG90bGliIHZlcnNpb24zLjEwLjAsIGh0dHBzOi8vbWF0cGxvdGxpYi5vcmcvlHJYcgAAAAlwSFlzAAAPYQAAD2EBqD+naQAAdARJREFUeJzt3Xd0VNXexvHvpJKEZCCdQAggndC5dBAQBRUBGyAIVix0AUFfGzZAbChW9AoWigWxXURRKSIgJYTeCT0hAVJJnznvH0dGIy0DCZPyfNbKgpzZc+Y3J5F53GcXi2EYBiIiIiLlmJurCxARERFxNQUiERERKfcUiERERKTcUyASERGRck+BSERERMo9BSIREREp9xSIREREpNzzcHUBpYXdbufYsWP4+/tjsVhcXY6IiIgUgmEYpKenExERgZvb+fuBFIgK6dixY0RGRrq6DBEREbkEhw8fplq1aud9XIGokPz9/QHzggYEBLi4GhERESmMtLQ0IiMjHZ/j56NAVEhnbpMFBAQoEImIiJQyFxvuokHVIiIiUu4pEImIiEi5p0AkIiIi5Z7GEBUxm81GXl6eq8sQKVJeXl4XnK4qIlLaKRAVEcMwSEhIICUlxdWliBQ5Nzc3atasiZeXl6tLEREpFgpEReRMGAoNDcXX11eLN0qZcWZR0vj4eKpXr67fbREpkxSIioDNZnOEoaCgIFeXI1LkQkJCOHbsGPn5+Xh6erq6HBGRIqdBAUXgzJghX19fF1ciUjzO3Cqz2WwurkREpHgoEBUh3UqQskq/2yJS1ikQiYiISLmnQCQiIiLlngKRlGgWi4VvvvmmxJynLKtRowbTp093dRkiIi6hQFTOJSQkMHLkSGrVqoW3tzeRkZHcdNNN/Prrr64u7ZJMmjSJZs2anXU8Pj6e66+/vlhfu0aNGlgsFiwWCz4+PtSvX5+XX34ZwzCK9XVFREq7rFwbK/eccGkNmnZfjh04cIAOHTpQqVIlpk2bRpMmTcjLy+Onn35i+PDh7Ny509UlFpnw8PAr8jrPPfccQ4cOJTs7m19++YWHH36YgIAAHnzwwSvy+hdjs9mwWCxadVpESoyk9Bzu/2Q9246mMvue1nSsE+ySOvSvYjEwDIPM3HyXfDnTGzFs2DAsFgtr167ltttuo27dujRq1IixY8eyZs0awAxNFouF2NhYx/NSUlKwWCwsW7YMgGXLlmGxWPjpp59o3rw5Pj4+dOvWjcTERH788UcaNGhAQEAAd9xxB5mZmY7znOsWTbNmzZg0adJ5a544cSJ169bF19eXWrVq8dRTTzmWPZg9ezbPPvssmzZtcvTUzJ49Gyh4y6xdu3Y89thjBc6blJSEp6cnS5cuBSA3N5cJEyZQtWpV/Pz8aNOmjeP9Xoi/vz/h4eHUqFGD+++/nyZNmvDzzz87Hr/QeQ3DICQkhAULFhS4HqGhoY7vV69ejaenJxkZGQC89tprNG7cGD8/PyIjIxk2bJjjsTPXpFKlSvzwww80bNgQb29vDh48SGJiIjfddBM+Pj7UrFmTOXPmXPS9iYgUtT3H07n5nT/YdDiFihU88PZ0XSxRD1ExyMqz0fDpn1zy2tuf64Gv18V/rKdOnWLx4sW8+OKL+Pn5nfV4pUqVnH7tSZMm8dZbb+Hr60u/fv3o168f3t7ezJ07l4yMDG6++WZmzJjBxIkTnT73Gf7+/syePZuIiAi2bNnC0KFD8ff3Z8KECfTv35+tW7eyePFifvnlFwCsVutZ5xg0aBAvv/wyU6ZMcUwn//zzzwkLC+Pqq68G4J577uHAgQPMnz+fiIgIFi5cSM+ePdmyZQt16tS5aJ2GYbB8+XJ27NhRoP3Fztu5c2eWLVvGrbfeSnJyMtu3b8fPz4/t27fTsGFDli1bRsuWLalYsSJgbqnx5ptvUqNGDeLi4hg2bBgTJkzgnXfecbxmZmYmU6ZM4cMPPyQoKIjQ0FBuv/12Dh8+zG+//YaXlxejRo0iMTHxkn8uIiLOWrDhCE99u5XMXBs1gnyZdU9ragaf/Xl0paiHqJzau3cvhmFQv379IjvnCy+8QIcOHWjevDn33Xcfy5cv591336V58+Z06tSJ2267zdEDc6mefPJJ2rdvT40aNbjpppsYN24cX3zxBQA+Pj5UrFgRDw8PwsPDCQ8Px8fH56xz9O/fn2PHjrFy5UrHsblz5zJw4EDc3NzYt28f8+bN48svv6RTp05cddVVjB8/no4dOzJr1qwL1jdx4kQqVqyIt7c3Xbt2xTAMRo0aBVCo83bp0sXRY7RixQqaNm1Kt27dCvTGdenSxfF6Y8aMoWvXrtSsWZNu3brx/PPPO67HGXl5ebzzzju0b9+eevXqcfToUX788Uc+/PBD2rVrR8uWLfnvf/9LVlaWUz8LEZFLkZ1nY/yXmxj35SYyc220rRXI18M6uDQMgXqIioWPpzvbn+vhstcujDO31opywb0mTZo4/h4WFua4rfXPY2vXrr2s1/jqq6+YPn06e/fuJSMjg/z8fAICApw6R0hICNdeey1z5syhU6dOxMXFsXr1at59910AYmJiMAyDunXrFnheTk7ORbdmefTRR7n77rtJSkriiSeeoFu3brRv377Q5+3SpQujR4/mxIkTLF++nC5dulC9enWWL1/OAw88wKpVqxgzZozjuUuXLmXy5Mls376dtLQ08vPzyc7O5vTp046ePy8vrwI/mx07duDh4UGrVq0cx+rXr39JvYIiIs44M15o0+EU3Cwwpntdhnetjbub6xd/VSAqBhaLpVC3rVypTp06WCwWduzYQd++fc/b7szg23+OTTozZuff/rnHlcViOWvPK4vFgt1uL3Duf495Ot+5AdasWcOAAQN49tln6dGjB1arlfnz5/Pqq6+e9znnM2jQIEaPHs2MGTOYO3cujRo1omnTpoC5mam7uzsbNmzA3b1gwDxzq+p8goODqV27NrVr12bBggXUrl2btm3b0r1790KdNzo6mqCgIJYvX87y5ct57rnniIyM5MUXX2TdunVkZWXRsWNHAA4ePMgNN9zAQw89xPPPP09gYCArV67kvvvuK3AdfXx8CgTf4gjDIiIXs/t4OvfMWsfRlCwq+XryzsAWtK/tmgHU51KyP7Wl2AQGBtKjRw/efvttRo0addY4opSUFCpVqkRISAhgTltv3rw5QIEB1pcjJCSE+Ph4x/dpaWnExcWdt/0ff/xBVFQUTzzxhOPYwYMHC7Tx8vIq1H5bffv25cEHH2Tx4sXMnTuXwYMHOx5r3rw5NpuNxMREOnXq5MxbKqBy5cqMHDmS8ePHs3HjxkKd12Kx0LlzZ7799lu2bt1Kp06d8Pf3Jy8vj/fee48WLVrg7+8PwPr168nPz+fVV191BNd/3y47lwYNGpCfn8/69etp3bo1ALt27SIlJeWS36uIyIX8vieJYZ/FkJ6TXyLGC52LxhCVY++88w42m43WrVuzYMEC9uzZw44dO3jzzTdp164dYPYutG3blqlTp7J9+3ZWrFjBk08+WSSv361bNz799FN+//13tm7dyl133XVWz8k/1a5dm0OHDjF//nz27dvHm2++ycKFCwu0OTO4ODY2lhMnTpCTk3POc/n5+dGnTx+eeuopduzYwcCBAx2P1a1bl0GDBjFkyBC+/vpr4uLiWLduHS+99BKLFi1y6j0OHz6cXbt2sWDBgkKft0uXLsydO5cmTZoQEBDgCElz5swpMH7oqquuIj8/nxkzZrB//34+/fRT3nvvvYvWVK9ePXr27MnQoUP5888/2bBhA/fff/85x1uJiFwOm93g7aV7uXvWOtJz8mldI5CFJWC80LkoEJVjNWvWJCYmhq5duzJu3Diio6O59tpr+fXXXx3jaQA++ugj8vLyaNWqFaNHj+aFF14oktd//PHH6dy5M7169eKGG26gb9++XHXVVedt36dPHx555BFGjBhBs2bNWLVqFU899VSBNrfeeis9e/aka9euhISEMG/evPOeb9CgQWzatIlOnTpRvXr1Ao/NmjWLIUOGMG7cOOrVq0fv3r35888/iYyMdOo9hoSEMHjwYCZNmoTdbi/Uebt27YrNZisQfq6++mpsNptjFhyYU/Jfe+01XnrpJaKjo5kzZw5TpkwpVF2zZs0iMjKSq6++mltuuYUHHnigwPR+EZHLlZadx30fr+Pln3Zhsxvc3Lwqn97fmsp+Xq4u7ZwshpbRLZS0tDSsViupqalnDeLNzs4mLi6OmjVrUqFCBRdVKFJ89DsuIs44fCqTe2evY09iBhU83Xi+TzS3tazmkrGLF/r8/ieNIRIREZEis2J3EiPnbSQ1K4+wAG8+GNKKJtUqubqsi1IgEhERkctmGAYf/L6fqT/uxG5A02pW3h/cinBr6ehVViASERGRy5KVa2Pigs18t+kYALe3rMYLN0fj7VG4tfFKAgUiERERuWT7kzJ48NMN7EnMwMPNwtM3NWRw26hSt9aZS2eZ5efn8+STT1KzZk18fHyoVasWzz33XIHF+wzDYNKkSURERODj40OXLl3Ytm1bgfPk5OQwcuRIgoOD8fPzo3fv3hw5cqRAm+TkZAYPHozVasVqtTJ48GCtuyIiInIZFm2Jp8/bf7AnMYPgit58dn8bhrSrUerCELg4EL300ku89957vPXWW+zYsYNp06bx8ssvM2PGDEebadOm8dprr/HWW2+xbt06wsPDufbaa0lPT3e0GTNmDAsXLmT+/PmsXLmSjIwMevXqVWCBvoEDBxIbG8vixYtZvHgxsbGxBRbjExERkcLJs9mZ9N02hs2JIT07n5ZRlflxdCfa1rrw9kYlmUun3ffq1YuwsDD++9//Oo7deuut+Pr68umnn2IYBhEREYwZM8axQ3pOTg5hYWG89NJLPPjgg6SmphISEsKnn35K//79ATh27BiRkZEsWrSIHj16sGPHDho2bMiaNWto06YNYG4D0a5dO3bu3Em9evUuWqum3Ut5pt9xETkjMT2boZ9sYNPhFACGdqrJ+B71Sux4ocJOu3dpD1HHjh359ddf2b17NwCbNm1i5cqV3HDDDQDExcWRkJDAdddd53iOt7c3V199NatWrQJgw4YN5OXlFWgTERFBdHS0o83q1auxWq2OMATQtm1brFaro82/5eTkkJaWVuBLRESkPNsRn8bNb69i0+EUAip48P7gljxxY8MSG4ac4dJANHHiRO644w7q16+Pp6cnzZs3Z8yYMdxxxx0AJCQkAOYu6f8UFhbmeCwhIQEvLy8qV658wTbnWoU3NDTU0ebfpkyZ4hhvZLVanV6hWIqGxWLhm2++KTHnEREpr37beZzb3l3F0ZQsagX78d2IjvRoFO7qsoqMSwPR559/zmeffcbcuXOJiYnh448/5pVXXuHjjz8u0O7fg7MMw7jogK1/tzlX+wud5/HHHyc1NdXxdfjw4cK+rVIlISGBkSNHUqtWLby9vYmMjOSmm27i119/dXVpl2TSpEk0a9bsrOPx8fFcf/31xfraNWqYAwktFgs+Pj7Ur1+fl19+mZKyGPz5ro2IyIUYhsG7y/Zx7+z1nM610a5WEF8Pa0+NErgf2eVw6bT7Rx99lMcee4wBAwYA0LhxYw4ePMiUKVO46667CA83k2dCQgJVqlRxPC8xMdHRaxQeHk5ubi7JyckFeokSExNp3769o83x48fPev2kpKSzep/O8Pb2xtvbu2jeaAl14MABOnToQKVKlZg2bRpNmjQhLy+Pn376ieHDh7Nz505Xl1hkzvwuFbfnnnuOoUOHkp2dzS+//MLDDz9MQEAADz74YLG9Zl5eHp6ensV2fhEpv3Lybfzf11tZEGPO3B7YpjqTbmqEl0fZ2wrVpe8oMzMTN7eCJbi7uzum3desWZPw8HCWLFnieDw3N5fly5c7wk7Lli3x9PQs0CY+Pp6tW7c62rRr147U1FTWrl3raPPnn3+SmprqaFMeDRs2DIvFwtq1a7ntttuoW7cujRo1YuzYsaxZswYwQ5PFYiE2NtbxvJSUFCwWC8uWLQNg2bJlWCwWfvrpJ5o3b46Pjw/dunUjMTGRH3/8kQYNGhAQEMAdd9xBZmam4zw1atRg+vTpBWpq1qwZkyZNOm/NEydOpG7duvj6+lKrVi2eeuop8vLyAJg9ezbPPvssmzZtcvTUzJ49Gyh4y6xdu3Y89thjBc6blJSEp6cnS5cuBczfswkTJlC1alX8/Pxo06aN4/1eiL+/P+Hh4dSoUYP777+fJk2a8PPPPzseL8x5P/jgAyIjI/H19eXmm2/mtddeo1KlSo7Hz/T0fPTRR46ePcMwSE1NdWzSGhAQQLdu3di0adNFr42IyLkcOpnJHTPXsCDmCO5uFp7r04jJNzcuk2EIXNxDdNNNN/Hiiy9SvXp1GjVqxMaNG3nttde49957AfNDbMyYMUyePJk6depQp04dJk+ejK+vLwMHDgTAarVy3333MW7cOIKCgggMDGT8+PE0btyY7t27A9CgQQN69uzJ0KFDef/99wF44IEH6NWrV6FmmDnNMCAv8+LtioOnLxRi/YdTp06xePFiXnzxRfz8zu72/OcHcGFNmjSJt956C19fX/r160e/fv3w9vZm7ty5ZGRkcPPNNzNjxgzHjMFL4e/vz+zZs4mIiGDLli0MHToUf39/JkyYQP/+/dm6dSuLFy/ml19+Aczfj38bNGgQL7/8MlOmTHHcMv38888JCwtz7CZ/zz33cODAAebPn09ERAQLFy6kZ8+ebNmyhTp16ly0TsMwWL58OTt27CjQ/mLn/eOPP3jooYd46aWX6N27N7/88gtPPfXUWeffu3cvX3zxBQsWLMDd3RzMeOONNxIYGMiiRYuwWq28//77XHPNNezevbvQ10ZEBOCX7ccZ83ksGTn5+Ht78PagFnSuG+LqsoqVSwPRjBkzeOqppxg2bBiJiYlERETw4IMP8vTTTzvaTJgwgaysLIYNG0ZycjJt2rTh559/xt/f39Hm9ddfx8PDg379+pGVlcU111zD7NmzHR8UAHPmzGHUqFGO2Wi9e/fmrbfeKp43lpcJkyOK59wX83/HwOvi93X37t2LYRjUr1+/yF76hRdeoEOHDgDcd999PP744+zbt49atWoBcNttt7F06dLLCkRPPvmk4+81atRg3LhxfP7550yYMAEfHx8qVqyIh4fHBW+R9e/fn0ceeYSVK1fSqVMnAObOncvAgQNxc3Nj3759zJs3jyNHjhARYf4cx48fz+LFi5k1axaTJ08+77knTpzIk08+SW5uLnl5eVSoUIFRo0YBFOq8M2bM4Prrr2f8+PEA1K1bl1WrVvHDDz8UeJ3c3Fw+/fRTQkLMf6B+++03tmzZQmJiouNW7yuvvMI333zDV199xQMPPFCoayMi5ZvdbjD91z28+eseAFpFVeb1/s2IDPR1cWXFz6WByN/fn+nTp5912+SfLBYLkyZNuuBtlAoVKjBjxowCCzr+W2BgIJ999tllVFu2nBnoW5SriTZp0sTx97CwMMdtrX8e++dty0vx1VdfMX36dPbu3UtGRgb5+fkXXFfiXEJCQrj22muZM2cOnTp1Ii4ujtWrV/Puu+8CEBMTg2EY1K1bt8DzcnJyCAq68KJjjz76KHfffTdJSUk88cQTdOvWzXFbtjDn3bVrFzfffHOBx1u3bn1WIIqKinKEITCXn8jIyDirvqysLPbt23exSyIiQlaujfFfbuJ/W+IBGNIuiqd6NcTTvWzeIvs37WVWHDx9zZ4aV712IdSpUweLxcKOHTvo27fvedudGeP1z5lSZ8bsnPXS/xjYa7FYzhroa7FYCmzL4ubmdtYMrPOdG8zFNAcMGMCzzz5Ljx49sFqtzJ8/n1dfffW8zzmfQYMGMXr0aGbMmMHcuXNp1KgRTZs2BcBut+Pu7s6GDRsK9DICVKxY8YLnDQ4Opnbt2tSuXZsFCxZQu3Zt2rZtS/fu3Qt13nPNfDzXLLV/3+a02+1UqVLlnOOcLuX2p4iUL0dTsnj4sw1sPpKKp7uFF29uTL9W5Wu5GQWi4mCxFOq2lSsFBgbSo0cP3n77bUaNGnXWB2xKSgqVKlVy9ELEx8fTvHlzgAIDrC9HSEgI8fHxju/T0tKIi4s7b/s//viDqKgonnjiCcexgwcPFmjj5eVVYMuW8+nbty8PPvggixcvZu7cuQW2cWnevDk2m43ExETHLbVLUblyZUaOHMn48ePZuHFjoc5bv379s3rR1q9ff9HXatGiBQkJCXh4eFCjRo1ztinstRGR8mXN/pMMmxPDqdO5VPb15P3BrWhdM9DVZV1x5aMfTM7pnXfewWaz0bp1axYsWMCePXvYsWMHb775Ju3atQPAx8eHtm3bMnXqVLZv386KFSsKjOO5HN26dePTTz/l999/Z+vWrdx1111n9Zz8U+3atTl06BDz589n3759vPnmmyxcuLBAmxo1ahAXF0dsbCwnTpwgJyfnnOfy8/OjT58+PPXUU+zYscMxSB/McTuDBg1iyJAhfP3118TFxbFu3TpeeuklFi1a5NR7HD58OLt27WLBggWFOu/IkSNZtGgRr732Gnv27OH999/nxx9/vOitze7du9OuXTv69u3LTz/9xIEDB1i1ahVPPvmkI1AV9tqISPlgGAaz/ohj0Id/cup0LtFVA/huRMdyGYZAgahcq1mzJjExMXTt2pVx48YRHR3Ntddey6+//uoYTwPw0UcfkZeXR6tWrRg9ejQvvPBCkbz+448/TufOnenVqxc33HADffv25aqrrjpv+z59+vDII48wYsQImjVrxqpVq86agXXrrbfSs2dPunbtSkhICPPmzTvv+QYNGsSmTZvo1KkT1atXL/DYrFmzGDJkCOPGjaNevXr07t2bP//80+kVy0NCQhg8eDCTJk3Cbrdf9LwdOnTgvffe47XXXqNp06YsXryYRx555KL7h1ksFhYtWkTnzp259957qVu3LgMGDODAgQOOtbacuTYiUrZl59n4v4VbePb77djsBn2bRfDlg+3LxeDp83Hp5q6liTZ3FVcZOnQoO3fu5Pfff3dZDfodFyk7ktJzeODT9Ww8lIKbBR6/vgH3d6pZpJNsSpLCbu6qMUQiJcwrr7zCtddei5+fHz/++CMff/wx77zzjqvLEpEyYNuxVIZ+vJ5jqdlYfTx5Y0AzutQ7e6/P8kiBSKSEWbt2LdOmTSM9PZ1atWrx5ptvcv/997u6LBEp5f63OZ6xX8SSk2+nVrAfH97VilohF545W54oEImUMF988YWrSxCRMsQwDN5eupdXft4NQOe6IcwY0Byrr/ZA/CcFIhERkTIqMzefxxZs4btN5tp493aoyRM3NsDdrWyOF7ocCkRFSOPTpazS77ZI6bM3MYMRc2PYmZDu2Jx1UJsoV5dVYikQFYEzKzJnZmbi4+Pj4mpEil5ubi7ABdeJEpGS49vYozz+9RYyc22E+HvzzqAW/KdG+VxfqLAUiIqAu7s7lSpVIjExEQBfX98yO31Ryh+73U5SUhK+vr54eOifDJGSzG43mPbTLt5bbu5h2K5WENMHNCMsQMtlXIz+dSsiZ3YQPxOKRMoSNzc3qlevrqAvUoKlZuUxZv5Glu5KAmBYl6sYd109jRcqJAWiImKxWKhSpQqhoaEX3KBUpDTy8vJybPQrIiXPvqQMhn68nv0nTuPl4ca0W5vQt3lVV5dVqigQFTF3d3eNsxARkSvm520JPPJ5LKdzbURYKzBzSCuiq1pdXVapo0AkIiJSCtnsBm/8uoc3f90DQOuagbw9sAUh/t4urqx0UiASEREpZU5k5DD+y00s+2u80F3toniyV0M83XVr+1IpEImIiJQiOxPSuG/2eo6mZOHt4caUWxpzS4tqri6r1FMgEhERKSV+23mckXM3cjrXRs1gP94a2JxGERovVBQUiEREREq4fJudV37e7VhfqP1VQbwzqAWVfL1cXFnZoUAkIiJSgp06nctDn21gbdwpAAa1qc6k3o00XqiIKRCJiIiUUHsTM7jv43UcPJlJRW8PXrq1CTc2qeLqssokBSIREZESaOmuREbN20h6dj7VKvvw0d3/oW6Yv6vLKrMUiEREREoQm91g2uKdvL9iPwCtoirz/uCWBFXU+kLFSYFIRESkhEjPzmP0/Fh+22nuizmkXRRP3NgAbw/tgFDcFIhERERKgEMnMxn6yXp2HU/H28ONV/s1pVeTCFeXVW4oEImIiLjY6n0neeizDaRm5RHq780HQ1rRNLKSq8sqVxSIREREXOiL9Yd5YuEW8mwGTSMr8d6dLahi9XF1WeWOApGIiIgL5ObbmbxoB7NXHQCgV5MqvHJ7Uyp4aryQKygQiYiIXGGJadkMmxPD+oPJAIzqVpsx3evi5mZxcWXllwKRiIjIFbTxUDIPfLqBpPQc/Ct48Hq/ZnRvGObqsso9BSIREZErZMGGIzy+cAu5+Xbqhfnz7p0tqBVS0dVlCQpEIiIixS7fZmfKjzv578o4ALo3CGP6gGZU9NbHcEmhn4SIiEgxSsnMZdT8WFbsTgI0XqikUiASEREpJvuSMrhv9joOnMykgqcbr/Vrxg2NtTlrSaRAJCIiUgyW7kxk1Py/N2edObgVDSMCXF2WnIcCkYiISBGy2w1e/2U3M37bC5ibs743uCXB2py1RFMgEhERKSJHU7IYNW8jG/5aX0ibs5YeCkQiIiJFYPORFO77eD1J6Tn4ebnzfN9obmlRzdVlSSEpEImIiFymxVsTGPP5RrLz7NQP9+eDIa2IDPR1dVniBAUiERGRS2QYBu+v2M9Li3diGNClXggz7miOfwVPV5cmTlIgEhERuQSJ6dk8sXArS7YfB8zxQk/3aoiHu5uLK5NLoUAkIiLipNjDKTzwyXoS03PwcnfjqV4NGNyuhqvLksugQCQiIuKEL9cf5olvtpKbb+eqED+m929O42pWV5cll0mBSEREpBBsdoOXFu9k5or9AFxTP5TpA5ppvFAZoUAkIiJyEalZeYz7YhO/7DDHC42+pg6jr6mj/cjKEAUiERGRC9hwMJmRc2M4lpqNl4cbL9/WhD7Nqrq6LCliCkQiIiLnMffPQ0z6bhu5NjtRQb68OaA5TSMrubosKQYKRCIiIv9isxu88L/tzPrjAAA9G4XzSr+mVPTWx2ZZpZ+siIjIP5zOyWf0/I38siMRgPHX1WVYl9oaL1TGKRCJiIj85XhaNvd9vI6tR9Pw8nDj9X7NuLFJFVeXJVeAApGIiAiw7Vgq93+8nvjUbIL8vJg5pBUtoyq7uiy5QhSIRESk3Fu48QiPLdhCzl+LLc66uzXVg7Q5a3miQCQiIuVWvs3O8z9s5+PVBwFzc9Y3+jfH6qvFFssbBSIRESmXUrPyGDE3ht/3nABgVLfajOleV4OnyykFIhERKXf2HE9n6CfrOXAyEx9Pd17v34ye0eGuLktcSIFIRETKlaU7Exk5byMZOflUreTD+4NbEl1Vm7OWd27OPuHee+8lPT39rOOnT5/m3nvvLZKiREREilpuvp1pi3dyz+x1ZOTk06ZmIN+P7KgwJABYDMMwnHmCu7s78fHxhIaGFjh+4sQJwsPDyc/PL9ICS4q0tDSsViupqakEBAS4uhwREXFCUnoOD322gQ0HkwG4s211nu7VCC8Pp/sFpJQp7Od3oW+ZpaWlYRgGhmGQnp5OhQoVHI/ZbDYWLVp0VkgSERFxtY2Hkhk+x9yc1b+CB1NvaaLFFuUshQ5ElSpVwmKxYLFYqFu37lmPWywWnn322SItTkRE5HJ8teEI/7dwC7n5dmqF+PHhkFbUCqno6rKkBCp0IFq6dCmGYdCtWzcWLFhAYGCg4zEvLy+ioqKIiIgoliJFRESc8e/1ha5tGMZr/ZriX0HrC8m5FToQXX311QDExcVRvXp1LBat0yAiIiVPWnYeI+ZuZMXuJABGX1OH0dfU0fpCckFOjyaLiopi5cqV3HnnnbRv356jR48C8Omnn7Jy5coiL1BERKSw9iZm0PftP1ixOwkfT3feu7MFj1yrxRbl4pwORAsWLKBHjx74+PgQExNDTk4OAOnp6UyePLnICxQRESmMpTsTufntP9ifdJrwgAp8+VA7ekZr8LQUjtOB6IUXXuC9997jgw8+wNPz73ux7du3JyYmpkiLExERuZjcfDvPfr+Ne2avIz0nn9Y1AvlhlNYXEuc4vVL1rl276Ny581nHAwICSElJKYqaRERECiX5dC4Pz9nAmv2nABjSLoonb2yo9YXEaU4HoipVqrB3715q1KhR4PjKlSupVatWUdUlIiJyQbuPp/PAX/uR+Xm5M31Ac65tGObqsqSUcjoQPfjgg4wePZqPPvoIi8XCsWPHWL16NePHj+fpp58ujhpFREQK+HFLPOO+3ERmro1qlX34713/oV64v6vLklLM6T7FCRMm0LdvX7p27UpGRgadO3fm/vvv58EHH2TEiBFOF3D06FHuvPNOgoKC8PX1pVmzZmzYsMHxuGEYTJo0iYiICHx8fOjSpQvbtm0rcI6cnBxGjhxJcHAwfn5+9O7dmyNHjhRok5yczODBg7FarVitVgYPHqxbfCIipUxOvo1nv9/Gw3NiyMy10aF2EN8O76AwJJfNqUBks9lYvnw548aN48SJE6xdu5Y1a9aQlJTE888/7/SLJycn06FDBzw9Pfnxxx/Zvn07r776KpUqVXK0mTZtGq+99hpvvfUW69atIzw8nGuvvbbABrNjxoxh4cKFzJ8/n5UrV5KRkUGvXr2w2WyONgMHDiQ2NpbFixezePFiYmNjGTx4sNM1i4iIaySl53DHzDXM+uMAAA90rsXH97QmqKK3awuTssFwkre3t7F//35nn3ZOEydONDp27Hjex+12uxEeHm5MnTrVcSw7O9uwWq3Ge++9ZxiGYaSkpBienp7G/PnzHW2OHj1quLm5GYsXLzYMwzC2b99uAMaaNWscbVavXm0Axs6dOwtVa2pqqgEYqampTr1HERG5fDviU432U341oib+YDR+ZrHxy/YEV5ckpURhP7+dvmXWuHFj9u/fXyRh7LvvvqNVq1bcfvvthIaG0rx5cz744APH43FxcSQkJHDdddc5jnl7e3P11VezatUqADZs2EBeXl6BNhEREURHRzvarF69GqvVSps2bRxt2rZti9VqdbT5t5ycHNLS0gp8iYjIlfe/zfHc/PYqjqZkUTPYj4XDO3BNAw2elqLldCB68cUXGT9+PD/88APx8fGXFRr279/Pu+++S506dfjpp5946KGHGDVqFJ988gkACQkJAISFFfzFDwsLczyWkJCAl5cXlStXvmCb0NDQs14/NDTU0ebfpkyZ4hhvZLVaiYyMdOq9iYjI5cm32Xn1510MnxtDVp6NjrWDWTisPVdpc1YpBk7PMuvZsycAvXv3LrCfmWEYWCyWAuN2LsZut9OqVSvHCtfNmzdn27ZtvPvuuwwZMsTR7t/7pp15rQv5d5tztb/QeR5//HHGjh3r+D4tLU2hSETkCjmZkcPwuTGO9YWGdqrJY9c3wF1bcEgxcToQLV26tMhevEqVKjRs2LDAsQYNGrBgwQIAwsPDAbOHp0qVv5dfT0xMdPQahYeHk5ubS3JycoFeosTERNq3b+9oc/z48bNePykp6azepzO8vb3x9tZAPRGRK21t3CmGzYnhREYOfl7uvHBzNDc3r+bqsqSMczoQndn1vih06NCBXbt2FTi2e/duoqKiAKhZsybh4eEsWbKE5s2bA5Cbm8vy5ct56aWXAGjZsiWenp4sWbKEfv36ARAfH8/WrVuZNm0aAO3atSM1NZW1a9fSunVrAP78809SU1MdoUlERFzLMAzeXb6P137eTb7doHZoRd4d1II6YZpSL8XP6UC0efPmcx63WCxUqFCB6tWrF7pn5ZFHHqF9+/ZMnjyZfv36sXbtWmbOnMnMmTMd5xwzZgyTJ0+mTp061KlTh8mTJ+Pr68vAgQMBsFqt3HfffYwbN46goCACAwMZP348jRs3pnv37oDZ69SzZ0+GDh3K+++/D8ADDzxAr169qFevnrOXQEREilh2no3HFmzmm9hjAPRuGsFLtzbBx8vdxZVJueHs9DWLxWK4ubmd98vb29sYMmSIkZWVVajzff/990Z0dLTh7e1t1K9f35g5c2aBx+12u/HMM88Y4eHhhre3t9G5c2djy5YtBdpkZWUZI0aMMAIDAw0fHx+jV69exqFDhwq0OXnypDFo0CDD39/f8Pf3NwYNGmQkJycX+n1r2r2ISPGIS8owes/43Yia+INR6/H/GZ+uPmDY7XZXlyVlRGE/vy2GYRjOBKhvv/2WiRMn8uijj9K6dWsMw2DdunW8+uqrPPPMM+Tn5/PYY4/Rv39/XnnlleJJcS6QlpaG1WolNTWVgIAAV5cjIlImLNl+nDHzN3I614bVx5N3B7Wgfe1gV5clZUhhP7+dvmX24osv8sYbb9CjRw/HsSZNmlCtWjWeeuop1q5di5+fH+PGjStTgUhERIqO3W7w9tK9vPbLbgwDWtcMZHr/ZkRU8nF1aVJOOR2ItmzZ4hj0/E9RUVFs2bIFgGbNmhEfH3/51YmISJmTlWtj3JexLNpirgM3pF0UT/VqiKe700vjiRQZp3/76tevz9SpU8nNzXUcy8vLY+rUqdSvXx8wN2w933R2EREpvxLTsuk/czWLtiTg6W5h6i2Nea5PtMKQuJzTPURvv/02vXv3plq1ajRp0gSLxcLmzZux2Wz88MMPgLkC9bBhw4q8WBERKb1iD6cw9JP1JKXnUNnXk/cHt6J1zUBXlyUCgNODqgEyMjL47LPP2L17N4ZhUL9+fQYOHIi/f9ldK0KDqkVELt3/Nscz9otYcvLt1A2ryAdDWhEV5OfqsqQcKLZB1QAVK1bkoYceuuTiRESkfDAMg3eW7ePln8xFeLvVD+XNO5pT0fuSPn5Eis0l3bT99NNP6dixIxERERw8eBCA119/nW+//bZIixMRkdLrdE4+D322wRGG7u1Qkw+GtFIYkhLJ6UD07rvvMnbsWK6//nqSk5Mdm7lWrlyZ6dOnF3V9IiJSCh1LyeK291bz07bjeLhZeL5PI56+qaE2Z5USy+lANGPGDD744AOeeOIJPDz+TvmtWrVyTLsXEZHya9W+E/R5+w92xKcRXNGLzx9sx+B2NVxdlsgFOd1vGRcX59ho9Z+8vb05ffp0kRQlIiKl0yerD/Ds99ux2Q3qh/vz4V2tqFbZ19VliVyU04GoZs2axMbGnrU4448//kjDhg2LrDARESk9svNsPPv9duatPQTAzc2r8kLfaPw0XkhKCad/Ux999FGGDx9OdnY2hmGwdu1a5s2bx5QpU/jwww+Lo0YRESnB9iVlMHr+RrYeTcNigQk96vPQ1bWwWDReSEoPpwPRPffcQ35+PhMmTCAzM5OBAwdStWpV3njjDQYMGFAcNYqISAm1eGs847/cTEZOPpV9PXm9fzO61At1dVkiTnMqEOXn5zNnzhxuuukmhg4dyokTJ7Db7YSG6pdfRKQ8ycq1Me2nncz64wBgbs765oDmhFsruLYwkUvkVCDy8PDg4YcfZseOHQAEBwcXS1EiIlJyxadmMfST9Ww9mgbA0E41mdCzvvYjk1LN6Vtmbdq0YePGjefc8V5ERMq2tXGnGD43hqT0HAL9vHjp1iZc21CbeUvp53QgGjZsGOPGjePIkSO0bNkSP7+Ce9E0adKkyIoTEZGS44v1h3li4RbybOaU+g+GtCIyUFPqpWxwenNXN7ezu0QtFguGYWCxWBwrV5c12txVRMqrfJudlxbv5IPf4wC4sXEVXr69Cb5emlIvJV+xbe4aFxd3WYWJiEjpkZadx/A5Mfy+5wQAo66pw5hr6uCmLTikjCl0IPq///s/+vbtS+vWrYuzHhERKSEOnjzNfR+vZ29iBj6e7rxye1NubFLF1WWJFItCB6L4+Hh69eqFu7s7N910E3369KF79+54e3sXZ30iIuICy3YlMnLeRtKz8wkPqMCHd7UiuqrV1WWJFJtCz5GcNWsWx48f54svvqBSpUqMGzeO4OBgbrnlFmbPns2JEyeKs04REbkCDMPg3WX7uHf2OtKz82levRLfjuigMCRlntODqv9px44dfP/993z77besX7+eNm3a0Lt3b+644w6qVq1alHW6nAZVi0hZl5Vr49GvNvHD5ngA+reK5Lm+jfD2cHdxZSKXrrCf35cViP4pMTGR77//nu+++45OnToxfvz4ojhtiaFAJCJl2f6kDB76bAO7j2fg4Wbhmd6NuLNNde1HJqXeFQ9EZZ0CkYiUVb/vSWL4nBjSsvMJ8vPi7UEtaFsryNVliRSJIp12f8sttxT6hb/++utCtxUREdcxDIP/roxj8qId2A1oUb0S7w1uSai/9iOT8qdQgchq/XswnWEYLFy4EKvVSqtWrQDYsGEDKSkpTgUnERFxnTybnUnfbWPOn4cAuK1lNV68OVrjhaTcKlQgmjVrluPvEydOpF+/frz33nu4u5v/4dhsNoYNG6ZbSSIipcA/F1u0WOCJGxpwX8eaGi8k5ZrTY4hCQkJYuXIl9erVK3B8165dtG/fnpMnTxZpgSWFxhCJSFmwPymDoZ+sZ1/SaXw83XljQDOuaxTu6rJEik1hP78LvQ7RGfn5+ezYseOs4zt27MButzt7OhERuUJW7jlB37f/YF/SacICvPnyoXYKQyJ/cXovs3vuuYd7772XvXv30rZtWwDWrFnD1KlTueeee4q8QBERuTyGYfDRHweYvGgHNrtBy6jKvHdnS0L8tdOAyBlOB6JXXnmF8PBwXn/9deLjzcW7qlSpwoQJExg3blyRFygiIpcuIyefp7/ZytcbjwJwS/OqTL6lMRU8NXha5J+cCkT5+fnMmTOHIUOGMGHCBNLS0gA0pkZEpAT65+as7m4WnrihAfd0qKHB0yLn4FQg8vDw4OGHH3aMIVIQEhEpmVbtO8HwOTEkZ+YRFuDN9P7NaXeVFlsUOR+nb5m1adOGjRs3EhUVVRz1iIjIZcjMzWfyoh18tsZcX6hJNSszB7ci3KrFFkUuxOlANGzYMMaNG8eRI0do2bIlfn5+BR5v0qRJkRUnIiKFty8pg2GfxbDreDoAA/4TyTM3NcLHS+OFRC7G6XWI3NzOnqlvsVgwDAOLxYLNZiuy4koSrUMkIiXZsl2JjJy7kfScfEL8vZnevxkdage7uiwRlyvSvcz+KS4u7rIKExGRomMYBh/8vp+pP+7EbsB/alTm7YEtCA3QLTIRZzgdiDR2SESkZMjMzWfCV5v5YbO5BEq/VtV4oW9jvDycXnNXpNxzOhCdsX37dg4dOkRubm6B4717977sokRE5MIOnczk/k/Wsft4Bh5uFp6+qSGD20ZpSr3IJXI6EO3fv5+bb76ZLVu2OMYOAY7/CMvqGCIRkZJibdwpHvpsA6dO5xLi783bA1vQumagq8sSKdWc7lcdPXo0NWvW5Pjx4/j6+rJt2zZWrFhBq1atWLZsWTGUKCIiYI4X+vD3/dzxwRpOnc4lumoA34/oqDAkUgSc7iFavXo1v/32GyEhIbi5ueHm5kbHjh2ZMmUKo0aNYuPGjcVRp4hIuZaVa2P8l5v43xZzvFDvphG8dGsTTakXKSJOByKbzUbFihUBCA4O5tixY9SrV4+oqCh27dpV5AWKiJR38alZDP1kPVuPpuHpbuHJGxsypJ3GC4kUJacDUXR0NJs3b6ZWrVq0adOGadOm4eXlxcyZM6lVq1Zx1CgiUm6t2X+SYXNiOHU6l0A/L967s6VukYkUA6cD0ZNPPsnp06cBeOGFF+jVqxedOnUiKCiIzz//vMgLFBEpj2x2g5kr9vPqz7vItxs0rBLA+4NbEhno6+rSRMokp1eqPpdTp05RuXLlMt19q5WqReRKOXU6l+FzYli9/ySg8UIil6Own99OzzJbsmQJmZmZBY4FBgaW6TAkInKlbD2aSu+3VrJ6/0n8vNx56dbGvDGgmcKQSDFz+pbZrbfeSk5ODi1btuTqq6+mS5cudOjQwTHQWkREnGcYBrP+OMCUH3eQZzOoHujLh3e1om6Yv6tLEykXnO4hSk5OZtmyZfTu3ZuNGzdy++23ExgYSNu2bXnssceKo0YRkTItMzefcV9u4rkftpNnM+jRKIxvh3dQGBK5gi57DNHWrVt55ZVXmDNnDna7vcyuVK0xRCJSHHYmpDF6Xiy7jqfj7mbhiRsacE+HGhqGIFJEim23+x07drB8+XKWLVvG8uXLsdlsdOzYkVdffZWrr776sooWESlPftwSz9gvNpGVZyPE35s3BzSn3VVBri5LpFxyOhA1atSIkJAQxowZw1NPPUWjRo2Koy4RkTLLZjd45eddvLtsHwAdawfzWr+mhAZUcHFlIuWX04Fo1KhRrFixgkmTJvHNN9/QpUsXunTpQqdOnTSwWkTkIhJSsxn7RSyr9plT6u/tUJP/u6E+Hu5OD+kUkSJ0yWOIUlJS+P3331m+fDnLly9ny5YtNGvWjDVr1hR1jSWCxhCJyOVaujORR7/axImMXHw83Zl2WxNuahrh6rJEyrRiG0N0ht1uJz8/n9zcXHJycsjLy+PAgQOXejoRkTIrz2Znxq97mLF0L4YB9cP9eXtQC64KUa+6SEnhdCAaPXo0y5YtY9u2bQQGBtK5c2ceeOABunTpQnR0dHHUKCJSam07lsqjX25me3waAIPbRvHEjQ2o4KmFFkVKEqcD0dGjRxk6dKgCkIjIRfxvczzjvowlO89OJV9PnusTTW/dIhMpkZwORF999VVx1CEiUmb8exZZ57ohvHp7U0L8vV1cmYiczyVNa/j000/p0KEDERERHDx4EIDp06fz7bffFmlxIiKlTWpmHvd/vM4Rhu7vWJOP7mqlMCRSwjkdiN59913Gjh3LDTfcQEpKimNl6kqVKjF9+vSirk9EpNRYG3eKG978naW7kvD2cOONAc14sldDTakXKQWc/q90xowZfPDBBzzxxBO4u/89KLBVq1Zs2bKlSIsTESkN8m12pvy4gwEzV3M0JYvqgb589VB7+jSr6urSRKSQnB5DFBcXR/Pmzc867u3tzenTp4ukKBGR0iI1K48Rc2P4fc8JAG5pUZVnbmqE1cfTxZWJiDOcDkQ1a9YkNjaWqKioAsd//PFHGjZsWGSFiYiUdHsTM3jg0/XsTzqthRZFSjmnA9Gjjz7K8OHDyc7OxjAM1q5dy7x585gyZQoffvhhcdQoIlLi/LH3BA99toH07HyqWCvw4V2taBRhdXVZInKJnA5E99xzD/n5+UyYMIHMzEwGDhxI1apVeeONNxgwYEBx1CgiUqLMW3uIp77ZSr7doFVUZd69s6VmkYmUck4Fovz8fObMmcNNN93E0KFDOXHiBHa7ndDQ0OKqT0SkxMi32Xlp8U4++D0OgD7NIph2WxO8PbTqtEhp51Qg8vDw4OGHH2bHjh0ABAcHF0tRIiIlTVJ6Dg99toENB5MBGH1NHcZ0r4PFYnFxZSJSFJy+ZdamTRs2btx41qBqEZGyauvRVB74ZD3HUrOp6O3BizdHa0q9SBnj9DpEw4YNY9y4cbz11lusXr2azZs3F/i6VFOmTMFisTBmzBjHMcMwmDRpEhEREfj4+NClSxe2bdtW4Hk5OTmMHDmS4OBg/Pz86N27N0eOHCnQJjk5mcGDB2O1WrFarQwePJiUlJRLrlVEyo+FG49wy7urOJaaTa1gP74b0UFhSKQMshiGYTjzBDe3szOUxWLBMAwsFotj5WpnrFu3jn79+hEQEEDXrl0dK16/9NJLvPjii8yePZu6devywgsvsGLFCnbt2oW/vz8ADz/8MN9//z2zZ88mKCiIcePGcerUKTZs2OBYOPL666/nyJEjzJw5E4AHHniAGjVq8P333xe6xrS0NKxWK6mpqQQEBDj9HkWkdMmz2Zm8aAez/jgAQLf6obzev5nWFxIpZQr7+e10IDqzd9n5OHsrLSMjgxYtWvDOO+/wwgsv0KxZM6ZPn45hGERERDBmzBgmTpwImL1BYWFhvPTSSzz44IOkpqYSEhLCp59+Sv/+/QE4duwYkZGRLFq0iB49erBjxw4aNmzImjVraNOmDQBr1qyhXbt27Ny5k3r16p2zrpycHHJychzfp6WlERkZqUAkUg4cS8li/JebWLXvJAAjutZm7LV1cXPTeCGR0qawgcjpW2ZRUVEX/HLW8OHDufHGG+nevXuB43FxcSQkJHDdddc5jnl7e3P11VezatUqADZs2EBeXl6BNhEREURHRzvarF69GqvV6ghDAG3btsVqtTranMuUKVMct9isViuRkZFOvzcRKV0Mw+CzNQfp9uoyVu07iZ+XO+8Pbsn4HvUUhkTKOKcHVRel+fPnExMTw7p16856LCEhAYCwsLACx8PCwhy9VAkJCXh5eVG5cuWz2px5fkJCwjmXBQgNDXW0OZfHH3+csWPHOr4/00MkImXT4VOZPPb1Zv7Ya/YKNYusxNRbG1M/XD3CIuWBywLR4cOHGT16ND///DMVKlQ4b7t/T2k9M1bpQv7d5lztL3Yeb29vvL210JpIebByzwkenmOuOu3l4caEHvW4r2NNTakXKUecvmVWVDZs2EBiYiItW7bEw8MDDw8Pli9fzptvvomHh4ejZ+jfvTiJiYmOx8LDw8nNzSU5OfmCbY4fP37W6yclJZ3V+yQi5c/8tYe4e9Za0rPzaV69Ej+P6cz9nWopDImUMy4LRNdccw1btmwhNjbW8dWqVSsGDRpEbGwstWrVIjw8nCVLljiek5uby/Lly2nfvj0ALVu2xNPTs0Cb+Ph4tm7d6mjTrl07UlNTWbt2raPNn3/+SWpqqqONiJQ/drvBlB938NjXW8i3G/RtFsH8B9pSI9jP1aWJiAtc0i2zlJQUvvrqK/bt28ejjz5KYGAgMTExhIWFUbVq4dbn8Pf3Jzo6usAxPz8/goKCHMfHjBnD5MmTqVOnDnXq1GHy5Mn4+voycOBAAKxWK/fddx/jxo0jKCiIwMBAxo8fT+PGjR2DtBs0aEDPnj0ZOnQo77//PmBOu+/Vq9d5Z5iJSNmWkZPP+C82sXib2QM9pnsdRl+jVadFyjOnA9HmzZvp3r07VquVAwcOMHToUAIDA1m4cCEHDx7kk08+KbLiJkyYQFZWFsOGDSM5OZk2bdrw888/O9YgAnj99dfx8PCgX79+ZGVlcc011zB79mzHGkQAc+bMYdSoUY7ZaL179+att94qsjpFpPQ4fCqT+z9ez67j6Xi5uzHttib0ba6FFkXKO6fXIerevTstWrRg2rRp+Pv7s2nTJmrVqsWqVasYOHAgBw4cKKZSXUsLM4qUfmv2n2T4nBhOns4lxN+b9+5sQcuoQFeXJSLFqLCf3073EK1bt85x6+mfqlatesFp7CIirmIYBjNX7OelxTuxG9CwSgAf3tWKiEo+ri5NREoIpwNRhQoVSEtLO+v4rl27CAkJKZKiRESKSlp2Ho9+uYmftpmzTW9pXpUXbo7G18uly7CJSAnj9CyzPn368Nxzz5GXlweYa/wcOnSIxx57jFtvvbXICxQRuVR7EzO4+e0/+GnbcTzcLDzbuxGv9muqMCQiZ3E6EL3yyiskJSURGhpKVlYWV199NbVr18bf358XX3yxOGoUEXGKYRh8se4wN81Yyb6k04QHVGDBw+25q30NzSQTkXNy+n+TAgICWLlyJb/99hsxMTHY7XZatGhx1l5kIiKucDonn0c+j+Xn7eYtsvZXBTF9QDNC/c+/Ir6IiNOzzA4cOECNGjWKqZySS7PMREq+I8nmlPqdCeaU+jHX1uHBzlfhro1ZRcqtYtvtvlatWnTs2JH333+fU6dOXVaRIiJFZdW+E/R56w92JqQTXNGbzx9sy7AutRWGRKRQnA5E69evp127drzwwgtERETQp08fvvzyS3JycoqjPhGRCzIMg/+ujGPwf9dy8nQuDasE8O2IDjSvXtnVpYlIKeL0LbMzDMNg2bJlzJ07lwULFmCz2bj11lv56KOPirrGEkG3zERKnszcfMZ/uYlFW8w10G5uXpUptzSmgqf7RZ4pIuVFYT+/LzkQ/VNMTAz33XcfmzdvxmazXe7pSiQFIpGSZVdCOsPnxrA3MQNPdwtP3NBAs8hE5CzFNobojMOHDzNt2jSaNWvGf/7zH/z8/LQ/mIgUO8Mw+HTNQfq+/Qd7EzMIrujNvKFtubtDTYUhEblkTk+7nzlzJnPmzOGPP/6gXr16DBo0iG+++aZczjwTkSsrO8/GpO+2MX/dYQA61A5ixh0tCPTzcnFlIlLaOR2Inn/+eQYMGMAbb7xBs2bNiqEkEZGz7U/K4MFPN7AnMQOLBSb0qM8DnWtpFpmIFAmnA9GhQ4fULS0iV9T3m47xfwu3kJ6dT6CfF6/e3pSu9UNdXZaIlCGFCkSbN28mOjoaNzc3tmzZcsG2TZo0KZLCRETybXZe+Xk37y3fB0DLqMq8e2cLrTotIkWuUIGoWbNmJCQkEBoaSrNmzbBYLPxzctqZ7y0WS5mdZSYiV1ZKZi4j523k9z0nAHjw6lo8el09PNwveS6IiMh5FSoQxcXFERIS4vi7iEhx2n4sjYfnbODgyUx8PN2ZdlsTbmoa4eqyRKQMK1QgioqKcvz94MGDtG/fHg+Pgk/Nz89n1apVBdqKiDjr+03HmPDVZrLybFSt5MMHQ1rRMEJrf4lI8XJ6UHXXrl2Jj48nNLTggMbU1FS6du2qW2YicknsdoNXl+zi7aXmeKFOdYKZcUdzKvlqSr2IFD+nA9GZsUL/dvLkSfz8/IqkKBEpX7JybYz7MtaxBYfGC4nIlVboQHTLLbcA5gDqu+++G29vb8djNpuNzZs30759+6KvUETKtCPJmQyfE8OmI6l4uluYcksTbmtZzdVliUg5U+hAZLVaAbOHyN/fHx8fH8djXl5etG3blqFDhxZ9hSJSZv264ziPfB5LWnY+lXw9ef/OlrSpFeTqskSkHCp0IJo1axYANWrUYPz48bo9JiKXzDAM/rsyjhcX7cAwoGlkJd66ozmRgb6uLk1Eyqki2e2+PNBu9yJF49/7kQ1sU51nezfCU+OFRKQYFPbz2+lB1QBfffUVX3zxBYcOHSI3N7fAYzExMZdyShEpB+JOnGbUvI1sOZqKmwWevLEh93Sooe2ARMTlnP5fsjfffJN77rmH0NBQNm7cSOvWrQkKCmL//v1cf/31xVGjiJRyZ26R9Zy+gi1HU6ns68lHd/+HezvWVBgSkRLB6R6id955h5kzZ3LHHXfw8ccfM2HCBGrVqsXTTz/NqVOniqNGESnFsvNsPLZgM9/EHgOgY+1gXrqtCVUr+VzkmSIiV47TPUSHDh1yTK/38fEhPT0dgMGDBzNv3ryirU5ESrWE1GwGzFzDN7HH8HCz8GzvRnx6X2uFIREpcZwOROHh4Zw8eRIwt/RYs2YNYO5xpvHZInLGbzuP0/ONFcQeTsHq48kn97bmrvYaLyQiJZPTgahbt258//33ANx333088sgjXHvttfTv35+bb765yAsUkdLn41UHuP/j9aRk5tG4qpVvhnegfe1gV5clInJeTk+7t9vt2O12x+auX3zxBStXrqR27do89NBDeHmVzX2HNO1e5OJsdoMX/redWX8cAKB/q0ie7xuNl4em1IuIaxT281vrEBWSApHIhWXm5jNqXiy/7DgOwISe9Xj46qt0i0xEXKpI1yHavHlzoV+4SZMmhW4rImXD4VOZDJsTw5ajqXh5uPFav6b0ahLh6rJERAqtUIGoWbNmWCyWiw6atlgs2Gy2IilMREqH5buTGDVvI6lZeQT6efHBkJa0jAp0dVkiIk4pVCCKi4sr7jpEpJQxDIN3lu3jlZ93OfYjmzGgOdWDtB+ZiJQ+hQpEUVFRxV2HiJQiadl5PP3NVsdii3e0rs6k3g3x9nB3cWUiIpfG6ZWqP/nkkws+PmTIkEsuRkRKvm3HUnngkw0cTcnC/a/FFu9sq/9pEpHSzelZZpUrVy7wfV5eHpmZmXh5eeHr61tmt+/QLDMR+HL9YZ76divZeXaqVvLh5dub0P4qrS8kIiVXse12n5ycfNaxPXv28PDDD/Poo486ezoRKQVy8m08uXArX244AkDnuiHMGNAcq6+niysTESkaTgeic6lTpw5Tp07lzjvvZOfOnUVxShEpIZLSc3jw0/XEHErBzQKPdK/L8K61cXPT+kIiUnYUSSACcHd359ixY0V1OhEpAdYdOMXwOTEkpucQUMGDtwe1oFOdEFeXJSJS5JwORN99912B7w3DID4+nrfeeosOHToUWWEi4jo2u8F7y/fx2pLd2OwGV4X48cGQVtQKqejq0kREioXTgahv374FvrdYLISEhNCtWzdeffXVoqpLRFwkMS2bMZ/HsmrfSQD6NItg8s2N8fMusg5lEZESx+l/4ex2e3HUISIlwLJdiTz61WaS0nPw9XJnUu9G3N6ymvYjE5EyT//LJyLk2ey88tMu3l+xH4B6Yf68c2cLrtItMhEpJ5wORIZh8NVXX7F06VISExPP6jH6+uuvi6w4ESl+x9OyGTYnhg0HzSU1BreN4vEb6uPrpf9fEpHyw+l/8UaPHs3MmTPp2rUrYWFh6koXKcX+OYvM39uDl29vQs/oKq4uS0TkinM6EH322Wd8/fXX3HDDDcVRj4hcIfPWHuKpb7aSbzeoG1aRD4a0IirIz9VliYi4hNOByGq1UqtWreKoRUSugNx8O8/9sI3P1hwC4MYmVXjp1iZU1CwyESnH3Jx9wqRJk3j22WfJysoqjnpEpBgdS8nijg/WOMLQ2Gvr8tYdzRWGRKTcc/pfwdtvv5158+YRGhpKjRo18PQsuJdRTExMkRUnIkXnp20JPLZgM8mZefhX8OCNAc3oVj/M1WWJiJQITgeiu+++mw0bNnDnnXdqULVIKZCbb+elxTv578o4AKKrBvDWHS2oEazxQiIiZzgdiP73v//x008/0bFjx+KoR0SK0LGULEbMjSHmUAoAQzvVZNx19ajg6e7awkREShinA1FkZCQBAQHFUYuIFKEVu5MY+0UsJzJy8a/gwSu3N6VHo3BXlyUiUiI5Paj61VdfZcKECRw4cKAYyhGRy5WdZ+Ppb7cy5KO1nMjIpX64P/8b2UlhSETkApzuIbrzzjvJzMzkqquuwtfX96xB1adOnSqy4kTEObsS0hk5L4bdxzMAGNimOk/e2ECrTouIXITT/0pOnz69GMoQkcv145Z4Hvkiluw8O8EVvXnl9iZ0qRfq6rJEREoFpwPRXXfdVRx1iMglstkNZvy2h+m/7AGgU51gXuvXjBB/bxdXJiJSejgdiA4dOnTBx6tXr37JxYiIc1Iz8xgxL4bf95wA4J4ONXjihgZ4uDs9PFBEpFxzOhDVqFHjgmsP2Wy2yypIRApn3YFTjPtiE4dOZeLj6c5zfRpxe6tIV5clIlIqOR2INm7cWOD7vLw8Nm7cyGuvvcaLL75YZIWJyLnl2+y8tmQ37y7fh2FA1Uo+zBzSkkYRVleXJiJSajkdiJo2bXrWsVatWhEREcHLL7/MLbfcUiSFicjZ/n2L7NYW1Ximd0MCKnhe5JkiInIhRTYXt27duqxbt66oTici/7JidxL/t3ALR5Kz8PF0Z9ptTbipaYSryxIRKROcDkRpaWkFvjcMg/j4eCZNmkSdOnWKrDARMeXm25ny4w5m/XEAgGqVfXh/sG6RiYgUJacDUaVKlc4aVG0YBpGRkcyfP7/IChMROHDiNGO/iHXsRTa4bRQTetbDX7fIRESKlNOB6LfffisQiNzc3AgJCaF27dp4eGg1XJGi8uX6wzzz3TYyc234V/Dg9X7N6N4wzNVliYiUSU4nmC5duhRDGSJyRlJ6Di/+bzvfxB4DoHXNQF69vSmRgb4urkxEpOxyOhBNmTKFsLAw7r333gLHP/roI5KSkpg4cWKRFSdS3nwdc4Tnf9hOcmYeFguMuaYuI7vVxs3t/Gt/iYjI5XN6Odv333+f+vXrn3W8UaNGvPfee0VSlEh5k51n4/8WbmHsF5tIzsyjQZUAFg7rwOjudRSGRESuAKcDUUJCAlWqVDnreEhICPHx8U6da8qUKfznP//B39+f0NBQ+vbty65duwq0MQyDSZMmERERgY+PD126dGHbtm0F2uTk5DBy5EiCg4Px8/Ojd+/eHDlypECb5ORkBg8ejNVqxWq1MnjwYFJSUpyqV6Q4HDqZyW3vrWLun4ewWGDstXX5bkQHmkVWcnVpIiLlhtOBKDIykj/++OOs43/88QcREc6tibJ8+XKGDx/OmjVrWLJkCfn5+Vx33XWcPn3a0WbatGm89tprvPXWW6xbt47w8HCuvfZa0tPTHW3GjBnDwoULmT9/PitXriQjI4NevXoV2EZk4MCBxMbGsnjxYhYvXkxsbCyDBw929u2LFKmftyVw44zf2Xo0jcq+nnx0938YdU0dPLUXmYjIlWU4aerUqUZQUJDx0UcfGQcOHDAOHDhg/Pe//zWCgoKMyZMnO3u6AhITEw3AWL58uWEYhmG3243w8HBj6tSpjjbZ2dmG1Wo13nvvPcMwDCMlJcXw9PQ05s+f72hz9OhRw83NzVi8eLFhGIaxfft2AzDWrFnjaLN69WoDMHbu3HnOWrKzs43U1FTH1+HDhw3ASE1Nvaz3KGIYhpGVm29M+HKTETXxByNq4g/GzW+vNI4kZ7q6LBGRMic1NbVQn99OD6qeMGECp06dYtiwYeTm5gJQoUIFJk6cyOOPP35Z4Sw1NRWAwMBAAOLi4khISOC6665ztPH29ubqq69m1apVPPjgg2zYsIG8vLwCbSIiIoiOjmbVqlX06NGD1atXY7VaadOmjaNN27ZtsVqtrFq1inr16p1Vy5QpU3j22Wcv6/2InEtCajYPfLqezUdSsVjg/o41ebRHfbw81CskIuIqTgcii8XCSy+9xFNPPcWOHTvw8fGhTp06eHt7X1YhhmEwduxYOnbsSHR0NGCOVwIICyu49kpYWBgHDx50tPHy8qJy5cpntTnz/ISEBEJDQ896zdDQUEebf3v88ccZO3as4/u0tDQiI7WTuFyepTsTGfflJk6dzqWSrydvD2xBh9rBri5LRKTcu+SVFCtWrMh//vOfIitkxIgRbN68mZUrV5712LlWxv73sX/7d5tztb/Qeby9vS875ImckZmbz1PfbGNBjDnYv0GVAN6/syXVg7S2kIhISVAi+uhHjhzJd999x9KlS6lWrZrjeHh4OMBZvTiJiYmOXqPw8HByc3NJTk6+YJvjx4+f9bpJSUln9T6JFLUNB09x45srWRBzBDcL3NuhJguHtVcYEhEpQVwaiAzDYMSIEXz99df89ttv1KxZs8DjNWvWJDw8nCVLljiO5ebmsnz5ctq3bw9Ay5Yt8fT0LNAmPj6erVu3Otq0a9eO1NRU1q5d62jz559/kpqa6mgjUhzm/nmI/u+vIe7EaUL9vZk7tC1P39SQCp7uri5NRET+waWbjw0fPpy5c+fy7bff4u/v7+gJslqt+Pj4YLFYGDNmDJMnT6ZOnTrUqVOHyZMn4+vry8CBAx1t77vvPsaNG0dQUBCBgYGMHz+exo0b0717dwAaNGhAz549GTp0KO+//z4ADzzwAL169TrngGqRy5WTb+P5H7bz2ZpDANzYpAqTb26M1UebsoqIlEQuDUTvvvsucPb+aLNmzeLuu+8GzFltWVlZDBs2jOTkZNq0acPPP/+Mv7+/o/3rr7+Oh4cH/fr1Iysri2uuuYbZs2fj7v73/4XPmTOHUaNGOWaj9e7dm7feeqt436CUS4lp2Tw8J4YNB83buI/2qMewLldddNybiIi4jsUwDMPVRZQGaWlpWK1WUlNTCQgIcHU5UkKt2neCUfM2ciIjF/8KHrwxoBnd6mucmoiIqxT289ulPUQiZUWezc5bv+3lzd/2YBhQP9yfdwa1oFZIRVeXJiIihaBAJHKZEtOyGTFvI2vjTgFwe8tqPNcnGh8vDZwWESktFIhELpFhGHy36RjPfr+dU6dzqejtwQt9o+nbvKqrSxMREScpEIlcgmMpWTz7/TZ+2maub9WwSgAzBjbnKt0iExEplRSIRJy0et9JHp6zgZTMPDzcLIy6pg4PXl0Lbw/dIhMRKa0UiEQKyTAMPvvzEM9+t418u0Hjqlam3daEBlU061BEpLRTIBIphNSsPCZ+tZnF28zFQ29qGsHLtzXRitMiImWEApHIRWw4eIrxX24m7sRpPN0tjL+uHg90rqWFFkVEyhAFIpHzyMq18dLincxedQCACGsF3r2zJU0jK7m0LhGRUsGWB5mnICsZMhIgJwOyUyA/B/KyIOUQJMdBdhrkpIHdBr3fhOptXVKuApHIOSzfncST32zh8KksAPq1qsZj1zcg0M/LxZWJiLiI3WYGl7xs88+cdEg9Akk7ITsVTidB6lFIOQgZx8Ge7/xr5J4u+roLSYFI5B9sdoNXf97FO8v2ARDq781LtzWha71QF1cmIlKEDMPsrTl90gw3WacgI8n8MyfdDDiZJyFxB6QdM4NKfjbg7G5fFvD2B/9w8A4An8rg4W1+BURAUG3wCQTviuDuBaENi+HNFo4CkchfEtOzGTFnI2sPmCtO39G6Oo/fUJ+ACtqhXkRKMLsdclLh9AkzyGQcN29JnU6CU3GQfgxSDpsBKPc05Oea4caWc2mvZ3EDL3/wsYJvEITUB78QqBhmBp9KURBQBbz8zHbupSNqlI4qRYrZ8t1JjP08lpN/rTj94s3R9GmmFadFxEXysiA9wQw4+dmQkWj21JzabwadrFOQm2mOz0k9/FfvzSXwDgCviuAbCBWs4P9XkPGpbPbahDYEa6T5mKeP+ae7F5TBSSUKRFKu2e0Gb/y6x7Epa92wirx3Z0ttyioil8+WZ4aanPS/bk+dgLxMc9zNmb+fTjLDTl4W5GaYX/k55p/O8g4wb09VDDPDTIVKUDnK/D6wltmb4x1gBhp3T7NXx8u3qN91qaVAJOVWalYej365iZ+3m9tvDGxTnWduaqgVp0Xk3Ow2M8TkZJg9M9kpcHIfnNpnBhpbrnlLKu0YnNxrBh3Ddumv51HBDDHuXlAhACpVN29Hnemx8a4Inr4QWBP8I8CzQpG91fJIgUjKpW3HUhk2J4aDJzPxcnfjxZujub1VpKvLEpErIS/bvOWUedL8ys00e3FOJ5q3qGx55gwpuw3ys8zenOSDZsjJz3Lutdw8/7rd5GuOr/Hyg4qh5oBiT1/zVlXFv46fuSXl4W2OvfELLpO3pkoqBSIpVwzDYOHGozz+9RZy8u1UreTDO4NaaG0hkdLOlm9O904+YIac/Oy/BhafMMfY5J7++++phy/zxSxmkPH2N3ttguuZPTjuXuZXQFWwVoXAq8zbVW5uRfEOpZgpEEm5cfhUJhMXbGbVvpMAdKkXwmv9mmltIZGSyDD+WtfmMKTFmwv7pR83e2hyT5s9NlnJ5u2prFPm7SqnWMwxND6VzWDj5WuGF5/KZq+Om7s5zsbdy+ypCagGQVeBtZp5K0s9N2WOApGUC3/sPcGIuTEkZ+bh5eHGsC5XMbJbHdzd9I+aSLE7szLxmTE2Oenmn9mp5picjEQ4scscgJyXaa5gnHbM+ZlT7t7mujZ+QeDpBx5e4BtsTgGvUMkcUFw5CoLq/BV81HMjf1MgkjIt32bn7aX7mP7rbgwDGle18vbAFlQP0swKkctiGGawSTtq9tac2mcGmYzj5piczBNm0Mn9awDyJbGYY2qCav+9xo2XnznGxj/cnCLuX+Wv2VJ+f82g0seaXBr95kiZdep0LiPmxjhukd3eshrP943WDvUiZxiG2WuTn/OP1YlPmHtLpcdDVooZcPKzzGNnVi/OPHnpM6g8fP5e08anktmT41sZKtc0p4Z7+ZkBJ7CmGXY8vIv6XYuckwKRlEmxh1MY9tkGjqVm4+vlznN9ormtZTVXlyVyZeRmwvGtcGKPeQsqPd68BZV29O/bVZmnzIBjz7u816pgNaeBB1SF4DrmGBsvP3O6uF+oOT7Hp7L55e6psTdSYikQSZliGAaz/jjA1B93kmuzUyPIl/cHt6JeuL+rSxO5dLZ8c3BxXpYZYtKOmr00qUf+CjcnzN6crGRzHE7mCTDszr2Gm4c5zubMIGP/Kn+tXBxurnfjVfGvYPPXisYBEWa7CgHF8Y5FrjgFIikzMnLyeebbbSyIOQLAtQ3DeK1fU/y1F5mUZHabGWZSDpqzqpIPQuI2c4p4xnFzL6rME86f1zcYwqPNcTW+gWYvjrWaGWo8ff4ONhUCzMHI7l4aZCzlmgKRlAk7E9J46NMNHDiZiZsFnrixIfd2qIFF3fNSEuTnwLGN5i2s1MPmflQph80envT4wo3Fcff6a98pP/P2VMUQc0E/n0pmuPGpZN6m8g00p4hXDNXtKREnKBBJqfdt7FEmfLWZnHw74QEVeOX2pnSsE+zqsqQss9vMkGPPM1c1PjMg+dR+czXjE3vMsJOTDjlpZgi62C0sv1BzenjFMAiLNntzvP3/GpcT+dc0cU0IECkuCkRSaiWkZvPKz7v4aoN5i6xTnWDeGNBcCy3K5ctIhMN/mresstP+2mn8iHlrK/mAOUDZ2RlWvkEQ3sRcByegqjmV3L+K+b1fiDngWERcRoFISh3DMPhy/RGe+2E7GTn5AAzrchXjrqunhRbl/HLSIfWouV9V7mlzg87cjL/2rcozg09yHBxcDamHnDv3mankAVUgtKEZdipH/bUvlQ9U+msWlnp4REosBSIpVU7n5DP+y038uDUBgGaRlXiqVwNaRgW6uDJxmTPhJvOkOfg4PcHsyUk7ConbzW0fslOdDzlBdSCknjnzyrfyXzuMVzKDjjXy772r3Dw1GFmkDFAgklJj61Fzh/pDpzLxdLcwslsdhnW5Cg93fRiVafk5f23lcNQcl5N6xJxefmo/nNht3sIqrApWc6xOhQBzp/EKVvNWlZunuZeVfxWIbA1VmpmDk0Wk3FAgklJh/tpDPP3tNnJtdiKsFZgxsLl6hUqr9AQz4GSeAluOOT4n+YD5Z07aX2vtpJihJzMZctMLd16fQHOcjn+4+adPZQhrZK6A7F0Rgusq5IjIeSkQSYmWlp3H099s5ZvYY4C5ttArtzXF6qsBqCWCYZghJi3enF2Vkw72fHNMjt1mhpqUg5CX/deaOvvNnh5nefiYs64qVTd7cSqGmLOxguuavTnaqFNELpMCkZRYGw4mM2reRo6mZOFmgUe612VEt9paW+hKycsyByGnHzN7cE4nQfpx8/vUo2a4yU4FDOfOa3H7e6NOjwrm1PKgOuAfZgYbjwrmejs+lcEv+K8xPIFaU0dEipUCkZRI89Ye4ulvt5JnM4gM9GF6/+a0jKrs6rLKjjM9O9mpf235cOrvtXPiY80/T8UVfmp5BStUijIXA3Tz+PvLw9sMO16+ZrCpFAkRzc0QJCJSgigQSYlyNCWLx7/ewordSQDc0Dicqbc2IUDbbzgvOw2SdppbQKQcMtfRSdxp9uycTjID0cV4+Zu9NEG1zbVy/ILNGVYVQ82dySuGmWFHAUdESjkFIikxFmw4wlPfbiUz14aHm4VHrq3LsC5X6RbZ+eTnmoHnzEKBpxPNMTxpxyBpl7mmjj3/wudw8zRvR3n6muNxAmua4Se4rrlCsn8V3aoSkXJBgUhcLj41i+d/2M6iLX+vLfRav6bUCqno4spKALsdUg78vQfW/mVwcp+57k76sYsHHv8qZq9O5Rpmz07QVWbgCaj61y7m6tkREQEFInGxxVvjefTLzaTn5OPhZq4tNKJb7fK34rRhmNPQ0+Ph6Ho48Ie5xs7JfReedu5theDa5iaf1qrgVdEMQYG1ILS+OTNLREQuSoFIXCIlM5fnftjO1zHmFOym1ay8eHNjoqtaXVxZMTIM8zbW8W3mTudZp8xbXkm7zGnr5ws+7l4QXM/cFiKiBVRrZQ5Q9g8ze310S0tE5LIpEMkVN+fPg0xZtJOMnHwsFnigUy3G96iHZ2lfcTo/17ytlbTrr7V5jpq9PpmnzN6exB2Qd/rC5/AJNLeGuOoaczZWYE0zDLnrP1URkeKkf2XlisnNt/PcD9v4bI25p1Sd0IpMvbVx6VtxOj/HXGQw+QAcWQeH15mLEqYcBFvuhZ/r5vH36skVrOZ4nvBoc0xP5RrmNHUREbniFIjkilh34BRjv4jl8KksLBZ4tEc9Hup8FW4leayQLQ+Ob4X4TXBwlTm+58Qe88/z8ajw9xYRFcP+nqoeUBXCm5hjezy8rtx7EBGRQlEgkmJlGAbz1x12LLIYXNGLqbc0oXvDMFeXZo7pyT1tTlfPTDbH95zca47vSTkIh9eae22di7sX+Aab43mqt4OwhubChJVraEyPiEgppEAkxeZkRg5Pf7eN/202e1RubFyFqbc2xv9KL7KYl/X31hOJOyFuuTmeJ+M45GZc+LneVjPs1Ohk9u4E1jR7gCpU0t5ZIiJliAKRFIs/959k+NwYTmTk4u5mYWxxLbJot5srMGelmAOaj8WaPT4Zieag5tMnzVtcF9qCwtPX3DcrIAJCG5i3t6yREN4YwqIVfEREygEFIilSqZl5vP7Lbj5bc5B8u0HdsIq8fFtTmkZWuvyT2/LNqeoph8z9tuI3wb5lkHro4s/1tv49TT2ytXmbK6Cqecyrom5ziYiUcwpEUmQ2H0lhxNyNHDqVCUDvphG8dGsTfLzcnTtRRhIcWGHuqJ5x3JzGnrAFMhLO3d7ibg5i9q8ClaqbPTs+lc2/VwwF/whzDR8REZHzUCCSy5Zvs/Phyjhe/XkXeTaDapV9eLZ3I7rVD734LbK0Y+ZqzIfXmLe7jm81x/tciH+EuQVFtVZQpSnU7QmePkX1dkREpBxSIJLLEns4hbFfxLI/yVxwsEejMKbd2hSr7zkGTmelmAOaU4/CyT2w77fzh5/QhuZXxTBzocKw6L8GM1s1bV1ERIqcApFckgMnTvP6L7v5btMxDAMCKnjwZK+G3N6yGpaMRIj5yZzVlbDV3J4iPQGykgGj4Iks7uZ+W2GNIKqD+WdEM/OWl4iIyBWiQCRO+2X7cR75PJb0nHwCOM3DtU9xb9g+vHe8Dyt2mbO+zieottnb418FanaCqPYKPyIi4nIKRFJoCanZvP79Wk5sX8ZtlkS6W+Nol78OtyM58O8MVKWZGXys1cw9uSpH/bUhabhmdImISImjQCQXlpGIPX4ru1d/R97+FTxnHMLbK8987Mwizv5VoGZncyp70FUQ0gAqhrisZBEREWcpEElBGUmw52fY+wsc/hPSjuIG1D/zuAVy/avjFdncXLm5YV9zppd6fUREpBRTICrvcjJg0zzYvdjcx+tfs75shoUEAllnNMKvYXe6drsBr5DaCkAiIlKmKBCVR7Y8c/f2LV/C1gWQl1ng4ezgaJZkNeCL5KuIsdehUY2qvNqvKZGBvi4qWEREpHgpEJUniTth01yInWtOiT8jsBY0G0hulf8wc5c3b65JITffjreHG2Ouq8vQTjXxcNd+XiIiUnYpEJV1KYdg69ewaT4k7fj7uG+QucJzs4EQ1YHNR1MZNW8jB06eAqBz3RCe7d2ImsF+LipcRETkylEgKosMw7wltnwqxK34+7jFHa7qBs0HQb0bwMObxLRsZv+0iw9/jyPXZifU35vn+kTTo1FY0e9MLyIiUkIpEJUldru5KeqSZ8zd4AGwmLPAWt4NDfuYm6ACienZzFy+nTl/HiIrzwbAdQ3DePn2plh9zrHthoiISBmmQFQWnNoPf74PO/8HqYfNYx4VoPFt0PlRqFzD0TQtO4+PVsbxwYr9nM41g1DTalaGdq7FjY2rqFdIRETKJQWi0sqWb64VtHUBbPsa7PnmcW8rNLkdrp4IFUMdzTNz85n1xwE+/H0/yZnmwopNqlkZ070OXesVYld6ERGRMkyBqDQ6vBb+NxYStvx97KproNW95hghr7+nx2fl2lgQc4R3lu7lWGo2ADWCfHnk2rrc1CQCNzcFIREREQWi0sJuh90/wrr/wr5fzWMVKkGTftCkP1RrVaD56Zx8ftqWwBu/7uHgSXOdoaqVfBjdvQ63NK+qafQiIiL/oEBUGhyNgUXj4eiGvw5YzOny3Z89a8+wHfFpfB1zhC/WHyE1y7w1Fh5QgQc612Jgm+pU8HS/wsWLiIiUfApEJVl+Dvz2PKx6CzDA08+cLdbyLgipV6DpoZOZTPlxBz9uTXAcq1bZh36tIrmrfQ3NHBMREbkABaKS6lgs/DAGjm00v290C/ScCv5hjiaGYbBm/yk+XXOAn7cdJ99uYLGY0+f7NKtKj0bhuGuMkIiIyEUpEJU0+bnw8xOwdqb5fYVK0OdtaNDL0SQ1M48Ve5L4fN1hVu494TjeqU4wT97YkHrh/le4aBERkdKtXAWid955h5dffpn4+HgaNWrE9OnT6dSpk6vL+lvKYfjybji63vw++la49nmwVgVgV0I6by3dy+Kt8eTZDAC83N24rVU1BrauTnRVq4sKFxERKd3KTSD6/PPPGTNmDO+88w4dOnTg/fff5/rrr2f79u1Ur17d1eXB7p9h4YOQdQq8rdhvfp9tFduzd386249tZ9W+k2w7luZoXivEj851QrinQw2igrTfmIiIyOWwGIZhuLqIK6FNmza0aNGCd99913GsQYMG9O3blylTplz0+WlpaVitVlJTUwkICCiyuk5nZpL301NU2vQhAMd86vF64FMsS/QhKT2nQFs3C3StF8qoa+rQpJpViymKiIhcRGE/v8tFD1Fubi4bNmzgscceK3D8uuuuY9WqVed8Tk5ODjk5fweStLS0c7a7LLY8Dr/ejfp55i70n+Z35/nkweQmuwE5+Hm506RaJSIDfWhTM4gu9UIIquhd9HWIiIiUc+UiEJ04cQKbzUZYWFiB42FhYSQkJJzzOVOmTOHZZ58t3sLcPYmr2IIqpw7xRsA40qp35y5fT2oGVySiUgXa1grSukEiIiJXQLkIRGf8+xaTYRjnve30+OOPM3bsWMf3aWlpREZGFnlN3YdNxzPz/3jaWq3Izy0iIiKFUy4CUXBwMO7u7mf1BiUmJp7Va3SGt7c33t7Ff3vK09MLFIZERERcqlxsaOXl5UXLli1ZsmRJgeNLliyhffv2LqpKRERESopy0UMEMHbsWAYPHkyrVq1o164dM2fO5NChQzz00EOuLk1ERERcrNwEov79+3Py5Emee+454uPjiY6OZtGiRURFRbm6NBEREXGxcrMO0eUqrnWIREREpPgU9vO7XIwhEhEREbkQBSIREREp9xSIREREpNxTIBIREZFyT4FIREREyj0FIhERESn3FIhERESk3FMgEhERkXJPgUhERETKvXKzdcflOrOgd1pamosrERERkcI687l9sY05FIgKKT09HYDIyEgXVyIiIiLOSk9Px2q1nvdx7WVWSHa7nWPHjuHv74/FYimy86alpREZGcnhw4e1R1ox07W+MnSdrwxd5ytD1/nKKM7rbBgG6enpRERE4OZ2/pFC6iEqJDc3N6pVq1Zs5w8ICNB/bFeIrvWVoet8Zeg6Xxm6zldGcV3nC/UMnaFB1SIiIlLuKRCJiIhIuadA5GLe3t4888wzeHt7u7qUMk/X+srQdb4ydJ2vDF3nK6MkXGcNqhYREZFyTz1EIiIiUu4pEImIiEi5p0AkIiIi5Z4CkYiIiJR7CkQu9s4771CzZk0qVKhAy5Yt+f33311dUok1ZcoU/vOf/+Dv709oaCh9+/Zl165dBdoYhsGkSZOIiIjAx8eHLl26sG3btgJtcnJyGDlyJMHBwfj5+dG7d2+OHDlSoE1ycjKDBw/GarVitVoZPHgwKSkpxf0WS6QpU6ZgsVgYM2aM45iuc9E4evQod955J0FBQfj6+tKsWTM2bNjgeFzX+fLl5+fz5JNPUrNmTXx8fKhVqxbPPfccdrvd0UbX+dKsWLGCm266iYiICCwWC998802Bx6/kdT106BA33XQTfn5+BAcHM2rUKHJzc517Q4a4zPz58w1PT0/jgw8+MLZv326MHj3a8PPzMw4ePOjq0kqkHj16GLNmzTK2bt1qxMbGGjfeeKNRvXp1IyMjw9Fm6tSphr+/v7FgwQJjy5YtRv/+/Y0qVaoYaWlpjjYPPfSQUbVqVWPJkiVGTEyM0bVrV6Np06ZGfn6+o03Pnj2N6OhoY9WqVcaqVauM6Ohoo1evXlf0/ZYEa9euNWrUqGE0adLEGD16tOO4rvPlO3XqlBEVFWXcfffdxp9//mnExcUZv/zyi7F3715HG13ny/fCCy8YQUFBxg8//GDExcUZX375pVGxYkVj+vTpjja6zpdm0aJFxhNPPGEsWLDAAIyFCxcWePxKXdf8/HwjOjra6Nq1qxETE2MsWbLEiIiIMEaMGOHU+1EgcqHWrVsbDz30UIFj9evXNx577DEXVVS6JCYmGoCxfPlywzAMw263G+Hh4cbUqVMdbbKzsw2r1Wq89957hmEYRkpKiuHp6WnMnz/f0ebo0aOGm5ubsXjxYsMwDGP79u0GYKxZs8bRZvXq1QZg7Ny580q8tRIhPT3dqFOnjrFkyRLj6quvdgQiXeeiMXHiRKNjx47nfVzXuWjceOONxr333lvg2C233GLceeedhmHoOheVfweiK3ldFy1aZLi5uRlHjx51tJk3b57h7e1tpKamFvo96JaZi+Tm5rJhwwauu+66Asevu+46Vq1a5aKqSpfU1FQAAgMDAYiLiyMhIaHANfX29ubqq692XNMNGzaQl5dXoE1ERATR0dGONqtXr8ZqtdKmTRtHm7Zt22K1WsvVz2b48OHceOONdO/evcBxXeei8d1339GqVStuv/12QkNDad68OR988IHjcV3notGxY0d+/fVXdu/eDcCmTZtYuXIlN9xwA6DrXFyu5HVdvXo10dHRREREONr06NGDnJycAregL0abu7rIiRMnsNlshIWFFTgeFhZGQkKCi6oqPQzDYOzYsXTs2JHo6GgAx3U71zU9ePCgo42XlxeVK1c+q82Z5yckJBAaGnrWa4aGhpabn838+fOJiYlh3bp1Zz2m61w09u/fz7vvvsvYsWP5v//7P9auXcuoUaPw9vZmyJAhus5FZOLEiaSmplK/fn3c3d2x2Wy8+OKL3HHHHYB+n4vLlbyuCQkJZ71O5cqV8fLycuraKxC5mMViKfC9YRhnHZOzjRgxgs2bN7Ny5cqzHruUa/rvNudqX15+NocPH2b06NH8/PPPVKhQ4bztdJ0vj91up1WrVkyePBmA5s2bs23bNt59912GDBniaKfrfHk+//xzPvvsM+bOnUujRo2IjY1lzJgxREREcNdddzna6ToXjyt1XYvi2uuWmYsEBwfj7u5+VnpNTEw8K+lKQSNHjuS7775j6dKlVKtWzXE8PDwc4ILXNDw8nNzcXJKTky/Y5vjx42e9blJSUrn42WzYsIHExERatmyJh4cHHh4eLF++nDfffBMPDw/HNdB1vjxVqlShYcOGBY41aNCAQ4cOAfp9LiqPPvoojz32GAMGDKBx48YMHjyYRx55hClTpgC6zsXlSl7X8PDws14nOTmZvLw8p669ApGLeHl50bJlS5YsWVLg+JIlS2jfvr2LqirZDMNgxIgRfP311/z222/UrFmzwOM1a9YkPDy8wDXNzc1l+fLljmvasmVLPD09C7SJj49n69atjjbt2rUjNTWVtWvXOtr8+eefpKamloufzTXXXMOWLVuIjY11fLVq1YpBgwYRGxtLrVq1dJ2LQIcOHc5aNmL37t1ERUUB+n0uKpmZmbi5Ffyoc3d3d0y713UuHlfyurZr146tW7cSHx/vaPPzzz/j7e1Ny5YtC190oYdfS5E7M+3+v//9r7F9+3ZjzJgxhp+fn3HgwAFXl1YiPfzww4bVajWWLVtmxMfHO74yMzMdbaZOnWpYrVbj66+/NrZs2WLccccd55zmWa1aNeOXX34xYmJijG7dup1zmmeTJk2M1atXG6tXrzYaN25cpqfPXsw/Z5kZhq5zUVi7dq3h4eFhvPjii8aePXuMOXPmGL6+vsZnn33maKPrfPnuuusuo2rVqo5p919//bURHBxsTJgwwdFG1/nSpKenGxs3bjQ2btxoAMZrr71mbNy40bF0zJW6rmem3V9zzTVGTEyM8csvvxjVqlXTtPvS5u233zaioqIMLy8vo0WLFo4p5HI24Jxfs2bNcrSx2+3GM888Y4SHhxve3t5G586djS1bthQ4T1ZWljFixAgjMDDQ8PHxMXr16mUcOnSoQJuTJ08agwYNMvz9/Q1/f39j0KBBRnJy8hV4lyXTvwORrnPR+P77743o6GjD29vbqF+/vjFz5swCj+s6X760tDRj9OjRRvXq1Y0KFSoYtWrVMp544gkjJyfH0UbX+dIsXbr0nP8m33XXXYZhXNnrevDgQePGG280fHx8jMDAQGPEiBFGdna2U+/HYhiGUfj+JBEREZGyR2OIREREpNxTIBIREZFyT4FIREREyj0FIhERESn3FIhERESk3FMgEhERkXJPgUhERETKPQUiERERKfcUiERERKTcUyASkTLr7rvvpm/fvq4uQ0RKAQUiERERKfcUiESk1Pvqq69o3LgxPj4+BAUF0b17dx599FE+/vhjvv32WywWCxaLhWXLlgFw9OhR+vfvT+XKlQkKCqJPnz4cOHDAcb4zPUvPPvssoaGhBAQE8OCDD5Kbm3vB1zx9+vQVfuciUlQ8XF2AiMjliI+P54477mDatGncfPPNpKen8/vvvzNkyBAOHTpEWloas2bNAiAwMJDMzEy6du1Kp06dWLFiBR4eHrzwwgv07NmTzZs34+XlBcCvv/5KhQoVWLp0KQcOHOCee+4hODiYF1988byvqb2yRUovBSIRKdXi4+PJz8/nlltuISoqCoDGjRsD4OPjQ05ODuHh4Y72n332GW5ubnz44YdYLBYAZs2aRaVKlVi2bBnXXXcdAF5eXnz00Uf4+vrSqFEjnnvuOR599FGef/75C76miJROumUmIqVa06ZNueaaa2jcuDG33347H3zwAcnJyedtv2HDBvbu3Yu/vz8VK1akYsWKBAYGkp2dzb59+wqc19fX1/F9u3btyMjI4PDhw06/poiUfApEIlKqubu7s2TJEn788UcaNmzIjBkzqFevHnFxcedsb7fbadmyJbGxsQW+du/ezcCBAy/6ehaLxenXFJGST4FIREo9i8VChw4dePbZZ9m4cSNeXl4sXLgQLy8vbDZbgbYtWrRgz549hIaGUrt27QJfVqvV0W7Tpk1kZWU5vl+zZg0VK1akWrVqF3xNESmdFIhEpFT7888/mTx5MuvXr+fQoUN8/fXXJCUl0aBBA2rUqMHmzZvZtWsXJ06cIC8vj0GDBhEcHEyfPn34/fffiYuLY/ny5YwePZojR444zpubm8t9993H9u3b+fHHH3nmmWcYMWIEbm5uF3xNESmdNKhaREq1gIAAVqxYwfTp00lLSyMqKopXX32V66+/nlatWrFs2TJatWpFRkYGS5cupUuXLqxYsYKJEydyyy23kJ6eTtWqVbnmmmsICAhwnPeaa66hTp06dO7cmZycHAYMGMCkSZMu+poiUjpZDM0TFREp4O677yYlJYVvvvnG1aWIyBWiW2YiIiJS7ikQiYiISLmnW2YiIiJS7qmHSERERMo9BSIREREp9xSIREREpNxTIBIREZFyT4FIREREyj0FIhERESn3FIhERESk3FMgEhERkXLv/wHUueyZgf79rQAAAABJRU5ErkJggg==",
      "text/plain": [
       "<Figure size 640x480 with 1 Axes>"
      ]
     },
     "metadata": {},
     "output_type": "display_data"
    }
   ],
   "source": [
    "import matplotlib.pyplot as plt\n",
    "\n",
    "plt.plot(cumulative_reward, label=\"Cumulative Reward\")\n",
    "plt.plot(cumulative_regret, label=\"Cumulative Regret\")\n",
    "plt.xlabel(\"steps\")\n",
    "plt.ylabel(\"cumulative reward/regret\")\n",
    "plt.legend()\n",
    "plt.show()"
   ]
  },
  {
   "cell_type": "code",
   "execution_count": 15,
   "metadata": {},
   "outputs": [
    {
     "name": "stdout",
     "output_type": "stream",
     "text": [
      "0.2\n",
      "0.15\n",
      "0.8427\n",
      "0.8\n",
      "0.85\n",
      "0.1573\n"
     ]
    }
   ],
   "source": [
    "# average reward\n",
    "print(sum(metrics[\"reward\"][:10]) / 10)\n",
    "print(sum(metrics[\"reward\"][:100]) / 100)\n",
    "print(sum(metrics[\"reward\"][:10000]) / 10000)\n",
    "\n",
    "print(sum(metrics[\"regret\"][:10].dropna()) / 10)\n",
    "print(sum(metrics[\"regret\"][:100].dropna()) / 100)\n",
    "print(sum(metrics[\"regret\"][:10000].dropna()) / 10000)"
   ]
  },
  {
   "cell_type": "code",
   "execution_count": 16,
   "metadata": {},
   "outputs": [
    {
     "data": {
      "image/png": "iVBORw0KGgoAAAANSUhEUgAAAjcAAAGwCAYAAABVdURTAAAAOnRFWHRTb2Z0d2FyZQBNYXRwbG90bGliIHZlcnNpb24zLjEwLjAsIGh0dHBzOi8vbWF0cGxvdGxpYi5vcmcvlHJYcgAAAAlwSFlzAAAPYQAAD2EBqD+naQAAR3hJREFUeJzt3Xl4VOXh9vF7ssxkDyQhG4QQdjCIEETDoqgYBNRaN+oCorjQShFpqVL7c6Eq1rdaahWsVkSrIlVxaUUkLqxhkRCQfQ0khISQANmALDPn/SNhZEwCAWYJk+/nuubSnHnOOc88CTP3PMs5JsMwDAEAAHgJH09XAAAAwJkINwAAwKsQbgAAgFch3AAAAK9CuAEAAF6FcAMAALwK4QYAAHgVP09XwN1sNpsOHDig0NBQmUwmT1cHAAA0gWEYKisrU3x8vHx8Tt830+LCzYEDB5SQkODpagAAgHOQm5urdu3anbZMiws3oaGhkmobJywszMO1AQAATVFaWqqEhAT75/jptLhwc3IoKiwsjHADAMAFpilTSphQDAAAvArhBgAAeBXCDQAA8Cotbs4NAADuYLVaVV1d7elqXFDMZvMZl3k3BeEGAAAnMgxDBQUFOnr0qKercsHx8fFRUlKSzGbzeR2HcAMAgBOdDDbR0dEKCgrigrFNdPIiu/n5+Wrfvv15tRvhBgAAJ7FarfZgExkZ6enqXHDatGmjAwcOqKamRv7+/ud8HCYUAwDgJCfn2AQFBXm4Jhemk8NRVqv1vI5DuAEAwMkYijo3zmo3wg0AAPAqhBsAAOBVCDcAAMCrEG6cxGoztP/IMe0/cszTVQEA4KyNHTtWN910k6er4RQsBXeS4opKDfrL9/IxSXumj/R0dQAAaLE82nOzdOlS3XDDDYqPj5fJZNJnn3122vLz58/XtddeqzZt2igsLEypqan6+uuv3VNZAADOgWEYOlZV45GHYRhOeQ1LlixR//79ZbFYFBcXp8cff1w1NTX25z/++GP16tVLgYGBioyM1NChQ1VRUSFJWrx4sfr376/g4GC1atVKAwcO1L59+5xSr8Z4tOemoqJCvXv31r333qtbbrnljOWXLl2qa6+9Vs8//7xatWqlt99+WzfccINWr16tPn36uKHGAACcnePVVvV80jNfxLdMG6Yg8/l91Ofl5WnEiBEaO3as3n33XW3btk0PPPCAAgIC9PTTTys/P1933HGHXnzxRf3yl79UWVmZli1bJsMwVFNTo5tuukkPPPCA5s6dq6qqKq1Zs8blS+U9Gm6GDx+u4cOHN7n8jBkzHH5+/vnn9fnnn+u///1vswk3zsnIAAA0DzNnzlRCQoJeffVVmUwmde/eXQcOHNBjjz2mJ598Uvn5+aqpqdHNN9+sxMRESVKvXr0kSYcPH1ZJSYmuv/56derUSZLUo0cPl9f5gp5zY7PZVFZWpoiIiEbLVFZWqrKy0v5zaWmpS+piEhdsAgDUF+jvqy3Thnns3Odr69atSk1NdehtGThwoMrLy7V//3717t1b11xzjXr16qVhw4YpLS1Nt956q1q3bq2IiAiNHTtWw4YN07XXXquhQ4fq9ttvV1xc3HnX63Qu6NVSL730kioqKnT77bc3Wmb69OkKDw+3PxISEtxYQwBAS2cymRRk9vPIwxnDP4Zh1DvOybk8JpNJvr6+Sk9P11dffaWePXvqH//4h7p166bs7GxJ0ttvv62VK1dqwIABmjdvnrp27apVq1add71O54INN3PnztXTTz+tefPmKTo6utFyU6dOVUlJif2Rm5vrxloCAHBh69mzpzIyMhwmJ2dkZCg0NFRt27aVVBtyBg4cqGeeeUZZWVkym8369NNP7eX79OmjqVOnKiMjQ8nJyfrggw9cWucLclhq3rx5GjdunD766CMNHTr0tGUtFossFoubaiY5aWI6AABuV1JSovXr1ztse/DBBzVjxgz99re/1YQJE7R9+3Y99dRTmjx5snx8fLR69Wp9++23SktLU3R0tFavXq1Dhw6pR48eys7O1htvvKEbb7xR8fHx2r59u3bs2KExY8a49HVccOFm7ty5uu+++zR37lyNHNl8rifDPdIAABe6xYsX11ugc88992jBggWaMmWKevfurYiICI0bN05/+tOfJElhYWFaunSpZsyYodLSUiUmJuqll17S8OHDdfDgQW3btk3vvPOOiouLFRcXpwkTJuihhx5y6evwaLgpLy/Xrl277D9nZ2dr/fr1ioiIUPv27TV16lTl5eXp3XfflVQbbMaMGaO///3vuvzyy1VQUCBJCgwMVHh4uEdeAwAA3mDOnDmaM2dOo8+vWbOmwe09evTQwoULG3wuJibGYXjKXTw652bt2rXq06ePPSVOnjxZffr00ZNPPilJys/PV05Ojr38P//5T9XU1Ojhhx9WXFyc/fHII494pP4AAKD58WjPzZAhQ0579cSfJ8jFixe7tkIAAOCCd8GulmpumHIDAEDzQLgBAMDJnHVPp5bGWe1GuAEAwEn8/f0lSceOHfNwTS5MVVVVkiRf3/O7svIFtxT8QtDQ1RwBAN7P19dXrVq1UmFhoSQpKCiIz4MmstlsOnTokIKCguTnd37xhHDjJPzxAgAkKTY2VpLsAQdN5+Pjo/bt25/3ZyrhBgAAJzKZTIqLi1N0dLSqq6s9XZ0Litlslo/P+c+YIdwAAOACvr6+5z13BOeGCcUuwCR5AAA8h3DjJMy4AQCgeSDcAAAAr0K4AQAAXoVw4wJMuQEAwHMIN07CZW4AAGgeCDcAAMCrEG5cgBumAQDgOYQbJzGxGBwAgGaBcAMAALwK4QYAAHgVwo0LMOMGAADPIdw4C1NuAABoFgg3AADAqxBuAACAVyHcuACXuQEAwHMIN07C7RcAAGgeCDcusGpPsaerAABAi0W4cYHlu4o8XQUAAFoswo0LcG8pAAA8h3DjJKdOuSHbAADgOYQbAADgVQg3LkDHDQAAnkO4cQGGpQAA8BzCjZOYuNANAADNAuHGBQwGpgAA8BjCDQAA8CqEGxdgzg0AAJ5DuHESZtwAANA8EG4AAIBXIdwAAACvQrhxAe4tBQCA5xBunOTUy9wQbQAA8BzCDQAA8CqEGwAA4FUINy7AlBsAADyHcOMkplOudMPtFwAA8ByPhpulS5fqhhtuUHx8vEwmkz777LMz7rNkyRKlpKQoICBAHTt21Ouvv+76igIAgAuGR8NNRUWFevfurVdffbVJ5bOzszVixAgNHjxYWVlZ+uMf/6iJEyfqk08+cXFNzw7DUgAAeI6fJ08+fPhwDR8+vMnlX3/9dbVv314zZsyQJPXo0UNr167VX//6V91yyy0uqmXTsBQcAIDm4YKac7Ny5UqlpaU5bBs2bJjWrl2r6urqBveprKxUaWmpwwMAAHivCyrcFBQUKCYmxmFbTEyMampqVFRU1OA+06dPV3h4uP2RkJDg8noyLAUAgOdcUOFGkkwmx/tvn7zVwc+3nzR16lSVlJTYH7m5uS6vIwNTAAB4jkfn3Jyt2NhYFRQUOGwrLCyUn5+fIiMjG9zHYrHIYrG4o3oAAKAZuKB6blJTU5Wenu6wbdGiRerXr5/8/f09VKv6jldZPV0FAABaLI+Gm/Lycq1fv17r16+XVLvUe/369crJyZFUO6Q0ZswYe/nx48dr3759mjx5srZu3arZs2frrbfe0u9//3tPVL9Rn60/4OkqAADQYnl0WGrt2rW66qqr7D9PnjxZknTPPfdozpw5ys/PtwcdSUpKStKCBQv06KOP6rXXXlN8fLxeeeUVjy8DBwAAzYdHw82QIUPsE4IbMmfOnHrbrrzySq1bt86FtTo3jcxnBgAAbnZBzbkBAAA4E8INAADwKoQbAADgVQg3TmISk24AAGgOCDcAAMCrEG4AAIBXIdwAAACvQrhxEq5zAwBA80C4AQAAXoVwAwAAvArhBgAAeBXCjZMw5QYAgOaBcAMAALwK4QYAAHgVwg0AAPAqhBsnMXGhGwAAmgXCDQAA8CqEGwAA4FUINwAAwKsQbpyEGTcAADQPhBsAAOBVCDcAAMCrEG6chJXgAAA0D4QbAADgVQg3AADAqxBuAACAVyHcOAm3XwAAoHkg3AAAAK9CuAEAAF6FcAMAALwK4QYAAHgVwg0AAPAqhBsAAOBVCDcAAMCrEG4AAIBXIdwAAACvQrgBAABehXADAAC8CuEGAAB4FcINAADwKoQbAADgVQg3AADAqxBuAACAVyHcAAAAr0K4AQAAXsXj4WbmzJlKSkpSQECAUlJStGzZstOWf//999W7d28FBQUpLi5O9957r4qLi91UWwAA0Nx5NNzMmzdPkyZN0hNPPKGsrCwNHjxYw4cPV05OToPlly9frjFjxmjcuHHavHmzPvroI/3www+6//773VxzAADQXHk03Lz88ssaN26c7r//fvXo0UMzZsxQQkKCZs2a1WD5VatWqUOHDpo4caKSkpI0aNAgPfTQQ1q7dm2j56isrFRpaanDAwAAeC+PhZuqqiplZmYqLS3NYXtaWpoyMjIa3GfAgAHav3+/FixYIMMwdPDgQX388ccaOXJko+eZPn26wsPD7Y+EhASnvg4AANC8eCzcFBUVyWq1KiYmxmF7TEyMCgoKGtxnwIABev/99zVq1CiZzWbFxsaqVatW+sc//tHoeaZOnaqSkhL7Izc316mvAwAANC8en1BsMpkcfjYMo962k7Zs2aKJEyfqySefVGZmphYuXKjs7GyNHz++0eNbLBaFhYU5PAAAgPfy89SJo6Ki5OvrW6+XprCwsF5vzknTp0/XwIEDNWXKFEnSxRdfrODgYA0ePFjPPvus4uLiXF5vAADQvHms58ZsNislJUXp6ekO29PT0zVgwIAG9zl27Jh8fByr7OvrK6m2xwcAAMCjw1KTJ0/Wv/71L82ePVtbt27Vo48+qpycHPsw09SpUzVmzBh7+RtuuEHz58/XrFmztGfPHq1YsUITJ05U//79FR8f76mXAQAAmhGPDUtJ0qhRo1RcXKxp06YpPz9fycnJWrBggRITEyVJ+fn5Dte8GTt2rMrKyvTqq6/qd7/7nVq1aqWrr75af/nLXzz1EgAAQDNjMlrYeE5paanCw8NVUlLi9MnFHR7/0v7/e19ofHk6AAA4O2fz+e3x1VIAAADORLgBAABehXADAAC8CuEGAAB4FcINAADwKoQbAADgVQg3AADAqxBuAACAVyHcAAAAr0K4AQAAXoVwAwAAvArhBgAAeBXCDQAA8CqEGyf6eHyqJMnXx+ThmgAA0HIRbpyofUSQp6sAAECLR7hxAcMwPF0FAABaLMKNM9WNRhFtAADwHMKNE5nEXBsAADyNcOMCjEoBAOA5hBsnMtFxAwCAxxFunOjUbMOkYgAAPINw40Qmum4AAPA4wo2L0HEDAIBnEG6cyGFYymO1AACgZSPcOBGjUgAAeB7hxkWYUAwAgGcQbpzo1Iv4fb35oAdrAgBAy0W4caZThqUe/mCd5+oBAEALRrhxIubcAADgeYQbAADgVQg3TkTHDQAAnke4cSKuUAwAgOcRbgAAgFch3DgR/TYAAHge4caJGJUCAMDzCDdOZKLvBgAAjyPcAAAAr3JO4eadd97Rl19+af/5D3/4g1q1aqUBAwZo3759TqvchYZhKQAAPO+cws3zzz+vwMBASdLKlSv16quv6sUXX1RUVJQeffRRp1YQAADgbPidy065ubnq3LmzJOmzzz7TrbfeqgcffFADBw7UkCFDnFk/AACAs3JOPTchISEqLi6WJC1atEhDhw6VJAUEBOj48ePOq90FhmEpAAA875x6bq699lrdf//96tOnj3bs2KGRI0dKkjZv3qwOHTo4s34XFFZLAQDgeefUc/Paa68pNTVVhw4d0ieffKLIyEhJUmZmpu644w6nVvBCQs8NAACed049N61atdKrr75ab/szzzxz3hW6kBmGp2sAAADOqedm4cKFWr58uf3n1157TZdcconuvPNOHTly5KyONXPmTCUlJSkgIEApKSlatmzZactXVlbqiSeeUGJioiwWizp16qTZs2efy8twOnpuAADwvHMKN1OmTFFpaakkaePGjfrd736nESNGaM+ePZo8eXKTjzNv3jxNmjRJTzzxhLKysjR48GANHz5cOTk5je5z++2369tvv9Vbb72l7du3a+7cuerevfu5vAyn8/flmogAAHjaOQ1LZWdnq2fPnpKkTz75RNdff72ef/55rVu3TiNGjGjycV5++WWNGzdO999/vyRpxowZ+vrrrzVr1ixNnz69XvmFCxdqyZIl2rNnjyIiIiSpRU9gBgAA9Z1TV4PZbNaxY8ckSd98843S0tIkSREREfYenTOpqqpSZmamfd+T0tLSlJGR0eA+X3zxhfr166cXX3xRbdu2VdeuXfX73//+tMvPKysrVVpa6vAAAADe65x6bgYNGqTJkydr4MCBWrNmjebNmydJ2rFjh9q1a9ekYxQVFclqtSomJsZhe0xMjAoKChrcZ8+ePVq+fLkCAgL06aefqqioSL/5zW90+PDhRufdTJ8+vcVPdAYAoCU5p56bV199VX5+fvr44481a9YstW3bVpL01Vdf6brrrjurY5l+NgvXMIx6206y2WwymUx6//331b9/f40YMUIvv/yy5syZ02jvzdSpU1VSUmJ/5ObmnlX9AADAheWcem7at2+v//3vf/W2/+1vf2vyMaKiouTr61uvl6awsLBeb85JcXFxatu2rcLDw+3bevToIcMwtH//fnXp0qXePhaLRRaLpcn1AgAAF7ZzXt5jtVr1ySef6Nlnn9Vzzz2n+fPny2q1Nnl/s9mslJQUpaenO2xPT0/XgAEDGtxn4MCBOnDggMrLy+3bduzYIR8fnyYPhwEAAO92Tj03u3bt0ogRI5SXl6du3brJMAzt2LFDCQkJ+vLLL9WpU6cmHWfy5MkaPXq0+vXrp9TUVL3xxhvKycnR+PHjJdUOKeXl5endd9+VJN15553685//rHvvvVfPPPOMioqKNGXKFN133332u5QDAICW7ZzCzcSJE9WpUyetWrXKviS7uLhYd999tyZOnKgvv/yySccZNWqUiouLNW3aNOXn5ys5OVkLFixQYmKiJCk/P9/hmjchISFKT0/Xb3/7W/Xr10+RkZG6/fbb9eyzz57LywAAAF7IZBhnf9OA4OBgrVq1Sr169XLYvmHDBg0cONBh2Ki5KS0tVXh4uEpKShQWFub043d4/Kdgt/eFkU4/PgAALdHZfH6f05wbi8WisrKyetvLy8tlNpvP5ZAAAABOcU7h5vrrr9eDDz6o1atXyzAMGYahVatWafz48brxxhudXUcAAIAmO6dw88orr6hTp05KTU1VQECAAgICNGDAAHXu3FkzZsxwchUBAACa7pwmFLdq1Uqff/65du3apa1bt8owDPXs2VOdO3d2dv0AAADOSpPDzZnu9r148WL7/7/88svnXCEAAIDz0eRwk5WV1aRyjd06AQAAwB2aHG6+//57V9YDAADAKc759gsAAADNEeEGAAB4FcINAADwKoQbAADgVQg3AADAqxBuAACAVyHcAAAAr0K4cSHDMDxdBQAAWhzCjQuRbQAAcD/CjQtZSTcAALgd4caFbIQbAADcjnDjQjabp2sAAEDLQ7hxIYalAABwP8KNCzEsBQCA+xFuXMhmI9wAAOBuhBsXshJuAABwO8KNC5FtAABwP8KNCzHnBgAA9yPcuBDDUgAAuB/hxoVW7i72dBUAAGhxCDcu9NdF2z1dBQAAWhzCjQvVMCwFAIDbEW5cyGBCMQAAbke4cSEmFAMA4H6EGxci3AAA4H6EGxci2wAA4H6EGxei5wYAAPcj3LiQlQnFAAC4HeHGhVgtBQCA+xFuXIhhKQAA3I9w40JkGwAA3I9wAwAAvArhBgAAeBXCDQAA8CqEGwAA4FUINy7UNSbE01UAAKDFIdy40K0p7TxdBQAAWhzCjQuZZPJ0FQAAaHE8Hm5mzpyppKQkBQQEKCUlRcuWLWvSfitWrJCfn58uueQS11bwPBjiQjcAALibR8PNvHnzNGnSJD3xxBPKysrS4MGDNXz4cOXk5Jx2v5KSEo0ZM0bXXHONm2p6brj7AgAA7ufRcPPyyy9r3Lhxuv/++9WjRw/NmDFDCQkJmjVr1mn3e+ihh3TnnXcqNTX1jOeorKxUaWmpw8NdyDYAALifx8JNVVWVMjMzlZaW5rA9LS1NGRkZje739ttva/fu3XrqqaeadJ7p06crPDzc/khISDivep8Nem4AAHA/j4WboqIiWa1WxcTEOGyPiYlRQUFBg/vs3LlTjz/+uN5//335+fk16TxTp05VSUmJ/ZGbm3vedW8qG+kGAAC3a1pCcCGTyXFFkWEY9bZJktVq1Z133qlnnnlGXbt2bfLxLRaLLBbLedcTAABcGDwWbqKiouTr61uvl6awsLBeb44klZWVae3atcrKytKECRMkSTabTYZhyM/PT4sWLdLVV1/tlro3lUHPDQAAbuexYSmz2ayUlBSlp6c7bE9PT9eAAQPqlQ8LC9PGjRu1fv16+2P8+PHq1q2b1q9fr8suu8xdVW8ysg0AAO7n0WGpyZMna/To0erXr59SU1P1xhtvKCcnR+PHj5dUO18mLy9P7777rnx8fJScnOywf3R0tAICAuptby7INgAAuJ9Hw82oUaNUXFysadOmKT8/X8nJyVqwYIESExMlSfn5+We85k1zRs8NAADuZzJa2MSQ0tJShYeHq6SkRGFhYU4/fofHv7T//6ShXTRpaNMnPwMAgIadzee3x2+/4M2W7SzydBUAAGhxCDculLnviKerAABAi0O4AQAAXoVwAwAAvArhBgAAeBXCjQtFBJs9XQUAAFocwo0LHa6o8nQVAABocQg3AADAqxBuAACAVyHcAAAAr0K4AQAAXoVwAwAAvArhBgAAeBXCDQAA8CqEGwAA4FUINy50UXyYp6sAAECLQ7hxodiwAE9XAQCAFodwAwAAvArhBgAAeBXCDQAA8CqEGwAA4FUINwAAwKsQblwo7+hxT1cBAIAWh3DjQtsKyjxdBQAAWhzCDQAA8CqEGwAA4FUINwAAwKsQbgAAgFch3AAAAK9CuAEAAF6FcAMAALwK4QYAAHgVwg0AAPAqhBsAAOBVCDcAAMCrEG4AAIBXIdwAAACvQrgBAABehXADAAC8CuEGAAB4FcINAADwKoQbAADgVQg3AADAqxBuXMwwDE9XAQCAFsXj4WbmzJlKSkpSQECAUlJStGzZskbLzp8/X9dee63atGmjsLAwpaam6uuvv3Zjbc+e1Ua4AQDAnTwabubNm6dJkybpiSeeUFZWlgYPHqzhw4crJyenwfJLly7VtddeqwULFigzM1NXXXWVbrjhBmVlZbm55k1HtgEAwL1MhgfHTS677DL17dtXs2bNsm/r0aOHbrrpJk2fPr1Jx7jooos0atQoPfnkk00qX1paqvDwcJWUlCgsLOyc6n06HR7/0uHnbX++TgH+vk4/DwAALcnZfH57rOemqqpKmZmZSktLc9ielpamjIyMJh3DZrOprKxMERERjZaprKxUaWmpw8OdbMy5AQDArTwWboqKimS1WhUTE+OwPSYmRgUFBU06xksvvaSKigrdfvvtjZaZPn26wsPD7Y+EhITzqvfZqmFcCgAAt/L4hGKTyeTws2EY9bY1ZO7cuXr66ac1b948RUdHN1pu6tSpKikpsT9yc3PPu85n43iV1a3nAwCgpfPz1ImjoqLk6+tbr5emsLCwXm/Oz82bN0/jxo3TRx99pKFDh562rMVikcViOe/6nitWSwEA4F4e67kxm81KSUlRenq6w/b09HQNGDCg0f3mzp2rsWPH6oMPPtDIkSNdXc3zRrgBAMC9PNZzI0mTJ0/W6NGj1a9fP6WmpuqNN95QTk6Oxo8fL6l2SCkvL0/vvvuupNpgM2bMGP3973/X5Zdfbu/1CQwMVHh4uMdex+kwoRgAAPfyaLgZNWqUiouLNW3aNOXn5ys5OVkLFixQYmKiJCk/P9/hmjf//Oc/VVNTo4cfflgPP/ywffs999yjOXPmuLv6TULPDQAA7uXR69x4gruvc/PN5CvUOTrU6ecBAKAluSCuc9NS0HEDAIB7EW5cjGEpAADci3DjYoQbAADci3DjYqyWAgDAvQg3LkbPDQAA7kW4cTF6bgAAcC/CjYtZbZ6uAQAALQvhxsXouQEAwL0INy5mY84NAABuRbhxMSs9NwAAuBXhxsVYLQUAgHsRblyMOTcAALgX4cbFWC0FAIB7EW5cjGEpAADci3DjYgbDUgAAuBXhxsVYLQUAgHsRblyMYSkAANyLcONirJYCAMC9CDcuxmopAADci3DjYlYb6QYAAHci3LhYDXNuAABwK8KNizGhGAAA9yLcuFiNlXADAIA7EW5cjJ4bAADci3DjYsy5AQDAvQg3LsZqKQAA3Itw42LVzLkBAMCtCDcuxpwbAADci3DjYsy5AQDAvQg3LlbD/RcAAHArwg0AAPAqhBsX27D/qKerAABAi0K4cbEf9h7xdBUAAGhRCDcAAMCr+Hm6AgCa7ssf8/Vp1n6FB5oVFWJWVIhFUaFmXdk1WhHBZqeeq7yyRofKKtU+Iki+PqZ6zx+uqNL32wpVXFGpm/q0VXRogFPPDwDninADXCCqamz646cbVXK8ut5zlyVFaN5DqU0+1t/Sd+i9VfvUOTpEF7cLV692rdQzLkx5R49r5e5irdpTrI15JbLaDIVY/NQ7IVx9Elrr4nbh2lNUoW+2HNS6nCM6eaWDV77dpQlXd9a9AzvI4udrP49hGNpZWK6N+0tUY7PJapOshiHDMNQhMlj9kyIU4O/bSC0vHIcrqpSxu0ir9hTLx2RSSmJr9W3fWu1aB8pkqh8MXcFmM7S1oFRlJ2pUbbWp2mpTVY2hxMgg9YgLc0sdcGHILzmu+evylF1UoYlXd1H7yKBzPlZh6QkdOVatrjEhbvtbbwrCDeABNpuhLzfmKyWxteJbBTZpn8XbC1VyvFpRIRbdN6iDisurVFReqf9uOKDV2YeVXVShpKjgMx6n5Hi1Xl+yW5U1NhVnH9bq7MONljX7+ai8skYrdhVrxa7ies/3iAuTj0nafKBUL3y1TXPX5OiPI3ooItisRZsLlL7loPYWH2v0+AH+PhrQKUpDurXRlV3bqH1EUL03SMMwtCb7sOatzdWWA6W6LClC1yXHqX9ShL1HyWYz9GNeiZZsP6Qt+SUK8PdVsMVPIXWPK7q20SUJrRqtx/4jx1R2okYd2wQ7hLPGFJaeUFbuUa3de1grdhVrS36pw/PvrtwnSYoOtahv+9bqHB2ixMggJUUFq0NUsCKDzWf1QfC/Hw9oykc/6uXbe2t4r7gGy7y1PFvPLdja4HNDe0Trd2nd6oWcXYVl+izrgMpOVKtvYmv1T4pQXHj9v0ebzdDxaqtqrIaqbTbVWA1V1lh14OgJ7T9yTPuPHNf+I8fVrnWgJg3t0uhr+ywrTwdKjmv8FZ3k00Bv4LmoqKzR3DU5+nJjvsYNStL1F8efcR/DMLQ+96g+WbdfVTU2TftFsstDdrXVJpthnPbva19xhTbllWpEr9hG27CyxqrsogqFBfgrItjc5HqfqLbq680F+jhzv5bvKpJR98Xk600FeuGWizXy4ob/rk51rKpGq/ccVlbuUW3KK9HGvBIdKquUJCW3DdOEq7oorWeM036354NwA3jAvLW5mjp/o3q1DdcXEwY26YPus/V5kqRf9onXb4Z0tm8/eqxaS3Yc0vx1+/W7tG5nPM4XGw6ossamztEhevCKjtq4v/ZNakt+qdqEWJTaKVKpHSN1eadIxYYFaMfBMq3LOaKsnNo3tOiwAF3bI1pX94hR21aBstkMzc/K04sLt2lf8TE99O9Mh/OZ/XzUt30rBZv95ONjkq/JJEO1Hy4HSyv13bZCfbetUJLUJtSiPgmt1Dextpfox/0l+s8PudpTVGE/3raCMr2zcp8ig81KuyhGx6qsWrazSIcrqhp9zW8u26OMx69WaIB/vedyDx9T2t+W6ni1VX4+JiVFBatrbKg6RQXLz9dHNsOQzaj9QNxTVKH1OUeVd/R4veN0jw3VgE5RkqTMnCPanFeiwrJKLdxcIG12LOvrY1KQ2VfBZj8FmX3VOtisZ268SMltw+sd1zAMvZy+Q8errXopfYeuS67/wVdjtWn2imxJUrvWgQqx+Mni5yOTyaQf9x/VN1sL9c3WQl1/cZwevKKjNuQe1ceZ+7Vhf4n9GO/UBbJ2rQN1SUIrnai26VDZCR0srVRReWWTL0jaN7G1ruzapt72/JLj+t1HG2S1GeoRG6arukc36XiNOVxRpTkZe/VOxl57b+a0/25RWs9Ymf0ank5aWHpC87Py9HHmfu0qLLdv79WulUZfnnhe9TmVYdR+edm4v0S7D1VoT1G5coqPyeznoy8mDFTn6NB6+9hshu6b84N2H6rQ3391iX5xSdsGj/3bD7K0aMtB+8/BZl9FhljUJTpE/TpE6NIOrdWrXbjMvj7KLqrQsp1FWrbzkFbuLlZFldW+32VJEaq22rQu56ge/mCdVu5prz+N7OkQlgzD0O5D5Vq8/ZAWbz+kNdmHVfWza7f5mCQ/Xx9tyivV+Pcy1S0mVA9f3Vkje8U1OJztLoQb4DytyT6snYVluuPS9k36xmKzGfrXsj2SpI15JVqdfViXd4w87T4lx6v1zdbaAHBTH8c3vVtS2tWFmzw9OrTrGesw74ccSdId/dvr9n4Jur1fwmnL94gLU4+4MN11WcNv/j4+Jt2a0k7Dk2M1c/EuvbksW4H+vrq6e7Su7RmjK7q2UYil/luNYRjaVlBW98ZZqMx9R3SorFKLthx0ePOWpCCzr264OF4DOkdq2c4ipW85qOKKKs1dk2svE2rx06AuUbq0Q4RshqGKSqvKK6u1YGOB8o4e13/W7te4QUn16vHW8mwdr7bKZKq9ovjOwnLtPOWDr8HXbJK6xoSqT/tWurxjpAZ0ilKbUItDmRPVVv24v0Q/7j+qPUUV2ldcob1Fx3Sg5LisNkNlJ2pUdqKmtnBRhZ77cqvmPnh5vXOt3F2sPYdqw92uwnKt3F2sAZ2jHMp8u61Q+SUnFBFs1re/u9Khd2D3oXL9LX2H/vdjvv1xkq+PSVd1a6N2rYOUue+INh8osffCnI6fj0n+vj6KDQ9Qu9aBatc6SDmHK7RiV7HeydjbYLh5b9U+++1oZq/IPq9wM3t5tv7f19t1vLr2wzopKlglx6vtYfLG3vV7bzL3HdZd/1qtE9W1H84B/j7qFhOqDftLNGdFtu7q37R/v03xaVaeJv9nQ73tNVVWzVq8Ry/d3rvec0t2HNLuut/zW8uzdWPv+HohdltBqf3fhp+PSTU2QxVVVlUcPqacw8f0bd2XBLOfj1oH+etgaaXD/m1bBeqWlHa6pW9bJUYGq8Zq09++2aGZi3frvVU5Wrv3iG7oHa/dheXadahcuwvLHQKRVBt+L0uKVK+2YerVLlw94sJ0otqmt5bv0TsZ+7T9YJkmzs3SjPQd+mh8qiJDHP9duAvhBjgPReWVum/ODyqvrFGgv69u7tvujPss3fnTm5hU+0Z2pnCzcFO+qmps6hoTop4/G1pI6xmj0AA/5R09rlXZxfbeg4ZsPlCiTXml8vc16Zd9Gv5meK6CLX6aMqy7Hh3aVVLtt7nTMZlM9uD06yGddKLaqk15JVqXc0Tr9h3VxrwSxYUH6PZ+CRp5cZyC6wLSLy5pq2qrTav2FOu7bYUKMvvqyq7R6tO+lfwbOGfHNiGaOn+j3l6RrXtSEx3qdfRYlf6ztjYgvXtff3WODtG2gjLtKCjTvsO1w2kmST4mk0wmKSYsQH3at9LF7Vo1GNhOFeDvq/5JEeqfFOGw/US1VSXHq1VRWaNjVVYdKq/UA++s1co9xVqfe7Te8Nm/V9X2qFj8fFRZY9M7K/fWCzf/rut1GXVpQr1hj05tQvTqnX316yElennRDn27rVA94sJ0S9+2+sUlbR1CWXlljdbtO6It+aUKsfgpJixA0aEWRYdZ1CrQLD9fk/x8TA32NO45VK6rX1qi77cXal9xhRIjfxoiPVFtdQiiy3YWacfBMnWNqd+DcSY7Dpbp2S+3yGbUDoX8ZkhnDbsoVv/4bqdmfLNT72TsrRduDMPQs19u1Ylqm3rGhWlMaqJ9GCZ1+nfafahCy3cV6YoGQtnZstoMvfrdLkm1w4GDu7RRpzYhqqyxatw7a/XFhjxNGdZNseGOE/BP9rxJ0o/7a/8dpCQ6/u28tay2zIhesXrtzr4qPVGjwxVVOlRWqR/3H9XavUf0w97DKq6o0sHSSpl9fdSvQ2sN7tJGg7tEqWdcmEOA8/P10ZRh3XVZUqQenbde2wrKtK1gu8M5zX4+uiwpQld2baMh3aLVqU1wvd9/kFmaMqy7HhzcSXMy9mr2imy1DjY7fZHD2SDcAOfhlW93qryy9tv3S4t2aOTFcWecs/HW8to3qKu7R+u7bYX6ZutB7S2qUIfTzJf5NKt2SOqmPm3rvbEE+Pvq+ovjNHdNrj7JzDttuPnPD7UfMGk9Y132xnOmUNOYAH9f9esQoX4dIs5Y1t/Xp+4N+8wfRr/s01b/7+vt2n/kuBZtOagRp8xZeX91jo5VWdUjLkyDOkfJZDIpLjxQV3U7vyGT0wnw9603T+KmPm31ceZ+vb54t14fnWLfXlBywv5N/aXbe2vCB1lK33JQeUePq23dXK3dh8q1fFeRTCbpzv7tGz3vRfHhemvspaqx2hr9HZ2cn3QuH/Id24Toyq5ttGTHIb27cp/+7/qe9uf+u+GADldUKT48QBe1DVf6loN6e0W2pt988Vmf569fb5fNkIZdFKPX706x/3u4s397vfrdLmXuO6JNeSUOQ3yLtx9SVs5RBfj7aM59lzqs7Ls1pZ3mZOzV2yuynRJuvtyYrz1FFWoV5K8Zv+rjEIL7d4jQmr2HNSdjrx4f3t2+fcfBMi3bWSQfkzSwc5SW7SzS7BV7HcJNYdkJfb7+gCTp/sEdZTKZFB7or/BAfyVF1U7Ov39wbZDbW3xMB0tP6OJ24Qoyn/lj/oqubfTVI4M149udOl5lVefoEHVqE6zO0SFqHxHc6DDfz4UH+euRoV3scwI9OcGY69wA52jPoXJ9sLp2iCfUUttz8v6qnNPuc+qb2DM3XqQh3drIMKQ5GXsb3Sfv6HGt2lM76bexcfhb6nqMvtqUr2NVNQ2WOVFt1Wd1b463X3r6oShvEuDvq7vr5lO8WTccKNVOzDzZ7g9ekeTRN+LxV3aUJH29pcBhLsjcNTmy2gz1T4rQ9RfHa0CnSNkM6f263hxJ9r+5q7tFKyHizKtezjV8NsXYgR0kSf9Zm6uKutBvGIa9nUendtCDV9S+1vnr8k47T6ohmfuOaNGWg/Ix1fYUnPo7iw4LsAfXd07593RyzpIkjUntUO+SBWMHdJDJJH2//ZD2HDr9cOSZ2GyGXv1upyTpvoFJ9Xr3Hqh77e+v3mf/UiRJb9f12gy7KFZ/HNFDkrRwU4HD3K5/r9ynKqtNfdu3Ut/2rRutg8lUO2/s8o6RTQo2J0WHBej5X/bS30Zdooev6qzrkuPUOTq0ycHmVKEB/qf9suYOhBvgHL24cLtqbIau7h6tqXVvSK9+v0tlJ+ov1T7p7RV7JUnX9oxRQkSQ7h9U+2b3n7W5DS7xlqQv6gLJZUkR9m/rP5eS2FqJkUE6VmXVwk0FDZb5enOBSo5XKz48QIM6N967441GX54os6+PsnKOKnNf7VXDP886oENllYoNC2jSChtX6hwdqrSeMTIM6Y2luyXVrq6Zu6Y2uJyc7DomtYMk6cMfcnWi2qpjVTX6KLO2N250qvMmxJ6rK7u0UVJUsMpO1Gh+XW9j7VyeUln8fPSrSxPUL7G1erUNV2XNT6+vKQzD0F8WbpMk3ZaSoM7RIfXK3DOggyTp87qeIklK33JQG/NKFGT21UN14eJUHaKC7T11J1e5natFWwq042C5Qi1+9rqc6pru0epY1z7z6npRj1RUaf662ra6d2CSesSFaUCnSFltht5duVeSdLzKqvfqAu0Dg+u/BtRHuLlAHa+yyjCatnrhVOeyD+rL3HdYCzcXyMckPT68u27v104do4J1uKJKby7d0+A+hyuqNH/dfknSuLpQM7BzpLrHhupYlVUfNvBGbxiGPs2q3ed0c2RMJpNu7lPbe/NJ3Tl+7uTcklv7JXh0FYMntAm16KY+tQHmreV7ZLMZeqOuF+e+QR0anKvjbuOHdJJUOwSZX3Jc6VsOqrCsUlEhFg27KFZS7RyO+PAAHa6o0pc/5uuL9QdUdqJG7SOCdEUThuhczcfHZA9i72bsdei1uemStmpdtwT+vkEdasus3KuqGlsjR3O0ZEftah2zn48eGdqlwTJ927dSctswVdXY9OEPObLZfuq1uXdgh0Ynt95b1+P00dpclZ7my8npGIahf9TNtblnQAeFB9ZfmefjY9L9deFk9vJs1Vht+mBNjiprbEpuG6ZLO7Suq0/txPcP1+TqWFWNPlm3X0eOVSshIlBpdX8LOD2P/4ueOXOmkpKSFBAQoJSUFC1btuy05ZcsWaKUlBQFBASoY8eOev31191U03P3w97D+sPHG/Tdttqx8++2HdTEuVm6/PlvlbGrqF75GmvD/9htdSsNdh4sU48nF+rX761rsFxlzU+z2602Q6PfWq3/+2yTCktPKGnqAnV4/EsVlJxotL4nexDcGYR+2HtYG09ZltqcGYah5xfUfoO8vV+CusaE1k3Mq12G/a/l2fZrP5xqbgNvYrVv9LVvZO9k7K33u9+aX6YdB8tl9vNp9PomJ93ctzb8ZOwu1oGfLVXOPXxMK3YVy2SSbks586Rnb3QyUC7cVKD3Vu/TrsLab9h3nGaeijv1bd+6bnmuodnLs+2ThH91aYJ9aMDP10d31YWHd1butU82vvty5630OV+39munILOvdhaWa/66PH1V15N4ak/GyF7xig616GBppb7alN/IkX5isxl6cWHtRNexAzo0em0ok8mke+p6t95flaP/bczXtoIyhVr8TtvjMahzlLpEh6iiyqqP1jb85eBMvt9eqM0HShVk9rX/m27IzX3bKjLYrLyjx/XFhgP23pn7Bv40NHp192glRgap5Hi1Psncr9l18/TuG5jU4r6YnCuPTiieN2+eJk2apJkzZ2rgwIH65z//qeHDh2vLli1q377+G052drZGjBihBx54QO+9955WrFih3/zmN2rTpo1uueUWD7yCprnt9ZWSpP+s3a8u0SEOy0zv/NdqSbV/8L+6tL2mzv/RYSXNz/3jjj56dN56SdLCzQWa8ME6h6Wd035xkab9d4tevPVih6WIy3YW2d8IJeny6d/q299dqSkfbdDo1ERZbdInmfu1ck/9C7X93Fv39FO11ZDF30eDO0fp8fkbVXaiWjajtgt4eHKsisorHW4aOqBTpPYcqlBB6Qn9Pq2r7huUpE15pXpj6W7FhQfa67bhqTSVHq9W2YkalVfW6MDR47ouOValJ6rVJsSiXYXlKj1Ro5TExsecXe3rzQXK3HdEgf6+evTarvbt1yXHqndCK23IPap/fLdT036RbH+uqsZmfxMbN8hxfseNveP14sJtOlByQl9tKtANp6z0ONlrM7RHdIPfBE+VEBGky5IitDr7sD7NytPDV/10LZyP6nptBnaKatK8DG/ULTZUg7vUTtZ8+ovaC8/ccVn7Bq994ym/HtJJq7MP692V+1RZY5OPqbaOp/rVpQn6+zc79WPdlwGLn49uS2k+c6jCAvx1a0o7vbtyn6bO31g7Z6hDhHrG/7TKz+znozGpifrroh2NLns+1f825mtLfqlCLX769ZWdTnv+G3rH6/kFW5V39LimfvKjJOm+QUlqFdT4BHqTyaSxAzvoiU836Z2MvRo7oMNZhQjDMPTKt7W9NqMvTzztZP0Af1+NSe2gv32zQ//32SZVVFkVFWJxuIier49JYwd00DP/3aLpX23TsSqrQgP8dNsZLtuAn5gMD45TXHbZZerbt69mzZpl39ajRw/ddNNNmj59er3yjz32mL744gtt3frTVTjHjx+vDRs2aOXKlU06Z2lpqcLDw1VSUqKwMOdfkrzD4186/Ziob+rw7kq7KFbGKRdYMyTZDEOG8dN/G3Lq9tq9Gtr+E6vNUFWNTVVWm6pqbHp+wda6y5Z31uSfXTQvY3eR7nxztfx8THr//ssUEWyWzZCW7yrSn/+3RW1CLVrx2NX1JunN+GaHZnyzU73ahuuPI3rIz9ckXx+Txv87U4VllXpjdEqTuqP/szZXf/j4R3WMCtbLoy7RiWqrTlRbNXX+RuWXnNArd/Rp8BogLcWSHYd0z+w1kmqvE7L0D1c1+QrR7mAYhka8slxb6654fG3PGL05pl+9cpP/s94+T+PWlHb66231r5viSbsKyzX05SX2n2fe1ddhlZokFZdXasAL36myxqZnbrxIndqEKCSg9orS/r4mVdbY6v5+bZry8QbtKz6m36d11YSrGx6SOtVfFm7TrMW1c5fCA/217LGrFHaGEHusqkaXP/+tSk/U6A/XdVOvtuEKrFvZVntBxJMlfwo9J7dtyivRIx+ul8XPR8seu+qM91k7XFGl1OnfqrJuSO7RoV3rDbWVV9Yo9flvVVY38fihKztq6vAeZ3zt3uxsPr891nNTVVWlzMxMPf744w7b09LSlJGR0eA+K1euVFpamsO2YcOG6a233lJ1dbX8/ev/8VZWVqqy8qchgtLS0nplcOGZ/tU2Tf9qm8fOHxls1oMNfIMc0ClKV3Rto6U7DmnUG6vqPT/m8sQGVx/cfXmiZi7erY15JbrjTcf9WgX5a0gTlyaP6BWnpz7frD1FFbrptRUOz4UH+iutZ0yTjuOtrugSZe89vaF3fLMKNlJtD8L4KzvqkQ/XS1KjV80dk9rBHm6ceWVdZ+kcHWLvJYsLD2jw7y4yxKJf9mmrD3/I1VNfbG7gKI6iQiz2uShncvflifrnkt2yGdKDV3Q8Y7CRpCBz7RDlP5fusQ+Bna07+rdv0g1kI4LNuq1fO723KkdmXx/ddXn9kYoQS21PzewV2fKr68lB03ks3BQVFclqtSomxvGPPiYmRgUFDa/2KCgoaLB8TU2NioqKFBdXf07C9OnT9cwzzziv4mfw73H99ei8DSoqrz/nAs4VavGTTLUXWPMx1X4wnPyvSbXfqkwNfMuSTv3upUa7w09u9jGZZPbzkcXPR2Y/HwX6++qBwR0bvYjb/43soXFFFSo9Ue1Qt3atAxtd0RIVYtETI3rowx9yVW21yWozVGOzyah7c27qcswQi58mXN1ZczL2yuzrowB/HwX4+yrIXLsc2htuUnk+TCaTXrjlYs3J2Ks/XHfmW1V4wshecfryx3z5+/k0uqrtkoRW+sN13WQYUu/T3DPLkyZf21XZRRX6fVq3RpefPzK0i/3KwhWVNfbh6GqrrfZ6QH51f78WX028uov9Qo5n0rZVoP5wXXdt3F9yVqHgwSs6Kudw7TVijlfbdLyqRserrfZJzyd7dE/28p468BEbHqDfDDn9kNmpfj2kszL3HdX1F8cpqpGJzg9ckaSVe4p1bc+YBu/5hcZ5bFjqwIEDatu2rTIyMpSa+tPdjJ977jn9+9//1rZt9b+Vd+3aVffee6+mTp1q37ZixQoNGjRI+fn5io2t323fUM9NQkKCy4alAACA810Qw1JRUVHy9fWt10tTWFhYr3fmpNjY2AbL+/n5KTKy4cvXWywWWSyeubcFAABwP48tBTebzUpJSVF6errD9vT0dA0YMKDBfVJTU+uVX7Rokfr169fgfBsAANDyePQ6N5MnT9a//vUvzZ49W1u3btWjjz6qnJwcjR8/XpI0depUjRkzxl5+/Pjx2rdvnyZPnqytW7dq9uzZeuutt/T73//eUy8BAAA0Mx69zs2oUaNUXFysadOmKT8/X8nJyVqwYIESE2snXebn5ysn56ertiYlJWnBggV69NFH9dprryk+Pl6vvPJKs77GDQAAcC+PXufGE1x9nRsAAOB8Z/P57fHbLwAAADgT4QYAAHgVwg0AAPAqhBsAAOBVCDcAAMCrEG4AAIBXIdwAAACvQrgBAABehXADAAC8ikdvv+AJJy/IXFpa6uGaAACApjr5ud2UGyu0uHBTVlYmSUpISPBwTQAAwNkqKytTeHj4acu0uHtL2Ww2HThwQKGhoTKZTE49dmlpqRISEpSbm8t9q1yIdnYP2tl9aGv3oJ3dw1XtbBiGysrKFB8fLx+f08+qaXE9Nz4+PmrXrp1LzxEWFsY/HDegnd2DdnYf2to9aGf3cEU7n6nH5iQmFAMAAK9CuAEAAF6FcONEFotFTz31lCwWi6er4tVoZ/egnd2HtnYP2tk9mkM7t7gJxQAAwLvRcwMAALwK4QYAAHgVwg0AAPAqhBsAAOBVCDdOMnPmTCUlJSkgIEApKSlatmyZp6vUbE2fPl2XXnqpQkNDFR0drZtuuknbt293KGMYhp5++mnFx8crMDBQQ4YM0ebNmx3KVFZW6re//a2ioqIUHBysG2+8Ufv373coc+TIEY0ePVrh4eEKDw/X6NGjdfToUVe/xGZp+vTpMplMmjRpkn0b7ew8eXl5uvvuuxUZGamgoCBdcsklyszMtD9PW5+/mpoa/elPf1JSUpICAwPVsWNHTZs2TTabzV6Gdj57S5cu1Q033KD4+HiZTCZ99tlnDs+7s01zcnJ0ww03KDg4WFFRUZo4caKqqqrO/kUZOG8ffvih4e/vb7z55pvGli1bjEceecQIDg429u3b5+mqNUvDhg0z3n77bWPTpk3G+vXrjZEjRxrt27c3ysvL7WVeeOEFIzQ01Pjkk0+MjRs3GqNGjTLi4uKM0tJSe5nx48cbbdu2NdLT041169YZV111ldG7d2+jpqbGXua6664zkpOTjYyMDCMjI8NITk42rr/+ere+3uZgzZo1RocOHYyLL77YeOSRR+zbaWfnOHz4sJGYmGiMHTvWWL16tZGdnW188803xq5du+xlaOvz9+yzzxqRkZHG//73PyM7O9v46KOPjJCQEGPGjBn2MrTz2VuwYIHxxBNPGJ988okhyfj0008dnndXm9bU1BjJycnGVVddZaxbt85IT0834uPjjQkTJpz1ayLcOEH//v2N8ePHO2zr3r278fjjj3uoRheWwsJCQ5KxZMkSwzAMw2azGbGxscYLL7xgL3PixAkjPDzceP311w3DMIyjR48a/v7+xocffmgvk5eXZ/j4+BgLFy40DMMwtmzZYkgyVq1aZS+zcuVKQ5Kxbds2d7y0ZqGsrMzo0qWLkZ6eblx55ZX2cEM7O89jjz1mDBo0qNHnaWvnGDlypHHfffc5bLv55puNu+++2zAM2tkZfh5u3NmmCxYsMHx8fIy8vDx7mblz5xoWi8UoKSk5q9fBsNR5qqqqUmZmptLS0hy2p6WlKSMjw0O1urCUlJRIkiIiIiRJ2dnZKigocGhTi8WiK6+80t6mmZmZqq6udigTHx+v5ORke5mVK1cqPDxcl112mb3M5ZdfrvDw8Bb1u3n44Yc1cuRIDR061GE77ew8X3zxhfr166fbbrtN0dHR6tOnj958803787S1cwwaNEjffvutduzYIUnasGGDli9frhEjRkiinV3BnW26cuVKJScnKz4+3l5m2LBhqqysdBjibYoWd+NMZysqKpLValVMTIzD9piYGBUUFHioVhcOwzA0efJkDRo0SMnJyZJkb7eG2nTfvn32MmazWa1bt65X5uT+BQUFio6OrnfO6OjoFvO7+fDDD7Vu3Tr98MMP9Z6jnZ1nz549mjVrliZPnqw//vGPWrNmjSZOnCiLxaIxY8bQ1k7y2GOPqaSkRN27d5evr6+sVquee+453XHHHZL4m3YFd7ZpQUFBvfO0bt1aZrP5rNudcOMkJpPJ4WfDMOptQ30TJkzQjz/+qOXLl9d77lza9OdlGirfUn43ubm5euSRR7Ro0SIFBAQ0Wo52Pn82m039+vXT888/L0nq06ePNm/erFmzZmnMmDH2crT1+Zk3b57ee+89ffDBB7rooou0fv16TZo0SfHx8brnnnvs5Whn53NXmzqr3RmWOk9RUVHy9fWtlyoLCwvrJVA4+u1vf6svvvhC33//vdq1a2ffHhsbK0mnbdPY2FhVVVXpyJEjpy1z8ODBeuc9dOhQi/jdZGZmqrCwUCkpKfLz85Ofn5+WLFmiV155RX5+fvY2oJ3PX1xcnHr27OmwrUePHsrJyZHE37SzTJkyRY8//rh+9atfqVevXho9erQeffRRTZ8+XRLt7ArubNPY2Nh65zly5Iiqq6vPut0JN+fJbDYrJSVF6enpDtvT09M1YMAAD9WqeTMMQxMmTND8+fP13XffKSkpyeH5pKQkxcbGOrRpVVWVlixZYm/TlJQU+fv7O5TJz8/Xpk2b7GVSU1NVUlKiNWvW2MusXr1aJSUlLeJ3c80112jjxo1av369/dGvXz/dddddWr9+vTp27Eg7O8nAgQPrXc5gx44dSkxMlMTftLMcO3ZMPj6OH1u+vr72peC0s/O5s01TU1O1adMm5efn28ssWrRIFotFKSkpZ1fxs5p+jAadXAr+1ltvGVu2bDEmTZpkBAcHG3v37vV01ZqlX//610Z4eLixePFiIz8/3/44duyYvcwLL7xghIeHG/Pnzzc2btxo3HHHHQ0uPWzXrp3xzTffGOvWrTOuvvrqBpceXnzxxcbKlSuNlStXGr169fLa5ZxNcepqKcOgnZ1lzZo1hp+fn/Hcc88ZO3fuNN5//30jKCjIeO+99+xlaOvzd8899xht27a1LwWfP3++ERUVZfzhD3+wl6Gdz15ZWZmRlZVlZGVlGZKMl19+2cjKyrJfzsRdbXpyKfg111xjrFu3zvjmm2+Mdu3asRTck1577TUjMTHRMJvNRt++fe3LmlGfpAYfb7/9tr2MzWYznnrqKSM2NtawWCzGFVdcYWzcuNHhOMePHzcmTJhgREREGIGBgcb1119v5OTkOJQpLi427rrrLiM0NNQIDQ017rrrLuPIkSNueJXN08/DDe3sPP/973+N5ORkw2KxGN27dzfeeOMNh+dp6/NXWlpqPPLII0b79u2NgIAAo2PHjsYTTzxhVFZW2svQzmfv+++/b/A9+Z577jEMw71tum/fPmPkyJFGYGCgERERYUyYMME4ceLEWb8mk2EYxtn19QAAADRfzLkBAABehXADAAC8CuEGAAB4FcINAADwKoQbAADgVQg3AADAqxBuAACAVyHcAAAAr0K4AQAAXoVwA+CCMHbsWN10002ergaACwDhBgAAeBXCDYBm5eOPP1avXr0UGBioyMhIDR06VFOmTNE777yjzz//XCaTSSaTSYsXL5Yk5eXladSoUWrdurUiIyP1i1/8Qnv37rUf72SPzzPPPKPo6GiFhYXpoYceUlVV1WnPWVFR4eZXDsBZ/DxdAQA4KT8/X3fccYdefPFF/fKXv1RZWZmWLVumMWPGKCcnR6WlpXr77bclSRERETp27JiuuuoqDR48WEuXLpWfn5+effZZXXfddfrxxx9lNpslSd9++60CAgL0/fffa+/evbr33nsVFRWl5557rtFzck9h4MJFuAHQbOTn56umpkY333yzEhMTJUm9evWSJAUGBqqyslKxsbH28u+99558fHz0r3/9SyaTSZL09ttvq1WrVlq8eLHS0tIkSWazWbNnz1ZQUJAuuugiTZs2TVOmTNGf//zn054TwIWJYSkAzUbv3r11zTXXqFevXrrtttv05ptv6siRI42Wz8zM1K5duxQaGqqQkBCFhIQoIiJCJ06c0O7dux2OGxQUZP85NTVV5eXlys3NPetzAmj+CDcAmg1fX1+lp6frq6++Us+ePfWPf/xD3bp1U3Z2doPlbTabUlJStH79eofHjh07dOedd57xfCaT6azPCaD5I9wAaFZMJpMGDhyoZ555RllZWTKbzfr0009lNptltVodyvbt21c7d+5UdHS0Onfu7PAIDw+3l9uwYYOOHz9u/3nVqlUKCQlRu3btTntOABcmwg2AZmP16tV6/vnntXbtWuXk5Gj+/Pk6dOiQevTooQ4dOujHH3/U9u3bVVRUpOrqat11112KiorSL37xCy1btkzZ2dlasmSJHnnkEe3fv99+3KqqKo0bN05btmzRV199paeeekoTJkyQj4/Pac8J4MLEhGIAzUZYWJiWLl2qGTNmqLS0VImJiXrppZc0fPhw9evXT4sXL1a/fv1UXl6u77//XkOGDNHSpUv12GOP6eabb1ZZWZnatm2ra665RmFhYfbjXnPNNerSpYuuuOIKVVZW6le/+pWefvrpM54TwIXJZLDeEYAXGzt2rI4eParPPvvM01UB4CYMSwEAAK9CuAEAAF6FYSkAAOBV6LkBAABehXADAAC8CuEGAAB4FcINAADwKoQbAADgVQg3AADAqxBuAACAVyHcAAAAr/L/ASio9JJOn3xnAAAAAElFTkSuQmCC",
      "text/plain": [
       "<Figure size 640x480 with 1 Axes>"
      ]
     },
     "metadata": {},
     "output_type": "display_data"
    }
   ],
   "source": [
    "bandit_metrics_csv = logger._logger_wrappee.log_dir + \"/metrics.csv\"\n",
    "print(bandit_metrics_csv)\n",
    "bandit_metrics = pd.read_csv(bandit_metrics_csv)\n",
    "\n",
    "plt.plot(bandit_metrics[\"loss\"][:10000].dropna(), label=\"Loss\")\n",
    "plt.xlabel(\"steps\")\n",
    "plt.ylabel(\"loss\")\n",
    "plt.legend()\n",
    "plt.show()"
   ]
  }
 ],
 "metadata": {
  "kernelspec": {
   "display_name": "neural_bandits",
   "language": "python",
   "name": "python3"
  },
  "language_info": {
   "codemirror_mode": {
    "name": "ipython",
    "version": 3
   },
   "file_extension": ".py",
   "mimetype": "text/x-python",
   "name": "python",
   "nbconvert_exporter": "python",
   "pygments_lexer": "ipython3",
   "version": "3.10.16"
  }
 },
 "nbformat": 4,
 "nbformat_minor": 2
}<|MERGE_RESOLUTION|>--- conflicted
+++ resolved
@@ -2,11 +2,7 @@
  "cells": [
   {
    "cell_type": "code",
-<<<<<<< HEAD
-   "execution_count": 8,
-=======
    "execution_count": null,
->>>>>>> 473d1aac
    "metadata": {},
    "outputs": [],
    "source": [
@@ -25,12 +21,8 @@
     "from neural_bandits.bandits.neural_ucb_bandit import NeuralUCBBandit\n",
     "from neural_bandits.benchmark.datasets.statlog import StatlogDataset\n",
     "from neural_bandits.utils.data_storage import InMemoryDataBuffer, AllDataBufferStrategy\n",
-<<<<<<< HEAD
     "from neural_bandits.utils.data_sampler import RandomDataSampler\n",
     "from neural_bandits.utils.selectors import EpsilonGreedySelector\n",
-=======
-    "\n",
->>>>>>> 473d1aac
     "\n",
     "from neural_bandits.benchmark.environment import BanditBenchmarkEnvironment\n",
     "from neural_bandits.benchmark.logger_decorator import OnlineBanditLoggerDecorator"
@@ -73,7 +65,6 @@
     "print(dataset.context_size)\n",
     "print(len(dataset))\n",
     "\n",
-<<<<<<< HEAD
     "network = Network(dataset.context_size, hidden_size=100)\n",
     "selector = EpsilonGreedySelector(epsilon=0.1, seed=42)\n",
     "\n",
@@ -89,9 +80,6 @@
     "sorted_sampler = RandomDataSampler(\n",
     "    data_source=Subset(dataset, range(n_samples)),\n",
     ")"
-=======
-    "network = Network(dataset.context_size, hidden_size=100)"
->>>>>>> 473d1aac
    ]
   },
   {
@@ -102,12 +90,8 @@
    "source": [
     "buffer = InMemoryDataBuffer(\n",
     "    buffer_strategy=AllDataBufferStrategy(),\n",
-<<<<<<< HEAD
     "    max_size=n_samples,\n",
     "    device=accelerator,\n",
-=======
-    "    max_size=10000,\n",
->>>>>>> 473d1aac
     ")"
    ]
   },
@@ -117,38 +101,22 @@
    "metadata": {},
    "outputs": [],
    "source": [
-<<<<<<< HEAD
     "accelerator = \"cpu\"\n",
     "\n",
-    "train_loader = DataLoader(Subset(dataset, range(n_samples)), sampler=sorted_sampler, batch_size=batch_size)\n",
+    "train_loader = DataLoader(Subset(dataset, range(n_samples)), sampler=sorted_sampler, batch_size=256)\n",
     "env = BanditBenchmarkEnvironment(train_loader, device=accelerator)\n",
-=======
-    "train_loader = DataLoader(Subset(dataset, range(10000)), batch_size=256, shuffle=True)\n",
-    "env = BanditBenchmarkEnvironment(train_loader)\n",
->>>>>>> 473d1aac
     "bandit_module = NeuralUCBBandit(\n",
     "    n_features=dataset.context_size,\n",
     "    network=network,\n",
     "    buffer=buffer,\n",
     "    train_batch_size=32,\n",
     "    early_stop_threshold=1e-3,\n",
-<<<<<<< HEAD
-    "    num_grad_steps=1000,\n",
-    "    lambda_=0.00001,\n",
-    "    nu=0.00001,\n",
-    "    learning_rate=1e-4,\n",
-    "    train_interval=100,\n",
-    "    initial_train_steps=2000,\n",
-    "    max_grad_norm=20.0,\n",
-    ").to(accelerator)\n",
-=======
     "    weight_decay=1e-3,\n",
     "    exploration_rate=1e-5,\n",
     "    learning_rate=1e-3,\n",
     "    min_samples_required_for_training=1024,\n",
     "    initial_train_steps=2048,\n",
-    ")\n",
->>>>>>> 473d1aac
+    ").to(accelerator)\n",
     "\n",
     "logging.getLogger(\"lightning.pytorch.utilities.rank_zero\").setLevel(logging.FATAL)\n",
     "logger = OnlineBanditLoggerDecorator(\n",
@@ -179,31 +147,11 @@
     "        log_every_n_steps=1,\n",
     "        enable_progress_bar=False,\n",
     "        enable_model_summary=False,\n",
-<<<<<<< HEAD
     "        enable_checkpointing=True,\n",
     "        accelerator=accelerator,\n",
-=======
-    "        enable_checkpointing=False,\n",
->>>>>>> 473d1aac
     "    )\n",
     "    chosen_contextualized_actions, realized_rewards = env.get_feedback(chosen_actions)\n",
     "    batch_regret = env.compute_regret(chosen_actions)\n",
-<<<<<<< HEAD
-    "\n",
-    "    total_regret += batch_regret.sum().item()\n",
-    "    n_samples += batch_size\n",
-    "\n",
-    "    logger.pre_training_log(\n",
-    "        {\n",
-    "            \"regret\": batch_regret,\n",
-    "            \"average_regret\": torch.tensor([total_regret / n_samples]),\n",
-    "        }\n",
-    "    )\n",
-    "\n",
-    "    batch_dataloader = DataLoader(feedback, batch_size=batch_size)\n",
-    "    trainer.fit(bandit_module, batch_dataloader)\n",
-    "    bandit_module = bandit_module.to(accelerator)"
-=======
     "    \n",
     "    rewards = np.append(rewards, realized_rewards.cpu().numpy())\n",
     "    regrets = np.append(regrets, batch_regret.cpu().numpy())\n",
@@ -221,7 +169,6 @@
     "    \"regret\": regrets,\n",
     "})\n",
     "metrics"
->>>>>>> 473d1aac
    ]
   },
   {
@@ -407,13 +354,10 @@
     "# load metrics from the logger and plot\n",
     "import numpy as np\n",
     "\n",
-<<<<<<< HEAD
     "# metrics_csv = logger._logger_wrappee.log_dir + \"/metrics.csv\"\n",
     "metrics_csv = \"logs\\\\neural_ucb_bandit\\\\version_12\\\\metrics.csv\"\n",
     "print(metrics_csv)\n",
     "metrics = pd.read_csv(metrics_csv)\n",
-=======
->>>>>>> 473d1aac
     "cumulative_reward = np.cumsum(metrics[\"reward\"][:10000])\n",
     "cumulative_regret = np.cumsum(metrics[\"regret\"][:10000])"
    ]
