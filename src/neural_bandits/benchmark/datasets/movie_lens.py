import logging
import os
import urllib
import zipfile
from typing import Literal, Tuple

import pandas as pd
import torch

from neural_bandits.benchmark.datasets.abstract_dataset import AbstractDataset

logger = logging.getLogger(__name__)


def _download_movielens(
    dest_path: str = "./data",
    version: Literal["ml-32m", "ml-latest-small"] = "ml-latest-small",
) -> None:
    """Downloads the 'small' MovieLens dataset if it does not already exist.

<<<<<<< HEAD
    See (from https://files.grouplens.org/datasets/movielens) for further information.

    Args:
        dest_path: The directory where the dataset will be stored.
        version: The version of the MovieLens dataset to use. Either "ml-latest-small" or "ml-32m".
=======
    More information can be found at https://files.grouplens.org/datasets/movielens.
>>>>>>> 003fae12
    """
    file_name = f"{version}.zip"
    url = "https://files.grouplens.org/datasets/movielens/" + file_name

    zip_file = os.path.join(dest_path, file_name)
    if not os.path.exists(zip_file):
        logger.info("Downloading dataset...")
        urllib.request.urlretrieve(url, zip_file)
        logger.info("Download completed.")
    else:
        logger.info("Dataset already downloaded.")


def _extract_movielens(zip_path: str, extract_dir: str) -> None:
    """Extract the MovieLens dataset archive if `extract_dir` exists."""
    assert os.path.exists(zip_path), f"Could not find zip file at {zip_path}"

    logger.info("Extracting dataset...")
    with zipfile.ZipFile(zip_path, "r") as zip_ref:
        zip_ref.extractall(extract_dir)


def _load_movielens_data(data_dir: str) -> pd.DataFrame:
    """Load the MovieLens ratings data from the specified directory."""
    ratings_path = os.path.join(data_dir, "ratings.csv")
    return pd.read_csv(ratings_path)


def _build_movielens_features(history: torch.Tensor, svd_rank: int = 64) -> Tuple[torch.Tensor, torch.Tensor]:
    """Build the user and movie features for the MovieLens dataset."""
    U_full, S_full, Vt_full = torch.linalg.svd(history, full_matrices=False)
    U_r = U_full[:, :svd_rank]  # shape: (num_users, svd_rank)
    S_r = S_full[:svd_rank]  # shape: (svd_rank,)
    Vt_r = Vt_full[:svd_rank, :]  # shape: (svd_rank, num_movies)

    # We write the decomposition as H = U_r * diag(S_r) * Vt_r.
    # To match the formulation H = U S M^T, one common choice is to absorb the singular values
    # into the user features. That is, we define:
    #    user_features = U_r * diag(S_r)   (so that each u_i is a vector of length svd_rank)
    #    movie_features = Vt_r^T           (so that each m_j is a vector of length svd_rank)
    U_features = U_r * S_r  # broadcasting S_r over the columns

    return U_features, Vt_r.T


def _setup_movielens(
    dest_path: str = "./data",
    svd_rank: int = 20,
    k: int = 4,
    L: int = 200,
    min_movies: int = 10,
    store_features: bool = True,
    version: Literal["ml-latest-small", "ml-32m"] = "ml-latest-small",
) -> Tuple[torch.Tensor, torch.Tensor, torch.Tensor, torch.Tensor]:
    """Download, extract, and load the MovieLens dataset.

    Args:
        dest_path: The directory where the dataset will be stored.
        svd_rank: Rank for the SVD decomposition. Defines the dimensionality of features.
        k: The number of movies to exclude per user.
        L: The number of movies to include in the dataset.
        min_movies: The minimum number of movies a user must have rated to be included in the dataset (after only
            taking the top `L` movies).
        store_features: Whether to store the user and movie features.
        version: The version of the MovieLens dataset to use. Either "small" or "32m".

    Returns:
        user_features: The user features.
        movie_features: The movie features.
        history: The history matrix.
        future: The future matrix.
    """
    file_postfix = f"_rank{svd_rank}_k{k}_L{L}_min{min_movies}"

    # Check if features cached in `dest_path`. If not download and calculate.
    if os.path.exists(os.path.join(dest_path, version, f"user_features{file_postfix}.pt")):
        user_features = torch.load(os.path.join(dest_path, version, f"user_features{file_postfix}.pt"))
        movie_features = torch.load(os.path.join(dest_path, version, f"movie_features{file_postfix}.pt"))
        history = torch.load(os.path.join(dest_path, version, f"history{file_postfix}.pt"))
        future = torch.load(os.path.join(dest_path, version, f"future{file_postfix}.pt"))
        return user_features, movie_features, history, future
    else:
        _download_movielens(dest_path, version)
        if not os.path.exists(os.path.join(dest_path, version)):
            _extract_movielens(os.path.join(dest_path, version + ".zip"), dest_path)
        else:
            logger.info("Dataset already extracted.")
        data = _load_movielens_data(os.path.join(dest_path, version))
        data = data.dropna()
        data = data.reset_index(drop=True)

        # Only keep the L most common movies.
        movie_counts = data["movieId"].value_counts()
        top_L_movies = movie_counts[:L].index
        data = data[data["movieId"].isin(top_L_movies)]

        # Only keep users that have rated at least `min_movies` movies.
        user_counts = data["userId"].value_counts()
        top_users = user_counts[user_counts >= min_movies].index
        data = data[data["userId"].isin(top_users)]

        data = data.reset_index(drop=True)

        # Convert user and movie ids to integers.
        data["userId"] = data["userId"].astype("int")
        data["movieId"] = data["movieId"].astype("int")

        # We will only use `userId` and `movieId` for now (Based on: Li et al. "A contextual-bandit
        # approach to personalized news article recommendation" https://arxiv.org/abs/1003.0146)
        # Additionally, we will use the `timestamp` to split the data into history and future.

        # Build the complete `viewed` relationship matrix.
        has_viewed = torch.zeros((data["userId"].nunique(), data["movieId"].nunique()), dtype=torch.float32)

        movie_id_to_index = {movie_id: i for i, movie_id in enumerate(data["movieId"].unique())}
        user_id_to_index = {user_id: i for i, user_id in enumerate(data["userId"].unique())}

        kthlast_timestamp_per_user = (
            data.groupby("userId", group_keys=False)[["userId", "movieId", "timestamp"]]
            .apply(lambda x: x.nlargest(k + 1, columns="timestamp"))
            .groupby("userId")[["userId", "timestamp"]]
            .min()
        )
        # Add the last |movies_rated| - k movies to the history per user.
        history = has_viewed.clone()
        future = torch.zeros_like(history)
        for _, row in data.iterrows():
            user_id = row["userId"].item()
            kth_timestamp = kthlast_timestamp_per_user.loc[user_id, "timestamp"]
            if row["timestamp"].item() > kth_timestamp.item():
                future[user_id_to_index[user_id], movie_id_to_index[row["movieId"].item()]] = 1
        history = history - future

        user_features, movie_features = _build_movielens_features(history=history, svd_rank=svd_rank)

        # Store the features, history and future.
        if store_features:
            torch.save(
                user_features,
                os.path.join(dest_path, version, f"user_features{file_postfix}.pt"),
            )
            torch.save(
                movie_features,
                os.path.join(dest_path, version, f"movie_features{file_postfix}.pt"),
            )
            torch.save(history, os.path.join(dest_path, version, f"history{file_postfix}.pt"))
            torch.save(future, os.path.join(dest_path, version, f"future{file_postfix}.pt"))

        return user_features, movie_features, history, future


class MovieLensDataset(AbstractDataset[torch.Tensor]):
<<<<<<< HEAD
    """MovieLens dataset for combinatorial contextual bandits.

    The dataset is provided by the GroupLens Research specifically by Harper and Konstan (2015, The MovieLens Datasets:
    History and Context). It contains ratings ofmovies by different users. We do not use the ratings directly here but
    only the information that a user has rated and therefore watched this movie. More information can be found
    [here](https://www.grouplens.org/datasets/movielens/).
    We build the context by using the SVD decomposition of the user-movie matrix. The context is the outer product of
    the user and movie features. This approach is described in "A contextual-bandit approach to personalized news
    article recommendation" by Li et. al. (2010).
=======
    """MovieLens dataset for combinatorial contextual bandits. The dataset is provided by the GroupLens Research
    specifically by Harper and Konstan (2015, The MovieLens Datasets: History and Context).  It contains ratings of
    movies by different users. We do not use the ratings directly here but only the information that a user has rated
    and therefore watched this movie.
    More information can be found at https://www.grouplens.org/datasets/movielens/.

    We build the context by using the SVD decomposition of the user-movie matrix. The context is the outer product of
    the user and movie features. Based on: Li et al. "A contextual-bandit approach to personalized news
    article recommendation" https://arxiv.org/abs/1003.0146

    Args:
        dest_path: The directory where the dataset is / will be stored.
        svd_rank: Rank (number of latent dimensions) for the SVD decomposition.
        outer_product: Whether to use the outer product of the user and movie features as the context. If False, the
            context will be the concatenation of the user and movie features. (Might perform better for Neural Bandits).
        k: The number of movies to exclude per user.
        L: The number of movies to include in the dataset. (Top L most common movies).
        min_movies: The minimum number of movies a user must have rated to be included in the dataset (after only
            taking the top `L` movies).
        version: The version of the MovieLens dataset to use. Either "ml-latest-small" or "ml-32m".
        store_features: Whether to store the user and movie features. If True, the features will be stored in `dest_path`.
>>>>>>> 003fae12
    """

    num_actions: int  # There is no constant number of actions in the MovieLens dataset.
    context_size: int  # The context size is determined by the user and movie features.
    num_samples: int  # 525 for small, for ml-32m it is more

    def __init__(
        self,
        dest_path: str = "./data",
        svd_rank: int = 20,
        outer_product: bool = True,
        k: int = 4,
        L: int = 200,
        min_movies: int = 10,
        version: Literal["ml-latest-small", "ml-32m"] = "ml-latest-small",
        store_features: bool = True,
    ):
        """Initialize the MovieLens dataset.

        Args:
            dest_path: The directory where the dataset is / will be stored.
            svd_rank: Rank (number of latent dimensions) for the SVD decomposition.
            outer_product: Whether to use the outer product of the user and movie features as the context. If False, the
                context will be the concatenation of the user and movie features. (Might perform better for Neural
                Bandits).
            k: The number of movies to exclude per user.
            L: The number of movies to include in the dataset. (Top L most common movies).
            min_movies: The minimum number of movies a user must have rated to be included in the dataset (after only
                taking the top `L` movies).
            version: The version of the MovieLens dataset to use. Either "ml-latest-small" or "ml-32m".
            store_features: Whether to store the user and movie features.
                If True, the features will be stored in `dest_path`.
        """
        super().__init__(needs_disjoint_contextualization=False)
        self.user_features, self.movie_features, self.history, self.F = _setup_movielens(
            dest_path=dest_path,
            svd_rank=svd_rank,
            k=k,
            L=L,
            min_movies=min_movies,
            version=version,
            store_features=store_features,
        )
        self.outer_product = outer_product

        # We can predict k movies per user. The idea is that we only predict a user once.
        self.num_actions = self.history.shape[-1]
        self.num_samples = self.user_features.shape[0]
        self.context_size = (
            self.user_features.shape[-1] * self.movie_features.shape[-1]
            if self.outer_product
            else self.user_features.shape[-1] + self.movie_features.shape[-1]
        )

    def __len__(self) -> int:
        """Return the number of contexts / samples in this dataset."""
        return self.user_features.shape[0]

    def __getitem__(self, idx: int) -> Tuple[torch.Tensor, torch.Tensor]:
        """Return the contextualized actions and rewards for a given index.

        Args:
            idx: The index of the context in this dataset.

        Returns:
            contextualized_actions: The contextualized actions for the given index.
            rewards: The rewards for each action. Retrieved via `self.reward`.
        """
        # Get avaiable actions (1 - history[userId - 1 = idx])
        available_actions = (1.0 - self.history[idx]).bool()

        # Get the context for each action
        contexts: torch.Tensor

        if self.outer_product:
            contexts = self.user_features[idx].unsqueeze(-1) * self.movie_features.unsqueeze(1)
            contexts = contexts.flatten(1)
        else:
            contexts = torch.cat(
                (
                    self.user_features[idx].unsqueeze(0).expand(self.movie_features.size(0), -1),
                    self.movie_features,
                ),
                dim=-1,
            )

        return contexts, torch.tensor(
            [
                self.reward(idx, movie_idx)
                for movie_idx in range(self.history.shape[-1])
                if available_actions[movie_idx]
            ],
            dtype=torch.float32,
        )

    def reward(self, idx: int, action: int) -> float:
        """Return the reward for a given index and action.

        Returns 1 if the action is in the future, 0 otherwise.

        Args:
            idx: The index of the context in this dataset.
            action: The action for which the reward is requested.
        """
        # An idx represents a user and the action is a movie.
        return self.F[idx, action].item()<|MERGE_RESOLUTION|>--- conflicted
+++ resolved
@@ -18,15 +18,11 @@
 ) -> None:
     """Downloads the 'small' MovieLens dataset if it does not already exist.
 
-<<<<<<< HEAD
     See (from https://files.grouplens.org/datasets/movielens) for further information.
 
     Args:
         dest_path: The directory where the dataset will be stored.
         version: The version of the MovieLens dataset to use. Either "ml-latest-small" or "ml-32m".
-=======
-    More information can be found at https://files.grouplens.org/datasets/movielens.
->>>>>>> 003fae12
     """
     file_name = f"{version}.zip"
     url = "https://files.grouplens.org/datasets/movielens/" + file_name
@@ -179,7 +175,6 @@
 
 
 class MovieLensDataset(AbstractDataset[torch.Tensor]):
-<<<<<<< HEAD
     """MovieLens dataset for combinatorial contextual bandits.
 
     The dataset is provided by the GroupLens Research specifically by Harper and Konstan (2015, The MovieLens Datasets:
@@ -189,29 +184,6 @@
     We build the context by using the SVD decomposition of the user-movie matrix. The context is the outer product of
     the user and movie features. This approach is described in "A contextual-bandit approach to personalized news
     article recommendation" by Li et. al. (2010).
-=======
-    """MovieLens dataset for combinatorial contextual bandits. The dataset is provided by the GroupLens Research
-    specifically by Harper and Konstan (2015, The MovieLens Datasets: History and Context).  It contains ratings of
-    movies by different users. We do not use the ratings directly here but only the information that a user has rated
-    and therefore watched this movie.
-    More information can be found at https://www.grouplens.org/datasets/movielens/.
-
-    We build the context by using the SVD decomposition of the user-movie matrix. The context is the outer product of
-    the user and movie features. Based on: Li et al. "A contextual-bandit approach to personalized news
-    article recommendation" https://arxiv.org/abs/1003.0146
-
-    Args:
-        dest_path: The directory where the dataset is / will be stored.
-        svd_rank: Rank (number of latent dimensions) for the SVD decomposition.
-        outer_product: Whether to use the outer product of the user and movie features as the context. If False, the
-            context will be the concatenation of the user and movie features. (Might perform better for Neural Bandits).
-        k: The number of movies to exclude per user.
-        L: The number of movies to include in the dataset. (Top L most common movies).
-        min_movies: The minimum number of movies a user must have rated to be included in the dataset (after only
-            taking the top `L` movies).
-        version: The version of the MovieLens dataset to use. Either "ml-latest-small" or "ml-32m".
-        store_features: Whether to store the user and movie features. If True, the features will be stored in `dest_path`.
->>>>>>> 003fae12
     """
 
     num_actions: int  # There is no constant number of actions in the MovieLens dataset.
