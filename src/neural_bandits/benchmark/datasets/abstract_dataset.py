--- conflicted
+++ resolved
@@ -8,37 +8,19 @@
 from neural_bandits.benchmark.multiclass import MultiClassContextualizer
 
 
-<<<<<<< HEAD
-ItemType = TypeVar("ItemType", torch.Tensor, TextItemType)
-
-
-class AbstractDataset(ABC, Generic[ItemType], Dataset[Tuple[ItemType, torch.Tensor]]):
+class AbstractDataset(ABC, Generic[ActionInputType], Dataset[Tuple[ActionInputType, torch.Tensor]]):
     """Abstract class for a dataset that is derived from PyTorch's Dataset class.
 
-    Additionally, it provides a reward method for the specific bandit setting.
-
-    Subclasses should have the following to attributes:
-    - num_actions  -- The maximum number of actions available to the agent.
-    - context_size --  The standard size of the context vector.
-        If `needs_disjoint_contextualization` is set to True, the context size will be multiplied by the number of
-        actions. This is useful for datasets where the context is the same for all actions like multi-class
-        classification.
-=======
-class AbstractDataset(
-    ABC, Generic[ActionInputType], Dataset[Tuple[ActionInputType, torch.Tensor]]
-):
-    """
-    Abstract class for a dataset that is derived from PyTorch's Dataset class.
     Additionally, it provides a reward method for the specific bandit setting.
 
     Subclasses should have the following attributes:
     - num_actions  - The maximum number of actions available to the agent.
     - context_size - The standard size of the context vector.
-        If needs_disjoint_contextualization is True, the number of features should be multiplied by the number of actions.
+        If needs_disjoint_contextualization is True, the number of features should be multiplied by the number of
+        actions.
 
     ActionInputType Generic:
         The type of the contextualized actions that are input to the bandit.
->>>>>>> 0a92178a
     """
 
     num_actions: int
@@ -62,14 +44,9 @@
         pass
 
     @abstractmethod
-<<<<<<< HEAD
-    def __getitem__(self, idx: int) -> Tuple[ItemType, torch.Tensor]:
+    def __getitem__(self, idx: int) -> Tuple[ActionInputType, torch.Tensor]:
         """Retrieve the item and the associated rewards for a given index.
 
-=======
-    def __getitem__(self, idx: int) -> Tuple[ActionInputType, torch.Tensor]:
-        """
->>>>>>> 0a92178a
         Returns:
             A tuple containing the item and the rewards of the different actions.
         """
