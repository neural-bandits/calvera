import logging
import os
import pathlib
import re
import tarfile
import urllib.request
from typing import Literal, Tuple

import pandas as pd
import torch
from transformers import BertTokenizer, PreTrainedTokenizer

<<<<<<< HEAD
from neural_bandits.benchmark.datasets.abstract_dataset import AbstractDataset, TextItemType
=======
from neural_bandits.benchmark.datasets.abstract_dataset import AbstractDataset
>>>>>>> 0a92178a

logger = logging.getLogger(__name__)


def _download_imdb_data(dest_path: str) -> None:
    """Download the IMDB dataset archive if it does not already exist.

    See https://ai.stanford.edu/~amaas/data/sentiment/ for further information.
    """
    url = "https://ai.stanford.edu/~amaas/data/sentiment/aclImdb_v1.tar.gz"

    tar_file = os.path.join(dest_path, "aclImdb_v1.tar.gz")
    if not os.path.exists(tar_file):
        logger.info("Downloading dataset...")
        urllib.request.urlretrieve(url, tar_file)
        logger.info("Download completed.")
    else:
        logger.info("Dataset already downloaded.")


def _extract_data(tar_path: str, extract_dir: str) -> None:
    """Extract the tar.gz dataset archive."""
    extracted_folder = os.path.join(extract_dir, "aclImdb")
    if not os.path.exists(extracted_folder):
        logger.info("Extracting dataset...")
        with tarfile.open(tar_path, "r:gz") as tar:
            tar.extractall(path=extract_dir)
        logger.info("Extraction completed.")
    else:
        logger.info("Dataset already extracted.")


def _load_imdb_data(data_dir: str, subset: str = "train") -> Tuple[list[str], list[int]]:
    """Load IMDB reviews and labels from the specified subset directory.

    Assumes a directory structure: aclImdb/{train,test}/{pos,neg}
    """
    texts = []
    labels = []
    for label_type in ["pos", "neg"]:
        dir_path = os.path.join(data_dir, subset, label_type)
        for filename in os.listdir(dir_path):
            if filename.endswith(".txt"):
                file_path = os.path.join(dir_path, filename)
                with open(file_path, encoding="utf-8") as f:
                    texts.append(f.read())
                # Label as 1 for positive reviews, 0 for negative reviews
                labels.append(1 if label_type == "pos" else 0)
    return texts, labels


def _setup_dataset(
    partition: Literal["train", "test"] = "train",
    dest_path: str | None = None,
) -> pd.DataFrame:
    """Download and setup the dataset."""
    dest_path_or_current_path = (
        dest_path if dest_path is not None else os.path.join(pathlib.Path(__file__).parent.absolute())
    )
    if os.path.exists(dest_path_or_current_path) and not os.path.exists(
        os.path.join(dest_path_or_current_path, "aclImdb")
    ):
        _download_imdb_data(dest_path_or_current_path)
        _extract_data(
            os.path.join(dest_path_or_current_path, "aclImdb_v1.tar.gz"),
            dest_path_or_current_path,
        )

    texts, sentiments = _load_imdb_data(os.path.join(dest_path_or_current_path, "aclImdb"), partition)

    data = pd.DataFrame({"text": texts, "sentiment": sentiments})  # 1 for positive, 0 for negative

    data.drop_duplicates(inplace=True)
    data["text"] = data["text"].apply(_preprocess_text)
    data = data.reset_index(drop=True)

    return data


def _preprocess_text(text: str) -> str:
    """Preprocess the text by removing special characters, removing urls and lowercasing it."""
    text = text.lower()
    text = re.sub(r"http\S+|www\S+|https\S+", "", text, flags=re.MULTILINE)
    text = re.sub(r"\@\w+|\#", "", text)
    text = re.sub(r"[^a-zA-Z]", " ", text)
    return text


<<<<<<< HEAD
class ImdbMovieReviews(AbstractDataset[TextItemType]):
    """A dataset for the IMDB movie reviews sentiment classification task.

    See https://ai.stanford.edu/~amaas/data/sentiment/ for further information. The dataset consists of 25,000 highly
    polar movie reviews for training, and 25,000 for testing. There is additional unlabeled data for use as well.
=======
# Type for the input to the transformer model. The input is a tuple containing the `input_ids`, `attention_mask`, and `token_type_ids`.
TextActionInputType = tuple[torch.Tensor, torch.Tensor, torch.Tensor]


class ImdbMovieReviews(AbstractDataset[TextActionInputType]):
    """A dataset for the IMDB movie reviews sentiment classification task. See https://ai.stanford.edu/~amaas/data/sentiment/ for further information.

    Args:
        dest_path: The path to the directory where the dataset is stored. If None, the dataset will be downloaded to the current directory.
        partition: The partition of the dataset to use. Either "train" or "test".
        max_len: The maximum length of the input text. If the text is longer than this, it will be truncated. If it is shorter, it will be padded. Default is 255. This is also the `context_size` of the dataset.
        tokenizer: A tokenizer from the `transformers` library. If None, the `BertTokenizer` will be used.
>>>>>>> 0a92178a
    """

    num_actions: int = 2  # 1 for positive, 0 for negative
    # We cannot provide a context size directly since the context is the text itself. You should use the output of this
    # dataset as the input to a transformer model. Then you can use the output of the model as the context, then apply
    # the `MultiClassContextualizer` to it.
    context_size: int  # will be set to `max_len` in the constructor
    # We only provide the number of samples for the training set here.
    num_samples: int = 24904

    def __init__(
        self,
        dest_path: str = "./data",
        partition: Literal["train", "test"] = "train",
        max_len: int = 255,
        tokenizer: PreTrainedTokenizer | None = None,
    ):
        """Initialize the IMDB movie reviews dataset.

        Args:
            dest_path: The path to the directory where the dataset is stored. If None, the dataset will be downloaded
                to the current directory.
            partition: The partition of the dataset to use. Either "train" or "test".
            max_len: The maximum length of the input text. If the text is longer than this, it will be truncated.
            tokenizer: A tokenizer from the `transformers` library. If None, the `BertTokenizer` will be used.
        """
        # Using disjoint contextualization for this dataset does not work. We have a sequence of tokens.
        super().__init__(needs_disjoint_contextualization=False)

        self.data = _setup_dataset(
            partition=partition,
            dest_path=dest_path,
        )
        self.context_size = max_len

        if tokenizer is None:
            self.tokenizer = BertTokenizer.from_pretrained("bert-base-uncased", padding="max_length", truncation=True)

    def __len__(self) -> int:
        """Return the number of samples in this dataset."""
        return len(self.data)

    def __getitem__(self, idx: int) -> Tuple[TextActionInputType, torch.Tensor]:
        """Return the input and reward for the given index.

        Args:
            idx: The index of the sample to retrieve.

        Returns:
            A tuple containing the necessary input for a model from the `transformers` library and the reward.
            Specifically, the input is a tuple containing the `input_ids`, `attention_mask`, and `token_type_ids`.
            (cmp. https://huggingface.co/docs/transformers/v4.49.0/en/main_classes/tokenizer#transformers.PreTrainedTokenizer.__call__)
        """
        inputs = self.tokenizer(
            self.data["text"][idx],
            None,
            add_special_tokens=True,
            max_length=self.context_size,
            padding="max_length",
            truncation=True,
            return_token_type_ids=True,
        )

        rewards = torch.tensor(
            [self.reward(idx, action) for action in range(self.num_actions)],
            dtype=torch.float,
        )

        return (
            (
                torch.tensor(inputs["input_ids"], dtype=torch.long),
                torch.tensor(inputs["attention_mask"], dtype=torch.long),
                torch.tensor(inputs["token_type_ids"], dtype=torch.long),
            ),
            rewards,
        )

    def reward(self, idx: int, action: int) -> float:
        """Return the reward for the given index and action.

        1.0 if the action is the correct sentiment, 0.0 otherwise.

        Args:
            idx: The index of the sample.
            action: The action to evaluate.
        """
        return 1.0 if action == self.data["sentiment"][idx] else 0.0<|MERGE_RESOLUTION|>--- conflicted
+++ resolved
@@ -10,11 +10,7 @@
 import torch
 from transformers import BertTokenizer, PreTrainedTokenizer
 
-<<<<<<< HEAD
-from neural_bandits.benchmark.datasets.abstract_dataset import AbstractDataset, TextItemType
-=======
 from neural_bandits.benchmark.datasets.abstract_dataset import AbstractDataset
->>>>>>> 0a92178a
 
 logger = logging.getLogger(__name__)
 
@@ -103,26 +99,23 @@
     return text
 
 
-<<<<<<< HEAD
-class ImdbMovieReviews(AbstractDataset[TextItemType]):
+# Type for the input to the transformer model.
+# The input is a tuple containing the `input_ids`, `attention_mask`, and `token_type_ids`.
+TextActionInputType = tuple[torch.Tensor, torch.Tensor, torch.Tensor]
+
+
+class ImdbMovieReviews(AbstractDataset[TextActionInputType]):
     """A dataset for the IMDB movie reviews sentiment classification task.
 
-    See https://ai.stanford.edu/~amaas/data/sentiment/ for further information. The dataset consists of 25,000 highly
-    polar movie reviews for training, and 25,000 for testing. There is additional unlabeled data for use as well.
-=======
-# Type for the input to the transformer model. The input is a tuple containing the `input_ids`, `attention_mask`, and `token_type_ids`.
-TextActionInputType = tuple[torch.Tensor, torch.Tensor, torch.Tensor]
-
-
-class ImdbMovieReviews(AbstractDataset[TextActionInputType]):
-    """A dataset for the IMDB movie reviews sentiment classification task. See https://ai.stanford.edu/~amaas/data/sentiment/ for further information.
+    See https://ai.stanford.edu/~amaas/data/sentiment/ for further information.
 
     Args:
-        dest_path: The path to the directory where the dataset is stored. If None, the dataset will be downloaded to the current directory.
+        dest_path: The path to the directory where the dataset is stored. If None, the dataset will be downloaded to
+            the current directory.
         partition: The partition of the dataset to use. Either "train" or "test".
-        max_len: The maximum length of the input text. If the text is longer than this, it will be truncated. If it is shorter, it will be padded. Default is 255. This is also the `context_size` of the dataset.
+        max_len: The maximum length of the input text. If the text is longer than this, it will be truncated. If it is
+            shorter, it will be padded. Default is 255. This is also the `context_size` of the dataset.
         tokenizer: A tokenizer from the `transformers` library. If None, the `BertTokenizer` will be used.
->>>>>>> 0a92178a
     """
 
     num_actions: int = 2  # 1 for positive, 0 for negative
