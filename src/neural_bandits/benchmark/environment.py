from typing import Generic, Optional, cast

import torch
from torch.utils.data import DataLoader, Dataset
from torch.utils.data.dataloader import _BaseDataLoaderIter

from neural_bandits.bandits.abstract_bandit import ActionInputType
from neural_bandits.benchmark.datasets.feedback_dataset import BanditFeedbackDataset


<<<<<<< HEAD
class BanditBenchmarkEnvironment:
    """Environment that iterates over a DataLoader, yielding only `contextualized_actions`.
=======
class BanditBenchmarkEnvironment(Generic[ActionInputType]):
    """
    Environment that iterates over a DataLoader, yielding only `contextualized_actions`.
    Internally stores `rewards`, which can be retrieved by a helper method.
    This is used to simulate a bandit environment with delayed feedback where the bandit can only see the actions and not the rewards.
>>>>>>> 0a92178a

    Internally stores `rewards`, which can be retrieved by a helper method.
    This is used to simulate a bandit environment with delayed feedback where the bandit can only see the actions
    and not the rewards. The bandit should first sample `contextualized_actions` by iterating over the environment.
    The bandit can then choose the best actions.
    Finally, the bandit can receive rewards by calling `get_rewards_dataset(chosen_actions)`.
    Since this is a simulation, the bandit can also compute the regret by calling `compute_regret(chosen_actions)`.

    Usage:
    ```python
    environment = BanditBenchmarkEnvironment(dataloader)
    for contextualized_actions in environment:
        chosen_actions = bandit.forward(contextualized_actions)
        feedback_dataset = environment.get_feedback(chosen_actions)
        bandit.update(feedback_dataset)
        regret = environment.compute_regret(chosen_actions)
    ```
    """

    _dataloader: DataLoader[tuple[ActionInputType, torch.Tensor]]
    _iterator: Optional[_BaseDataLoaderIter]
    _last_contextualized_actions: Optional[ActionInputType]
    _last_all_rewards: Optional[torch.Tensor]
    device: Optional[torch.device]

    def __init__(
        self,
        dataloader: DataLoader[tuple[ActionInputType, torch.Tensor]],
        device: Optional[torch.device] = None,
    ) -> None:
        """Initializes a BanditBenchmarkEnvironment.

        Args:
            dataloader: DataLoader that yields batches of (contextualized_actions, all_rewards) tuples.
            device: The device the tensors should be moved to. If None, the default device is used.
        """
        self._dataloader: DataLoader[tuple[ActionInputType, torch.Tensor]] = dataloader
        self._iterator: Optional[_BaseDataLoaderIter] = None
        self._last_contextualized_actions: Optional[ActionInputType] = None
        self._last_all_rewards: Optional[torch.Tensor] = None
        self.device = device

<<<<<<< HEAD
    def __iter__(self) -> "BanditBenchmarkEnvironment":
        """Returns an iterator object for the BanditBenchmarkEnvironment.
=======
    def __iter__(self) -> "BanditBenchmarkEnvironment[ActionInputType]":
        """
        Returns an iterator object for the BanditBenchmarkEnvironment.
>>>>>>> 0a92178a

        This method initializes an iterator for the dataloader and returns the
        BanditBenchmarkEnvironment instance itself, allowing it to be used as an
        iterator in a loop. Needs to be called before the first iteration.

        Returns:
            BanditBenchmarkEnvironment: The instance of the environment itself.
        """
        self._iterator = iter(self._dataloader)
        return self

<<<<<<< HEAD
    def __next__(self) -> torch.Tensor:
        """Returns the next batch of contextualized actions from the DataLoader.
=======
    def __next__(self) -> ActionInputType:
        """
        Returns the next batch of contextualized actions from the DataLoader.
>>>>>>> 0a92178a

        Returns:
            The contextualized actions for the bandit to pick from.

        Raises:
            AssertionError: If the iterator is not initialized with `__iter__`.
        """
        assert self._iterator is not None, "No iterator was created."

        # Retrieve one batch from the DataLoader
        batch = next(self._iterator)
        contextualized_actions: ActionInputType = batch[0]
        all_rewards: torch.Tensor = batch[1].to(device=self.device)

        if isinstance(contextualized_actions, torch.Tensor):
            batch_size, num_actions, _ = contextualized_actions.shape
            contextualized_actions = cast(
                ActionInputType, contextualized_actions.to(device=self.device)
            )
        elif isinstance(contextualized_actions, tuple):
            contextualized_actions = cast(
                ActionInputType,
                tuple(
                    action_tensor.to(device=self.device)
                    for action_tensor in contextualized_actions
                ),
            )
            batch_size, num_actions, _ = contextualized_actions[0].shape
        else:
            raise ValueError(
                f"contextualized_actions must be a torch.Tensor or a tuple. Received {type(contextualized_actions)}."
            )

        assert batch_size == all_rewards.size(
            0
<<<<<<< HEAD
        ), f"Mismatched batch size of contextualized_actions and all_rewards tensors. \
            Received {contextualized_actions.size(0)} and {all_rewards.size(0)}."
        assert contextualized_actions.size(1) == all_rewards.size(
            1
        ), f"Mismatched number of actions in contextualized_actions and all_rewards tensors. \
            Received {contextualized_actions.size(1)} and {all_rewards.size(1)}."
=======
        ), f"Mismatched batch size of contextualized_actions and all_rewards tensors. Received {batch_size} and {all_rewards.size(0)}."
        assert num_actions == all_rewards.size(
            1
        ), f"Mismatched number of actions in contextualized_actions and all_rewards tensors. Received {num_actions} and {all_rewards.size(1)}."
>>>>>>> 0a92178a

        # Store them so we can fetch them later when building the update dataset
        self._last_contextualized_actions = contextualized_actions
        self._last_all_rewards = all_rewards
        # Return only the contextualized actions for the bandit to pick from
        return contextualized_actions

<<<<<<< HEAD
    def get_feedback(self, chosen_actions: torch.Tensor) -> Dataset[tuple[torch.Tensor, torch.Tensor]]:
        """Returns a small dataset with only the chosen actions & realized rewards of the last batch.

=======
    def get_feedback(
        self, chosen_actions: torch.Tensor
    ) -> Dataset[tuple[ActionInputType, torch.Tensor]]:
        """
        Returns a small dataset with only the chosen actions & realized rewards of the last batch.
>>>>>>> 0a92178a
        For combinatorial bandits, this feedback is semi-bandit feedback.

        Args:
            chosen_actions: shape (n, m) (one-hot, possibly multiple "1"s). The actions chosen by the bandit. Must
                contain at least one and the same number of chosen actions ("1s") for all rows.

        Returns:
            BanditFeedbackDataset with the chosen actions (shape: (n, m, k)) and realized rewards (shape: (n, m)).
        """
        self._validate_chosen_actions(chosen_actions)

        chosen_contextualized_actions = self._get_chosen_contextualized_actions(chosen_actions)
        realized_rewards = self._get_realized_rewards(chosen_actions)

        return BanditFeedbackDataset(
            chosen_contextualized_actions,
            realized_rewards,
        )

    def compute_regret(self, chosen_actions: torch.Tensor) -> torch.Tensor:
        """Computes the regret for the most recent batch.

        Definition:
          best_reward = max over top i actions (where i is the number of chosen actions)
          chosen_reward = sum over chosen actions (handles multiple 1s per row)
          regret = best_reward - chosen_reward
        Important: For combinatorial bandits assumes that the reward of a super-action is the sum of each chosen arm.

        Args:
            chosen_actions: shape (n, k), one-hot, possibly multiple "1"s. The actions chosen by the bandit. Must
                contain at least one and the same number of chosen actions ("1s") for all rows.

        Returns:
            Tensor of regrets shape (n, ).
        """
        self._validate_chosen_actions(chosen_actions)

        best_action_rewards = self._get_best_action_rewards(chosen_actions).sum(dim=1)
        chosen_reward = self._get_realized_rewards(chosen_actions).sum(dim=1)
        regret = best_action_rewards - chosen_reward
        return regret

    def _validate_chosen_actions(self, chosen_actions: torch.Tensor) -> None:
        if self._last_contextualized_actions is None:
            return

<<<<<<< HEAD
        assert chosen_actions.size(0) == self._last_contextualized_actions.size(
            0
        ), f"Mismatched batch size of chosen_actions and contextualized_actions tensors. \
            Received {chosen_actions.size(0)} and {self._last_contextualized_actions.size(0)}."
        assert chosen_actions.size(1) == self._last_contextualized_actions.size(
            1
        ), f"Mismatched number of actions in chosen_actions and contextualized_actions tensors. \
            Received {chosen_actions.size(1)} and {self._last_contextualized_actions.size(1)}."
=======
        batch_size, num_actions, _ = (
            self._last_contextualized_actions.shape
            if isinstance(self._last_contextualized_actions, torch.Tensor)
            else self._last_contextualized_actions[0].shape
        )

        assert (
            chosen_actions.size(0) == batch_size
        ), f"Mismatched batch size of chosen_actions and contextualized_actions tensors. Received {chosen_actions.size(0)} and {batch_size}."
        assert (
            chosen_actions.size(1) == num_actions
        ), f"Mismatched number of actions in chosen_actions and contextualized_actions tensors. Received {chosen_actions.size(1)} and {num_actions}."
>>>>>>> 0a92178a

        assert (chosen_actions.sum(dim=1) > 0).all(), "No actions were chosen in some rows."
        assert (
            chosen_actions.sum(dim=1) == chosen_actions.sum(dim=1)[0]
        ).all(), "Number of chosen actions is not the same for all rows."

    def _get_best_action_rewards(self, chosen_actions: torch.Tensor) -> torch.Tensor:
        assert self._last_all_rewards is not None, "No rewards were stored."

        # For each row, find how many actions were chosen (i) and take the top i rewards in that row.
        batch_size = chosen_actions.size(0)  # n
        best_rewards = []  # will have shape (n, i)
        for batch_idx in range(batch_size):
            row = self._last_all_rewards[batch_idx]  # shape (m, )
            i = int(chosen_actions[batch_idx].sum().item())  # number of chosen actions in this row

            assert i > 0, "No actions were chosen in this row!"

            # topk returns a namedtuple (values, indices)
            top_values = torch.topk(row, i).values
            best_rewards.append(top_values)

        # assert that all rows have the same number of chosen actions
        assert all(
            len(best_rewards[0]) == len(row) for row in best_rewards
        ), "Mismatched number of chosen actions in rows."

        # Stack all sums into a single tensor of shape (n, i)
        best_action_rewards = torch.stack(best_rewards, dim=0)
        return best_action_rewards  # shape (n, i)

<<<<<<< HEAD
    def _get_chosen_contextualized_actions(self, chosen_actions: torch.Tensor) -> torch.Tensor:
        assert self._last_contextualized_actions is not None, "No actions were stored."

        mask = chosen_actions.bool()
        # Make shape match contextualized_actions for masked_select
        expanded_mask = mask.unsqueeze(-1).expand_as(self._last_contextualized_actions)

        return torch.masked_select(self._last_contextualized_actions, expanded_mask).view(
            self._last_contextualized_actions.size(0),
            -1,
            self._last_contextualized_actions.size(-1),
        )  # shape (n, m, k)
=======
    def _get_chosen_contextualized_actions(
        self, chosen_actions: torch.Tensor
    ) -> ActionInputType:
        assert self._last_contextualized_actions is not None, "No actions were stored."

        mask = chosen_actions.bool()

        if isinstance(self._last_contextualized_actions, torch.Tensor):
            # Make shape match contextualized_actions for masked_select
            expanded_mask = mask.unsqueeze(-1).expand_as(
                self._last_contextualized_actions
            )

            return cast(
                ActionInputType,
                torch.masked_select(
                    self._last_contextualized_actions, expanded_mask
                ).view(
                    self._last_contextualized_actions.size(0),
                    -1,
                    self._last_contextualized_actions.size(-1),
                ),
            )  # shape (n, m, k)
        elif isinstance(self._last_contextualized_actions, tuple):
            first_tensor = self._last_contextualized_actions[0]
            expanded_mask = mask.unsqueeze(-1).expand_as(first_tensor)
            return cast(
                ActionInputType,
                tuple(
                    torch.masked_select(action_item, expanded_mask).view(
                        first_tensor.size(0),
                        -1,
                        first_tensor.size(-1),
                    )
                    for action_item in self._last_contextualized_actions
                ),
            )  # tuple of shape (n, m, k)
        else:
            raise ValueError(
                f"chosen_contextualized_actions must be a torch.Tensor or a tuple. Received {type(self._last_contextualized_actions)}."
            )
>>>>>>> 0a92178a

    def _get_realized_rewards(self, chosen_actions: torch.Tensor) -> torch.Tensor:
        assert self._last_all_rewards is not None, "No rewards were stored."

        mask = chosen_actions.bool()
        return (
            (self._last_all_rewards * chosen_actions.float())
            .masked_select(mask)
            .view(self._last_all_rewards.size(0), -1)
        )  # shape (n, m)

    def __len__(self) -> int:
        """Returns the number of batches in the DataLoader."""
        assert self._iterator is not None, "No iterator was created."
        return len(self._iterator)<|MERGE_RESOLUTION|>--- conflicted
+++ resolved
@@ -8,16 +8,12 @@
 from neural_bandits.benchmark.datasets.feedback_dataset import BanditFeedbackDataset
 
 
-<<<<<<< HEAD
-class BanditBenchmarkEnvironment:
+class BanditBenchmarkEnvironment(Generic[ActionInputType]):
     """Environment that iterates over a DataLoader, yielding only `contextualized_actions`.
-=======
-class BanditBenchmarkEnvironment(Generic[ActionInputType]):
-    """
-    Environment that iterates over a DataLoader, yielding only `contextualized_actions`.
+
     Internally stores `rewards`, which can be retrieved by a helper method.
-    This is used to simulate a bandit environment with delayed feedback where the bandit can only see the actions and not the rewards.
->>>>>>> 0a92178a
+    This is used to simulate a bandit environment with delayed feedback where the bandit can only see the actions and
+    not the rewards.
 
     Internally stores `rewards`, which can be retrieved by a helper method.
     This is used to simulate a bandit environment with delayed feedback where the bandit can only see the actions
@@ -60,14 +56,8 @@
         self._last_all_rewards: Optional[torch.Tensor] = None
         self.device = device
 
-<<<<<<< HEAD
-    def __iter__(self) -> "BanditBenchmarkEnvironment":
+    def __iter__(self) -> "BanditBenchmarkEnvironment[ActionInputType]":
         """Returns an iterator object for the BanditBenchmarkEnvironment.
-=======
-    def __iter__(self) -> "BanditBenchmarkEnvironment[ActionInputType]":
-        """
-        Returns an iterator object for the BanditBenchmarkEnvironment.
->>>>>>> 0a92178a
 
         This method initializes an iterator for the dataloader and returns the
         BanditBenchmarkEnvironment instance itself, allowing it to be used as an
@@ -79,14 +69,8 @@
         self._iterator = iter(self._dataloader)
         return self
 
-<<<<<<< HEAD
-    def __next__(self) -> torch.Tensor:
+    def __next__(self) -> ActionInputType:
         """Returns the next batch of contextualized actions from the DataLoader.
-=======
-    def __next__(self) -> ActionInputType:
-        """
-        Returns the next batch of contextualized actions from the DataLoader.
->>>>>>> 0a92178a
 
         Returns:
             The contextualized actions for the bandit to pick from.
@@ -103,16 +87,11 @@
 
         if isinstance(contextualized_actions, torch.Tensor):
             batch_size, num_actions, _ = contextualized_actions.shape
-            contextualized_actions = cast(
-                ActionInputType, contextualized_actions.to(device=self.device)
-            )
+            contextualized_actions = cast(ActionInputType, contextualized_actions.to(device=self.device))
         elif isinstance(contextualized_actions, tuple):
             contextualized_actions = cast(
                 ActionInputType,
-                tuple(
-                    action_tensor.to(device=self.device)
-                    for action_tensor in contextualized_actions
-                ),
+                tuple(action_tensor.to(device=self.device) for action_tensor in contextualized_actions),
             )
             batch_size, num_actions, _ = contextualized_actions[0].shape
         else:
@@ -122,19 +101,12 @@
 
         assert batch_size == all_rewards.size(
             0
-<<<<<<< HEAD
         ), f"Mismatched batch size of contextualized_actions and all_rewards tensors. \
-            Received {contextualized_actions.size(0)} and {all_rewards.size(0)}."
-        assert contextualized_actions.size(1) == all_rewards.size(
+            Received {batch_size} and {all_rewards.size(0)}."
+        assert num_actions == all_rewards.size(
             1
         ), f"Mismatched number of actions in contextualized_actions and all_rewards tensors. \
-            Received {contextualized_actions.size(1)} and {all_rewards.size(1)}."
-=======
-        ), f"Mismatched batch size of contextualized_actions and all_rewards tensors. Received {batch_size} and {all_rewards.size(0)}."
-        assert num_actions == all_rewards.size(
-            1
-        ), f"Mismatched number of actions in contextualized_actions and all_rewards tensors. Received {num_actions} and {all_rewards.size(1)}."
->>>>>>> 0a92178a
+            Received {num_actions} and {all_rewards.size(1)}."
 
         # Store them so we can fetch them later when building the update dataset
         self._last_contextualized_actions = contextualized_actions
@@ -142,17 +114,9 @@
         # Return only the contextualized actions for the bandit to pick from
         return contextualized_actions
 
-<<<<<<< HEAD
-    def get_feedback(self, chosen_actions: torch.Tensor) -> Dataset[tuple[torch.Tensor, torch.Tensor]]:
+    def get_feedback(self, chosen_actions: torch.Tensor) -> Dataset[tuple[ActionInputType, torch.Tensor]]:
         """Returns a small dataset with only the chosen actions & realized rewards of the last batch.
 
-=======
-    def get_feedback(
-        self, chosen_actions: torch.Tensor
-    ) -> Dataset[tuple[ActionInputType, torch.Tensor]]:
-        """
-        Returns a small dataset with only the chosen actions & realized rewards of the last batch.
->>>>>>> 0a92178a
         For combinatorial bandits, this feedback is semi-bandit feedback.
 
         Args:
@@ -199,16 +163,6 @@
         if self._last_contextualized_actions is None:
             return
 
-<<<<<<< HEAD
-        assert chosen_actions.size(0) == self._last_contextualized_actions.size(
-            0
-        ), f"Mismatched batch size of chosen_actions and contextualized_actions tensors. \
-            Received {chosen_actions.size(0)} and {self._last_contextualized_actions.size(0)}."
-        assert chosen_actions.size(1) == self._last_contextualized_actions.size(
-            1
-        ), f"Mismatched number of actions in chosen_actions and contextualized_actions tensors. \
-            Received {chosen_actions.size(1)} and {self._last_contextualized_actions.size(1)}."
-=======
         batch_size, num_actions, _ = (
             self._last_contextualized_actions.shape
             if isinstance(self._last_contextualized_actions, torch.Tensor)
@@ -217,11 +171,12 @@
 
         assert (
             chosen_actions.size(0) == batch_size
-        ), f"Mismatched batch size of chosen_actions and contextualized_actions tensors. Received {chosen_actions.size(0)} and {batch_size}."
+        ), f"Mismatched batch size of chosen_actions and contextualized_actions tensors. \
+            Received {chosen_actions.size(0)} and {batch_size}."
         assert (
             chosen_actions.size(1) == num_actions
-        ), f"Mismatched number of actions in chosen_actions and contextualized_actions tensors. Received {chosen_actions.size(1)} and {num_actions}."
->>>>>>> 0a92178a
+        ), f"Mismatched number of actions in chosen_actions and contextualized_actions tensors. \
+            Received {chosen_actions.size(1)} and {num_actions}."
 
         assert (chosen_actions.sum(dim=1) > 0).all(), "No actions were chosen in some rows."
         assert (
@@ -253,38 +208,18 @@
         best_action_rewards = torch.stack(best_rewards, dim=0)
         return best_action_rewards  # shape (n, i)
 
-<<<<<<< HEAD
-    def _get_chosen_contextualized_actions(self, chosen_actions: torch.Tensor) -> torch.Tensor:
-        assert self._last_contextualized_actions is not None, "No actions were stored."
-
-        mask = chosen_actions.bool()
-        # Make shape match contextualized_actions for masked_select
-        expanded_mask = mask.unsqueeze(-1).expand_as(self._last_contextualized_actions)
-
-        return torch.masked_select(self._last_contextualized_actions, expanded_mask).view(
-            self._last_contextualized_actions.size(0),
-            -1,
-            self._last_contextualized_actions.size(-1),
-        )  # shape (n, m, k)
-=======
-    def _get_chosen_contextualized_actions(
-        self, chosen_actions: torch.Tensor
-    ) -> ActionInputType:
+    def _get_chosen_contextualized_actions(self, chosen_actions: torch.Tensor) -> ActionInputType:
         assert self._last_contextualized_actions is not None, "No actions were stored."
 
         mask = chosen_actions.bool()
 
         if isinstance(self._last_contextualized_actions, torch.Tensor):
             # Make shape match contextualized_actions for masked_select
-            expanded_mask = mask.unsqueeze(-1).expand_as(
-                self._last_contextualized_actions
-            )
+            expanded_mask = mask.unsqueeze(-1).expand_as(self._last_contextualized_actions)
 
             return cast(
                 ActionInputType,
-                torch.masked_select(
-                    self._last_contextualized_actions, expanded_mask
-                ).view(
+                torch.masked_select(self._last_contextualized_actions, expanded_mask).view(
                     self._last_contextualized_actions.size(0),
                     -1,
                     self._last_contextualized_actions.size(-1),
@@ -306,9 +241,9 @@
             )  # tuple of shape (n, m, k)
         else:
             raise ValueError(
-                f"chosen_contextualized_actions must be a torch.Tensor or a tuple. Received {type(self._last_contextualized_actions)}."
+                f"chosen_contextualized_actions must be a torch.Tensor or a tuple. \
+                    Received {type(self._last_contextualized_actions)}."
             )
->>>>>>> 0a92178a
 
     def _get_realized_rewards(self, chosen_actions: torch.Tensor) -> torch.Tensor:
         assert self._last_all_rewards is not None, "No rewards were stored."
