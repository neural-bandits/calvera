import logging
from abc import ABC, abstractmethod
from typing import Any, Generic, TypeVar, Union

import lightning as pl
import torch
from lightning.pytorch.utilities.types import OptimizerLRScheduler

"""
    The inputs for some models is just a tensor and for others a tuple of several torch tensors.
    For example, the input to a model from the `transformers` library is a tuple of three tensors
    corresponding to the `input_ids`, `attention_mask`, and `token_type_ids`.
    On the other hand, a neural network only takes a single tensor as input.
"""
ActionInputType = TypeVar(
    "ActionInputType", bound=Union[torch.Tensor, tuple[torch.Tensor, ...]]
)

logger = logging.getLogger(__name__)


class AbstractBandit(ABC, pl.LightningModule, Generic[ActionInputType]):
    """Defines the interface for all Bandit algorithms by implementing pytorch Lightning Module methods."""

    def forward(
        self,
        *args: Any,
        **kwargs: Any,
    ) -> tuple[torch.Tensor, torch.Tensor]:
        """Forward pass.

        Given the contextualized actions, selects a single best action, or a set of actions in the case of combinatorial
        bandits. This can be computed for many samples in one batch.

        Args:
            contextualized_actions: Tensor of shape (batch_size, n_actions, n_features).
            args: Additional arguments. Passed to the `_predict_action` method
            kwargs: Additional keyword arguments. Passed to the `_predict_action` method.

        Returns:
            tuple:
            - chosen_actions: One-hot encoding of which actions were chosen.
                Shape: (batch_size, n_actions).
            - p: The probability of the chosen actions. In the combinatorial case,
                this will be a super set of actions. Non-probabilistic algorithms should always return 1.
                Shape: (batch_size, ).
        """
        return self._predict_action(*args, **kwargs)

    @abstractmethod
    def _predict_action(
        self,
        contextualized_actions: ActionInputType,
        **kwargs: Any,
    ) -> tuple[torch.Tensor, torch.Tensor]:
        """Forward pass, computed batch-wise.

        Given the contextualized actions, selects a single best action, or a set of actions in the case of combinatorial
        bandits. Next to the action(s), the selector also returns the probability of chosing this action. This will
        allow for logging and Batch Learning from Logged Bandit Feedback (BLBF). Deterministic algorithms like UCB will
        always return 1.

        Args:
<<<<<<< HEAD
            contextualized_actions: Tensor of shape (batch_size, n_actions, n_features).
            kwargs: Additional keyword arguments.
=======
            contextualized_actions: Input into bandit or network containing all actions. Either Tensor of shape (batch_size, n_actions, n_features)
                or a tuple of tensors of shape (batch_size, n_actions, n_features) if there are several inputs to the model.
>>>>>>> 0a92178a

        Returns:
            tuple:
            - chosen_actions: One-hot encoding of which actions were chosen.
                Shape: (batch_size, n_actions).
            - p: The probability of the chosen actions. In the combinatorial case,
                this will be one probability for the super set of actions. Deterministic algorithms (like UCB) should
                always return 1. Shape: (batch_size, ).
        """
        pass

    def training_step(self, *args: Any, **kwargs: Any) -> torch.Tensor:
        """Perform a single update step.

        See the documentation for the LightningModule's `training_step` method.
        Acts as a wrapper for the `_update` method in case we want to change something for every bandit or use the
        update independently from lightning, e.g. in tests.

        Args:
            batch: The output of your data iterable, usually a DataLoader:
                contextualized_actions: shape (batch_size, n_chosen_actions, n_features).
                realized_rewards: shape (batch_size, n_chosen_actions).
            batch_idx: The index of this batch. Note that if a separate DataLoader is used for each step,
                this will be reset for each new data loader.
            data_loader_idx: The index of the data loader. This is useful if you have multiple data loaders
                at once and want to do something different for each one.
            args: Additional arguments. Passed to the `_update` method.
            kwargs: Additional keyword arguments. Passed to the `_update` method.

        Returns:
            The loss value. In most cases, it makes sense to return the negative reward.
                Shape: (1,). Since we do not use the lightning optimizer, this value is only relevant
                for logging/visualization of the training process.
        """
        return self._update(*args, **kwargs)

    @abstractmethod
    def _update(
        self,
        *args: Any,
        **kwargs: Any,
    ) -> torch.Tensor:
        """Abstract method to perform a single update step. Should be implemented by the concrete bandit classes.

        Args:
            batch: The output of your data iterable, usually a DataLoader:
                contextualized_actions: shape (batch_size, n_chosen_actions, n_features).
                realized_rewards: shape (batch_size, n_chosen_actions).
            batch_idx: The index of this batch. Note that if a separate DataLoader is used for each step,
                this will be reset for each new data loader.
            data_loader_idx: The index of the data loader. This is useful if you have multiple data loaders
                at once and want to do something different for each one.
            args: Additional arguments.
            kwargs: Additional keyword arguments.

        Returns:
            The loss value. In most cases, it makes sense to return the negative reward.
                Shape: (1,). Since we do not use the lightning optimizer, this value is only relevant
                for logging/visualization of the training process.
        """
        pass

    def configure_optimizers(self) -> OptimizerLRScheduler:
        """Configure the optimizers and learning rate schedulers. This method is required by LightningModule.
        Can be overwritten by the concrete bandit classes."""
        return None

    def on_train_start(self) -> None:
        """Hook called by PyTorch Lightning.

        Prints a warning if the trainer is set to run for more than one epoch.
        """
        super().on_train_start()
        if self.trainer.max_epochs is None or self.trainer.max_epochs > 1:
            logger.warning(
                "The trainer will run for more than one epoch. This is not recommended for bandit algorithms."
            )<|MERGE_RESOLUTION|>--- conflicted
+++ resolved
@@ -12,9 +12,7 @@
     corresponding to the `input_ids`, `attention_mask`, and `token_type_ids`.
     On the other hand, a neural network only takes a single tensor as input.
 """
-ActionInputType = TypeVar(
-    "ActionInputType", bound=Union[torch.Tensor, tuple[torch.Tensor, ...]]
-)
+ActionInputType = TypeVar("ActionInputType", bound=Union[torch.Tensor, tuple[torch.Tensor, ...]])
 
 logger = logging.getLogger(__name__)
 
@@ -61,13 +59,10 @@
         always return 1.
 
         Args:
-<<<<<<< HEAD
-            contextualized_actions: Tensor of shape (batch_size, n_actions, n_features).
-            kwargs: Additional keyword arguments.
-=======
-            contextualized_actions: Input into bandit or network containing all actions. Either Tensor of shape (batch_size, n_actions, n_features)
-                or a tuple of tensors of shape (batch_size, n_actions, n_features) if there are several inputs to the model.
->>>>>>> 0a92178a
+            contextualized_actions: Input into bandit or network containing all actions. Either Tensor of shape
+                (batch_size, n_actions, n_features) or a tuple of tensors of shape (batch_size, n_actions, n_features)
+                if there are several inputs to the model.
+            **kwargs: Additional keyword arguments.
 
         Returns:
             tuple:
@@ -131,8 +126,10 @@
         pass
 
     def configure_optimizers(self) -> OptimizerLRScheduler:
-        """Configure the optimizers and learning rate schedulers. This method is required by LightningModule.
-        Can be overwritten by the concrete bandit classes."""
+        """Configure the optimizers and learning rate schedulers.
+
+        This method is required by LightningModule.Can be overwritten by the concrete bandit classes.
+        """
         return None
 
     def on_train_start(self) -> None:
