from typing import Any, Optional

import torch
from lightning.pytorch.utilities.types import OptimizerLRSchedulerConfig

from neural_bandits.bandits.linear_ts_bandit import LinearTSBandit
from neural_bandits.utils.data_storage import AbstractBanditDataBuffer
from neural_bandits.utils.selectors import AbstractSelector, ArgMaxSelector


class NeuralLinearBandit(LinearTSBandit):
    """Lightning Module implementing a Neural Linear bandit.

    The Neural Linear algorithm is described in the paper Riquelme et al., 2018, Deep Bayesian Bandits Showdown: An
    Empirical Comparison of Bayesian Deep Networks for Thompson Sampling.
    A Neural Linear bandit model consists of a neural network that produces embeddings of the input data and a linear
    head that is trained on the embeddings. Since updating the neural network (encoder) is computationally expensive,
    the neural network is only updated every `embedding_update_interval` steps. On the other hand, the linear head is
    updated every `head_update_freq` steps which should be much lower.
    """

    contextualized_actions: torch.Tensor
    embedded_actions: torch.Tensor
    rewards: torch.Tensor

    def __init__(
        self,
        encoder: torch.nn.Module,
        buffer: AbstractBanditDataBuffer,
        n_encoder_input_size: int,
        n_embedding_size: Optional[int],
        selector: AbstractSelector = ArgMaxSelector(),
        encoder_update_freq: int = 32,
        encoder_update_batch_size: int = 32,
        head_update_freq: int = 1,
        lr: float = 1e-3,
        max_grad_norm: float = 5.0,
    ) -> None:
        """Initializes the NeuralLinearBanditModule.

        Args:
            encoder: The encoder model (neural network) to be used.
            n_encoder_input_size: The number of features in the input data.
            n_embedding_size: The size of the embedding produced by the encoder model. Defaults to n_encoder_input_size.
            selector: The selector used to choose the best action. Default is ArgMaxSelector.
            encoder_update_freq: The interval (in steps) at which the encoder model is updated. Default is 32.
                None means the encoder model is never updated.
            encoder_update_batch_size: The batch size for the encoder model update. Default is 32.
            head_update_freq: The interval (in steps) at which the encoder model is updated. Default is 1.
                None means the linear head is never updated independently.
            lr: The learning rate for the optimizer of the encoder model. Default is 1e-3.
            max_grad_norm: The maximum norm of the gradients for the encoder model. Default is 5.0.
            eta: The hyperparameter for the prior distribution sigma^2 ~ IG(eta, eta). Default is 6.0.
        """
        if n_embedding_size is None:
            n_embedding_size = n_encoder_input_size

        super().__init__(n_features=n_embedding_size, selector=selector)

        assert n_encoder_input_size > 0, "The number of features must be greater than 0."
        assert n_embedding_size > 0, "The embedding size must be greater than 0."
        assert (
            encoder_update_freq is None or encoder_update_freq > 0
        ), "The encoder_update_freq must be greater than 0. Set it to None to never update the neural network."
        assert (
            head_update_freq is None or head_update_freq > 0
        ), "The head_update_freq must be greater than 0. Set it to None to never update the head independently."

        self.hparams.update(
            {
                "n_encoder_input_size": n_encoder_input_size,
                "n_embedding_size": n_embedding_size,  # same as n_features
                "encoder_update_freq": encoder_update_freq,
                "encoder_update_batch_size": encoder_update_batch_size,
                "head_update_freq": head_update_freq,
                "lr": lr,
                "max_grad_norm": max_grad_norm,
            }
        )

        self.encoder = encoder.to(self.device)

        # We use this network to train the encoder model. We mock a linear head with the final layer of the encoder,
        # hence the single output dimension.
        # TODO: it would be cleaner if this was a lightning module?
        self.net = torch.nn.Sequential(
            self.encoder,
            torch.nn.Linear(self.hparams["n_embedding_size"], 1, device=self.device),
        )

<<<<<<< HEAD
        self.contextualized_actions: torch.Tensor = torch.empty(0)  # shape: (buffer_size, n_encoder_input_size)
        self.embedded_actions: torch.Tensor = torch.empty(0)  # shape: (buffer_size, n_encoder_input_size)
        self.rewards: torch.Tensor = torch.empty(0)  # shape: (buffer_size,)
=======
        self.register_buffer(
            "contextualized_actions", torch.empty(0, device=self.device)
        )  # shape: (buffer_size, n_encoder_input_size)
        self.register_buffer(
            "embedded_actions", torch.empty(0, device=self.device)
        )  # shape: (buffer_size, n_encoder_input_size)
        self.register_buffer(
            "rewards", torch.empty(0, device=self.device)
        )  # shape: (buffer_size,)
        self.buffer = buffer
>>>>>>> 0dc0f05e

        # Disable Lightnight's automatic optimization. We handle the update in the `training_step` method.
        self.automatic_optimization = False

    def _predict_action(self, contextualized_actions: torch.Tensor, **kwargs: Any) -> tuple[torch.Tensor, torch.Tensor]:
        """Predicts the action to take for the given input data according to neural linear.

        Args:
            contextualized_actions: The input data. Shape: (batch_size, n_arms, n_encoder_input_size)
            kwargs: Additional keyword arguments. Not used.

        Returns:
            tuple:
            - chosen_actions: The one-hot encoded tensor of the chosen actions. Shape: (batch_size, n_arms).
            - p: The probability of the chosen actions. For now we always return 1 but we might return the actual
                probability in the future. Shape: (batch_size, ).
        """
        assert (
            contextualized_actions.ndim == 3 and contextualized_actions.shape[2] == self.hparams["n_encoder_input_size"]
        ), f"Contextualized actions must have shape (batch_size, n_arms, n_encoder_input_size). \
            Expected shape {(contextualized_actions.shape)} but got shape {contextualized_actions.shape}"

        embedded_actions: torch.Tensor = self.encoder(
            contextualized_actions
        )  # shape: (batch_size, n_arms, n_embedding_size)

        assert (
            embedded_actions.ndim == 3
            and embedded_actions.shape[0] == contextualized_actions.shape[0]
            and embedded_actions.shape[1] == contextualized_actions.shape[1]
            and embedded_actions.shape[2] == self.hparams["n_embedding_size"]
        ), f"Embedded actions must have shape (batch_size, n_arms, n_encoder_input_size). \
            Expected shape \
                {(contextualized_actions.shape[0], contextualized_actions.shape[1], self.hparams['n_embedding_size'])} \
            but got shape {embedded_actions.shape}"

        # Call the linear bandit to get the best action via Thompson Sampling.
        # Unfortunately, we can't use its forward method here. Because of inheriting it would call
        # our `forward`` and `_predict_action`` method again.
        result, p = super()._predict_action(embedded_actions)  # shape: (batch_size, n_arms)

        assert (
            result.shape[0] == contextualized_actions.shape[0] and result.shape[1] == contextualized_actions.shape[1]
        ), f"Linear head output must have shape (batch_size, n_arms). \
            Expected shape {(contextualized_actions.shape[0], contextualized_actions.shape[1])} \
            but got shape {result.shape}"

        assert (
            p.ndim == 1 and p.shape[0] == contextualized_actions.shape[0] and torch.all(p >= 0) and torch.all(p <= 1)
        ), f"The probabilities must be between 0 and 1 and have shape ({contextualized_actions.shape[0]}, ) \
            but got shape {p.shape}"

        return result, p

    def _update(
        self,
        batch: torch.Tensor,
        batch_idx: int,
    ) -> torch.Tensor:
        """Perform a training step on the neural linear bandit model."""
        chosen_contextualized_actions: torch.Tensor = batch[0]
        realized_rewards: torch.Tensor = batch[1]

        assert (
            self.hparams["encoder_update_batch_size"]
            <= self.hparams["encoder_update_freq"]
        ), f"Encoder update batch size ({self.hparams['encoder_update_batch_size']}) must be less than or equal to encoder update frequency ({self.hparams['encoder_update_freq']})"

        assert (
            chosen_contextualized_actions.ndim == 3
            and chosen_contextualized_actions.shape[2] == self.hparams["n_encoder_input_size"]
        ), "Contextualized actions must have shape (batch_size, n_chosen_arms, n_encoder_input_size)"

        assert (
            realized_rewards.shape[0] == chosen_contextualized_actions.shape[0]
            and realized_rewards.shape[1] == chosen_contextualized_actions.shape[1]
        ), "Rewards must have shape (batch_size, n_chosen_arms) same as contextualized actions."

        assert (
            chosen_contextualized_actions.shape[1] == 1
        ), "The neural linear bandit can only choose one action at a time. \
            Combinatorial Neural Linear is not supported at the moment."

        # retrieve an action
        chosen_embedded_actions: torch.Tensor = self.encoder(
            chosen_contextualized_actions
        )  # shape: (batch_size, n_arms, n_embedding_size)

        # Log the reward
        self.log(
            "reward",
            realized_rewards.sum(),
            on_step=True,
            on_epoch=False,
            prog_bar=True,
        )

        # Update the replay buffer
<<<<<<< HEAD
        self.contextualized_actions = torch.cat(
            [
                self.contextualized_actions,
                chosen_contextualized_actions.view(-1, chosen_contextualized_actions.size(-1)),
            ],
            dim=0,
=======
        self.buffer.add_batch(
            contextualized_actions=chosen_contextualized_actions.view(
                -1, chosen_contextualized_actions.size(-1)
            ),
            embedded_actions=chosen_embedded_actions.view(
                -1, chosen_embedded_actions.size(-1)
            ),
            rewards=realized_rewards.squeeze(1),
>>>>>>> 0dc0f05e
        )

        assert (
            chosen_embedded_actions.shape[0] == chosen_contextualized_actions.shape[0]
            and chosen_embedded_actions.shape[1] == chosen_contextualized_actions.shape[1]
            and chosen_embedded_actions.shape[2] == self.hparams["n_embedding_size"]
        ), "The embeddings produced by the encoder must have the specified size \
            (batch_size, n_chosen_arms, n_embedding_size)."

        # Update the neural network and the linear head
        should_update_encoder = (
            self.hparams["encoder_update_freq"] is not None
<<<<<<< HEAD
            and self.embedded_actions.shape[0] % self.hparams["encoder_update_freq"] == 0
=======
            and len(self.buffer) % self.hparams["encoder_update_freq"] == 0
>>>>>>> 0dc0f05e
        )
        if should_update_encoder:
            self._train_nn()
            self._update_embeddings()
            print("trained nn")

        should_update_head = (
            self.hparams["head_update_freq"] is not None
            and len(self.buffer) % self.hparams["head_update_freq"] == 0
        )
        if should_update_head or should_update_encoder:
            self._update_head()
            print("updated head")

        return -realized_rewards.sum()

    def _train_nn(
        self,
        num_steps: int = 32,
    ) -> None:
        """Perform a full update on the network of the neural linear bandit."""
        # TODO: How can we use a Lightning trainer here? Possibly extract into a separate BanditNeuralNetwork module?

        # We train the encoder so that it produces embeddings that are useful for a linear head. The actual linear head
        # is trained in a seperate step but we "mock" a linear head with the final layer of the encoder.

        # TODO: optimize by not passing Z since X and Y are enough
<<<<<<< HEAD
        batch_size: int = self.hparams["encoder_update_batch_size"]
        X, _, Y = self.get_batches(num_steps, batch_size)

        self.encoder.train()
        for x, y in zip(X, Y):
=======

        self.encoder.train()
        for _ in range(num_steps):
            x, z, y = self.buffer.get_batch(self.hparams["encoder_update_batch_size"])
            x = x.to(self.device)
            z = z.to(self.device) if z is not None else None
            y = y.to(self.device)
>>>>>>> 0dc0f05e
            self.optimizers().zero_grad()  # type: ignore

            # x  # shape: (batch_size, n_encoder_input_size)
            # y  # shape: (batch_size,)

            y_pred: torch.Tensor = self.net(x)  # shape: (batch_size,)

            loss = self._compute_loss(y_pred, y)

            cost = loss.sum() / self.hparams["encoder_update_batch_size"]
            cost.backward()

            torch.nn.utils.clip_grad_norm_(self.net.parameters(), self.hparams["max_grad_norm"])

            self.optimizers().step()  # type: ignore

            self.log("nn_loss", loss, on_step=True, on_epoch=False, prog_bar=True)

        self.lr_schedulers().step()  # type: ignore

<<<<<<< HEAD
    def get_batches(
        self, num_batches: int, batch_size: int
    ) -> tuple[list[torch.Tensor], list[torch.Tensor], list[torch.Tensor]]:
        """Get a random batch of data from the replay buffer.

        Args:
            num_batches: The number of batches to return.
            batch_size: The size of each batch.

        Returns: tuple
            - X: The contextualized actions. Shape: (num_batches, batch_size, n_encoder_input_size)
            - Z: The embedded actions. Shape: (num_batches, batch_size, n_embedding_size)
            - Y: The rewards. Shape: (num_batches, batch_size)
        """
        # TODO: Implement buffer that returns random samples from the n most recent data
        # TODO: possibly faster if those are stored in a tensor and then indexed
        # TODO: possibly use a DataLoader instead of this method?
        X = []
        Z = []
        Y = []

        # create num_batch mini batches of size batch_size
        # TODO: make sure that mini batches are not overlapping?
        random_indices = torch.randint(0, self.contextualized_actions.shape[0], (num_batches, batch_size))

        for i in range(num_batches):
            idx = random_indices[i]
            X.append(self.contextualized_actions[idx])
            Z.append(self.embedded_actions[idx])
            Y.append(self.rewards[idx])

        return X, Z, Y

=======
>>>>>>> 0dc0f05e
    def _compute_loss(
        self,
        y_pred: torch.Tensor,
        y: torch.Tensor,
    ) -> torch.Tensor:
        """Compute the loss of the neural linear bandit.

        Args:
            y_pred: The predicted rewards. Shape: (batch_size,)
            y: The actual rewards. Shape: (batch_size,)

        Returns:
            The loss.
        """
        # TODO: Should this be configurable?
        return torch.nn.functional.mse_loss(y_pred, y)

    def _update_embeddings(self) -> None:
        """Update the embeddings of the neural linear bandit."""
        # TODO: possibly do lazy updates of the embeddings as computing all at once is gonna take for ever
        self.encoder.eval()
        contexts, _, _ = self.buffer.get_batch(len(self.buffer))
        contexts = contexts.to(self.device)

        new_embedded_actions = torch.empty(
            len(contexts), self.hparams["n_embedding_size"], device=self.device
        )

        with torch.no_grad():
            for i, x in enumerate(contexts):
                # TODO: Do batched inference
                new_embedded_actions[i] = self.encoder(x)

        self.buffer.update_embeddings(new_embedded_actions)
        self.encoder.train()

    def _update_head(self) -> None:
        """Perform an update step on the head of the neural linear bandit. Recomputes the linear head from scratch."""
        # TODO: make this sequential! Then we don't need to reset the parameters on every update
        #   (+ update the method comment).
        # TODO: But when we recompute after training the encoder, we need to actually reset these parameters.
        #   And we need to only load the latest data from the replay buffer.
        # TODO: We could actually make this recompute configurable and not force a recompute but just continue using the
        #   old head.

        # Reset the parameters
        self.precision_matrix.copy_(
            torch.eye(self.hparams["n_embedding_size"], device=self.device)
        )
        self.b.copy_(torch.zeros(self.hparams["n_embedding_size"], device=self.device))
        self.theta.copy_(
            torch.zeros(self.hparams["n_embedding_size"], device=self.device)
        )

        # Update the linear head
<<<<<<< HEAD
        z = self.embedded_actions  # shape: (buffer_size, n_embedding_size)
        y = self.rewards  # shape: (buffer_size,)

        data_size, n_embedding_size = z.shape

        assert (
            z.dim() == 2 and n_embedding_size == self.hparams["n_embedding_size"]
        ), "Expected embedded_actions (z) to be 2D (batch_size, n_embedding_size)"
        assert (
            y.dim() == 1 and y.shape[0] == data_size
        ), "Expected rewards (y) to be 1D (batch_size,) and of same length as embedded_actions (z)"

        denominator = 1 + ((z @ self.precision_matrix) * z).sum(dim=1).sum(dim=0)
        assert torch.abs(denominator - 0) > 0, "Denominator must not be zero"

        # Update the precision matrix M using the Sherman-Morrison formula
        self.precision_matrix = (
            self.precision_matrix
            - (self.precision_matrix @ torch.einsum("bi,bj->bij", z, z).sum(dim=0) @ self.precision_matrix)
            / denominator
        )
        self.precision_matrix = 0.5 * (self.precision_matrix + self.precision_matrix.T)

        # should be symmetric
        assert torch.allclose(self.precision_matrix, self.precision_matrix.T), "M must be symmetric"
=======
        _, z, y = self.buffer.get_batch(len(self.buffer))
        z = z.to(self.device) if z is not None else None
        y = y.to(self.device)

        if z is None:
            raise ValueError("Embedded actions required for updating linear head")
>>>>>>> 0dc0f05e

        super().update(z.unsqueeze(1), y.unsqueeze(1))

    def configure_optimizers(
        self,
    ) -> OptimizerLRSchedulerConfig:
        """Configure the optimizer and learning rate scheduler for the neural linear bandit."""
        # TODO: make it more configurable?
        opt = torch.optim.Adam(self.net.parameters(), lr=self.hparams["lr"])
        scheduler = torch.optim.lr_scheduler.StepLR(opt, step_size=1, gamma=0.95)
        return {
            "optimizer": opt,
            "lr_scheduler": scheduler,
        }<|MERGE_RESOLUTION|>--- conflicted
+++ resolved
@@ -40,6 +40,7 @@
 
         Args:
             encoder: The encoder model (neural network) to be used.
+            buffer: Buffer for storing bandit interaction data.
             n_encoder_input_size: The number of features in the input data.
             n_embedding_size: The size of the embedding produced by the encoder model. Defaults to n_encoder_input_size.
             selector: The selector used to choose the best action. Default is ArgMaxSelector.
@@ -88,22 +89,14 @@
             torch.nn.Linear(self.hparams["n_embedding_size"], 1, device=self.device),
         )
 
-<<<<<<< HEAD
-        self.contextualized_actions: torch.Tensor = torch.empty(0)  # shape: (buffer_size, n_encoder_input_size)
-        self.embedded_actions: torch.Tensor = torch.empty(0)  # shape: (buffer_size, n_encoder_input_size)
-        self.rewards: torch.Tensor = torch.empty(0)  # shape: (buffer_size,)
-=======
         self.register_buffer(
             "contextualized_actions", torch.empty(0, device=self.device)
         )  # shape: (buffer_size, n_encoder_input_size)
         self.register_buffer(
             "embedded_actions", torch.empty(0, device=self.device)
         )  # shape: (buffer_size, n_encoder_input_size)
-        self.register_buffer(
-            "rewards", torch.empty(0, device=self.device)
-        )  # shape: (buffer_size,)
+        self.register_buffer("rewards", torch.empty(0, device=self.device))  # shape: (buffer_size,)
         self.buffer = buffer
->>>>>>> 0dc0f05e
 
         # Disable Lightnight's automatic optimization. We handle the update in the `training_step` method.
         self.automatic_optimization = False
@@ -168,9 +161,9 @@
         realized_rewards: torch.Tensor = batch[1]
 
         assert (
-            self.hparams["encoder_update_batch_size"]
-            <= self.hparams["encoder_update_freq"]
-        ), f"Encoder update batch size ({self.hparams['encoder_update_batch_size']}) must be less than or equal to encoder update frequency ({self.hparams['encoder_update_freq']})"
+            self.hparams["encoder_update_batch_size"] <= self.hparams["encoder_update_freq"]
+        ), f"Encoder update batch size ({self.hparams['encoder_update_batch_size']}) must be \
+            less than or equal to encoder update frequency ({self.hparams['encoder_update_freq']})"
 
         assert (
             chosen_contextualized_actions.ndim == 3
@@ -202,23 +195,10 @@
         )
 
         # Update the replay buffer
-<<<<<<< HEAD
-        self.contextualized_actions = torch.cat(
-            [
-                self.contextualized_actions,
-                chosen_contextualized_actions.view(-1, chosen_contextualized_actions.size(-1)),
-            ],
-            dim=0,
-=======
         self.buffer.add_batch(
-            contextualized_actions=chosen_contextualized_actions.view(
-                -1, chosen_contextualized_actions.size(-1)
-            ),
-            embedded_actions=chosen_embedded_actions.view(
-                -1, chosen_embedded_actions.size(-1)
-            ),
+            contextualized_actions=chosen_contextualized_actions.view(-1, chosen_contextualized_actions.size(-1)),
+            embedded_actions=chosen_embedded_actions.view(-1, chosen_embedded_actions.size(-1)),
             rewards=realized_rewards.squeeze(1),
->>>>>>> 0dc0f05e
         )
 
         assert (
@@ -231,11 +211,7 @@
         # Update the neural network and the linear head
         should_update_encoder = (
             self.hparams["encoder_update_freq"] is not None
-<<<<<<< HEAD
-            and self.embedded_actions.shape[0] % self.hparams["encoder_update_freq"] == 0
-=======
             and len(self.buffer) % self.hparams["encoder_update_freq"] == 0
->>>>>>> 0dc0f05e
         )
         if should_update_encoder:
             self._train_nn()
@@ -243,8 +219,7 @@
             print("trained nn")
 
         should_update_head = (
-            self.hparams["head_update_freq"] is not None
-            and len(self.buffer) % self.hparams["head_update_freq"] == 0
+            self.hparams["head_update_freq"] is not None and len(self.buffer) % self.hparams["head_update_freq"] == 0
         )
         if should_update_head or should_update_encoder:
             self._update_head()
@@ -263,13 +238,6 @@
         # is trained in a seperate step but we "mock" a linear head with the final layer of the encoder.
 
         # TODO: optimize by not passing Z since X and Y are enough
-<<<<<<< HEAD
-        batch_size: int = self.hparams["encoder_update_batch_size"]
-        X, _, Y = self.get_batches(num_steps, batch_size)
-
-        self.encoder.train()
-        for x, y in zip(X, Y):
-=======
 
         self.encoder.train()
         for _ in range(num_steps):
@@ -277,7 +245,6 @@
             x = x.to(self.device)
             z = z.to(self.device) if z is not None else None
             y = y.to(self.device)
->>>>>>> 0dc0f05e
             self.optimizers().zero_grad()  # type: ignore
 
             # x  # shape: (batch_size, n_encoder_input_size)
@@ -298,42 +265,6 @@
 
         self.lr_schedulers().step()  # type: ignore
 
-<<<<<<< HEAD
-    def get_batches(
-        self, num_batches: int, batch_size: int
-    ) -> tuple[list[torch.Tensor], list[torch.Tensor], list[torch.Tensor]]:
-        """Get a random batch of data from the replay buffer.
-
-        Args:
-            num_batches: The number of batches to return.
-            batch_size: The size of each batch.
-
-        Returns: tuple
-            - X: The contextualized actions. Shape: (num_batches, batch_size, n_encoder_input_size)
-            - Z: The embedded actions. Shape: (num_batches, batch_size, n_embedding_size)
-            - Y: The rewards. Shape: (num_batches, batch_size)
-        """
-        # TODO: Implement buffer that returns random samples from the n most recent data
-        # TODO: possibly faster if those are stored in a tensor and then indexed
-        # TODO: possibly use a DataLoader instead of this method?
-        X = []
-        Z = []
-        Y = []
-
-        # create num_batch mini batches of size batch_size
-        # TODO: make sure that mini batches are not overlapping?
-        random_indices = torch.randint(0, self.contextualized_actions.shape[0], (num_batches, batch_size))
-
-        for i in range(num_batches):
-            idx = random_indices[i]
-            X.append(self.contextualized_actions[idx])
-            Z.append(self.embedded_actions[idx])
-            Y.append(self.rewards[idx])
-
-        return X, Z, Y
-
-=======
->>>>>>> 0dc0f05e
     def _compute_loss(
         self,
         y_pred: torch.Tensor,
@@ -358,9 +289,7 @@
         contexts, _, _ = self.buffer.get_batch(len(self.buffer))
         contexts = contexts.to(self.device)
 
-        new_embedded_actions = torch.empty(
-            len(contexts), self.hparams["n_embedding_size"], device=self.device
-        )
+        new_embedded_actions = torch.empty(len(contexts), self.hparams["n_embedding_size"], device=self.device)
 
         with torch.no_grad():
             for i, x in enumerate(contexts):
@@ -380,49 +309,17 @@
         #   old head.
 
         # Reset the parameters
-        self.precision_matrix.copy_(
-            torch.eye(self.hparams["n_embedding_size"], device=self.device)
-        )
+        self.precision_matrix.copy_(torch.eye(self.hparams["n_embedding_size"], device=self.device))
         self.b.copy_(torch.zeros(self.hparams["n_embedding_size"], device=self.device))
-        self.theta.copy_(
-            torch.zeros(self.hparams["n_embedding_size"], device=self.device)
-        )
+        self.theta.copy_(torch.zeros(self.hparams["n_embedding_size"], device=self.device))
 
         # Update the linear head
-<<<<<<< HEAD
-        z = self.embedded_actions  # shape: (buffer_size, n_embedding_size)
-        y = self.rewards  # shape: (buffer_size,)
-
-        data_size, n_embedding_size = z.shape
-
-        assert (
-            z.dim() == 2 and n_embedding_size == self.hparams["n_embedding_size"]
-        ), "Expected embedded_actions (z) to be 2D (batch_size, n_embedding_size)"
-        assert (
-            y.dim() == 1 and y.shape[0] == data_size
-        ), "Expected rewards (y) to be 1D (batch_size,) and of same length as embedded_actions (z)"
-
-        denominator = 1 + ((z @ self.precision_matrix) * z).sum(dim=1).sum(dim=0)
-        assert torch.abs(denominator - 0) > 0, "Denominator must not be zero"
-
-        # Update the precision matrix M using the Sherman-Morrison formula
-        self.precision_matrix = (
-            self.precision_matrix
-            - (self.precision_matrix @ torch.einsum("bi,bj->bij", z, z).sum(dim=0) @ self.precision_matrix)
-            / denominator
-        )
-        self.precision_matrix = 0.5 * (self.precision_matrix + self.precision_matrix.T)
-
-        # should be symmetric
-        assert torch.allclose(self.precision_matrix, self.precision_matrix.T), "M must be symmetric"
-=======
         _, z, y = self.buffer.get_batch(len(self.buffer))
         z = z.to(self.device) if z is not None else None
         y = y.to(self.device)
 
         if z is None:
             raise ValueError("Embedded actions required for updating linear head")
->>>>>>> 0dc0f05e
 
         super().update(z.unsqueeze(1), y.unsqueeze(1))
 
