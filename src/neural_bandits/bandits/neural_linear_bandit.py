from typing import Any, Optional

import torch
from lightning.pytorch.utilities.types import OptimizerLRSchedulerConfig

from neural_bandits.bandits.linear_ts_bandit import LinearTSBandit
from neural_bandits.utils.data_storage import AbstractBanditDataBuffer
from neural_bandits.utils.selectors import AbstractSelector, ArgMaxSelector


class NeuralLinearBandit(LinearTSBandit):
    """
    Lightning Module implementing a Neural Linear bandit.
    The Neural Linear algorithm is described in the paper Riquelme et al., 2018, Deep Bayesian Bandits Showdown: An Empirical Comparison of Bayesian Deep Networks for Thompson Sampling.
    A Neural Linear bandit model consists of a neural network that produces embeddings of the input data and a linear head that is trained on the embeddings.
    Since updating the neural network (encoder) is computationally expensive, the neural network is only updated every `embedding_update_interval` steps.
    On the other hand, the linear head is updated every `head_update_freq` steps which should be much lower.
    """

    contextualized_actions: torch.Tensor
    embedded_actions: torch.Tensor
    rewards: torch.Tensor

    def __init__(
        self,
        encoder: torch.nn.Module,
        buffer: AbstractBanditDataBuffer,
        n_encoder_input_size: int,
        n_embedding_size: Optional[int],
        selector: AbstractSelector = ArgMaxSelector(),
        encoder_update_freq: int = 32,
        encoder_update_batch_size: int = 32,
        head_update_freq: int = 1,
        lr: float = 1e-3,
        max_grad_norm: float = 5.0,
    ) -> None:
        """
        Initializes the NeuralLinearBanditModule.

        Args:
            encoder: The encoder model (neural network) to be used.
            n_encoder_input_size: The number of features in the input data.
            n_embedding_size: The size of the embedding produced by the encoder model. Defaults to n_encoder_input_size.
            selector: The selector used to choose the best action. Default is ArgMaxSelector.
            encoder_update_freq: The interval (in steps) at which the encoder model is updated. Default is 32. None means the encoder model is never updated.
            encoder_update_batch_size: The batch size for the encoder model update. Default is 32.
            head_update_freq: The interval (in steps) at which the encoder model is updated. Default is 1. None means the linear head is never updated independently.
            lr: The learning rate for the optimizer of the encoder model. Default is 1e-3.
            max_grad_norm: The maximum norm of the gradients for the encoder model. Default is 5.0.
            eta: The hyperparameter for the prior distribution sigma^2 ~ IG(eta, eta). Default is 6.0.
        """
        if n_embedding_size is None:
            n_embedding_size = n_encoder_input_size

        super().__init__(n_features=n_embedding_size, selector=selector)

        assert (
            n_encoder_input_size > 0
        ), "The number of features must be greater than 0."
        assert n_embedding_size > 0, "The embedding size must be greater than 0."
        assert (
            encoder_update_freq is None or encoder_update_freq > 0
        ), "The encoder_update_freq must be greater than 0. Set it to None to never update the neural network."
        assert (
            head_update_freq is None or head_update_freq > 0
        ), "The head_update_freq must be greater than 0. Set it to None to never update the head independently."

        self.hparams.update(
            {
                "n_encoder_input_size": n_encoder_input_size,
                "n_embedding_size": n_embedding_size,  # same as n_features
                "encoder_update_freq": encoder_update_freq,
                "encoder_update_batch_size": encoder_update_batch_size,
                "head_update_freq": head_update_freq,
                "lr": lr,
                "max_grad_norm": max_grad_norm,
            }
        )

        self.encoder = encoder.to(self.device)

        # We use this network to train the encoder model. We mock a linear head with the final layer of the encoder, hence the single output dimension.
        # TODO: it would be cleaner if this was a lightning module?
        self.net = torch.nn.Sequential(
            self.encoder,
            torch.nn.Linear(self.hparams["n_embedding_size"], 1, device=self.device),
        )

        self.register_buffer(
            "contextualized_actions", torch.empty(0, device=self.device)
        )  # shape: (buffer_size, n_encoder_input_size)
        self.register_buffer(
            "embedded_actions", torch.empty(0, device=self.device)
        )  # shape: (buffer_size, n_encoder_input_size)
        self.register_buffer(
            "rewards", torch.empty(0, device=self.device)
        )  # shape: (buffer_size,)
<<<<<<< HEAD
=======
        self.buffer = buffer
>>>>>>> 0dc0f05e

        # Disable Lightnight's automatic optimization. We handle the update in the `training_step` method.
        self.automatic_optimization = False

    def forward(
        self,
        contextualized_actions: torch.Tensor,
        **kwargs: Any,
    ) -> tuple[torch.Tensor, torch.Tensor]:
        return self._predict_action(contextualized_actions, **kwargs)

    def _predict_action(
        self, contextualized_actions: torch.Tensor, **kwargs: Any
    ) -> tuple[torch.Tensor, torch.Tensor]:
        """Predicts the action to take for the given input data according to neural linear.

        Args:
            contextualized_actions: The input data. Shape: (batch_size, n_arms, n_encoder_input_size)

        Returns:
            tuple:
            - chosen_actions: The one-hot encoded tensor of the chosen actions. Shape: (batch_size, n_arms).
            - p: The probability of the chosen actions. For now we always return 1 but we might return the actual probability in the future. Shape: (batch_size, ).
        """

        assert (
            contextualized_actions.ndim == 3
            and contextualized_actions.shape[2] == self.hparams["n_encoder_input_size"]
        ), f"Contextualized actions must have shape (batch_size, n_arms, n_encoder_input_size). Expected shape {(contextualized_actions.shape)} but got shape {contextualized_actions.shape}"

        embedded_actions: torch.Tensor = self.encoder(
            contextualized_actions
        )  # shape: (batch_size, n_arms, n_embedding_size)

        assert (
            embedded_actions.ndim == 3
            and embedded_actions.shape[0] == contextualized_actions.shape[0]
            and embedded_actions.shape[1] == contextualized_actions.shape[1]
            and embedded_actions.shape[2] == self.hparams["n_embedding_size"]
        ), f"Embedded actions must have shape (batch_size, n_arms, n_encoder_input_size). Expected shape {(contextualized_actions.shape[0], contextualized_actions.shape[1], self.hparams['n_embedding_size'])} but got shape {embedded_actions.shape}"

        # Call the linear bandit to get the best action via Thompson Sampling. Unfortunately, we can't use its forward method here: because of inheriting it would call our forward and _predict_action method again.
        result, p = super()._predict_action(
            embedded_actions
        )  # shape: (batch_size, n_arms)

        assert (
            result.shape[0] == contextualized_actions.shape[0]
            and result.shape[1] == contextualized_actions.shape[1]
        ), f"Linear head output must have shape (batch_size, n_arms). Expected shape {(contextualized_actions.shape[0], contextualized_actions.shape[1])} but got shape {result.shape}"

        assert (
            p.ndim == 1
            and p.shape[0] == contextualized_actions.shape[0]
            and torch.all(p >= 0)
            and torch.all(p <= 1)
        ), f"The probabilities must be between 0 and 1 and have shape ({contextualized_actions.shape[0]}, ) but got shape {p.shape}"

        return result, p

    def _update(
        self,
        batch: torch.Tensor,
        batch_idx: int,
    ) -> torch.Tensor:
        """
        Perform a training step on the neural linear bandit model.
        """
        chosen_contextualized_actions: torch.Tensor = batch[0]
        realized_rewards: torch.Tensor = batch[1]

        assert (
            self.hparams["encoder_update_batch_size"]
            <= self.hparams["encoder_update_freq"]
        ), f"Encoder update batch size ({self.hparams['encoder_update_batch_size']}) must be less than or equal to encoder update frequency ({self.hparams['encoder_update_freq']})"

        assert (
            chosen_contextualized_actions.ndim == 3
            and chosen_contextualized_actions.shape[2]
            == self.hparams["n_encoder_input_size"]
        ), "Contextualized actions must have shape (batch_size, n_chosen_arms, n_encoder_input_size)"

        assert (
            realized_rewards.shape[0] == chosen_contextualized_actions.shape[0]
            and realized_rewards.shape[1] == chosen_contextualized_actions.shape[1]
        ), "Rewards must have shape (batch_size, n_chosen_arms) same as contextualized actions."

        assert (
            chosen_contextualized_actions.shape[1] == 1
        ), "The neural linear bandit can only choose one action at a time. Combinatorial Neural Linear is not supported at the moment."

        # retrieve an action
        chosen_embedded_actions: torch.Tensor = self.encoder(
            chosen_contextualized_actions
        )  # shape: (batch_size, n_arms, n_embedding_size)

        # Log the reward
        self.log(
            "reward",
            realized_rewards.sum(),
            on_step=True,
            on_epoch=False,
            prog_bar=True,
        )

        # Update the replay buffer
        self.buffer.add_batch(
            contextualized_actions=chosen_contextualized_actions.view(
                -1, chosen_contextualized_actions.size(-1)
            ),
            embedded_actions=chosen_embedded_actions.view(
                -1, chosen_embedded_actions.size(-1)
            ),
            rewards=realized_rewards.squeeze(1),
        )

        assert (
            chosen_embedded_actions.shape[0] == chosen_contextualized_actions.shape[0]
            and chosen_embedded_actions.shape[1]
            == chosen_contextualized_actions.shape[1]
            and chosen_embedded_actions.shape[2] == self.hparams["n_embedding_size"]
        ), "The embeddings produced by the encoder must have the specified size (batch_size, n_chosen_arms, n_embedding_size)."

        # Update the neural network and the linear head
        should_update_encoder = (
            self.hparams["encoder_update_freq"] is not None
            and len(self.buffer) % self.hparams["encoder_update_freq"] == 0
        )
        if should_update_encoder:
            self._train_nn()
            self._update_embeddings()
            print("trained nn")

        should_update_head = (
            self.hparams["head_update_freq"] is not None
            and len(self.buffer) % self.hparams["head_update_freq"] == 0
        )
        if should_update_head or should_update_encoder:
            self._update_head()
            print("updated head")

        return -realized_rewards.sum()

    def _train_nn(
        self,
        num_steps: int = 32,
    ) -> None:
        """Perform a full update on the network of the neural linear bandit."""
        # TODO: How can we use a Lightning trainer here? Possibly extract into a separate BanditNeuralNetwork module?

        # We train the encoder so that it produces embeddings that are useful for a linear head.
        # The actual linear head is trained in a seperate step but we "mock" a linear head with the final layer of the encoder.

        # TODO: optimize by not passing Z since X and Y are enough

        self.encoder.train()
        for _ in range(num_steps):
            x, z, y = self.buffer.get_batch(self.hparams["encoder_update_batch_size"])
            x = x.to(self.device)
            z = z.to(self.device) if z is not None else None
            y = y.to(self.device)
            self.optimizers().zero_grad()  # type: ignore

            # x  # shape: (batch_size, n_encoder_input_size)
            # z  # shape: (batch_size, n_embedding_size)
            # y  # shape: (batch_size,)

            y_pred: torch.Tensor = self.net(x)  # shape: (batch_size,)

            loss = self._compute_loss(y_pred, y)

            cost = loss.sum() / self.hparams["encoder_update_batch_size"]
            cost.backward()

            torch.nn.utils.clip_grad_norm_(
                self.net.parameters(), self.hparams["max_grad_norm"]
            )

            self.optimizers().step()  # type: ignore

            self.log("nn_loss", loss, on_step=True, on_epoch=False, prog_bar=True)

        self.lr_schedulers().step()  # type: ignore

<<<<<<< HEAD
    def get_batches(
        self, num_batches: int, batch_size: int
    ) -> tuple[list[torch.Tensor], list[torch.Tensor], list[torch.Tensor]]:
        """Get a random batch of data from the replay buffer.

        Args:
            num_batches: The number of batches to return.
            batch_size: The size of each batch.

        Returns: tuple
            - X: The contextualized actions. Shape: (num_batches, batch_size, n_encoder_input_size)
            - Z: The embedded actions. Shape: (num_batches, batch_size, n_embedding_size)
            - Y: The rewards. Shape: (num_batches, batch_size)
        """
        # TODO: Implement buffer that returns random samples from the n most recent data
        # TODO: possibly faster if those are stored in a tensor and then indexed
        # TODO: possibly use a DataLoader instead of this method?
        X = []
        Z = []
        Y = []

        # create num_batch mini batches of size batch_size
        # TODO: make sure that mini batches are not overlapping?
        # TODO: make this reproducible? (seeded generator)
        random_indices = torch.randint(
            0, self.contextualized_actions.shape[0], (num_batches, batch_size)
        )

        for i in range(num_batches):
            idx = random_indices[i]
            X.append(self.contextualized_actions[idx])
            Z.append(self.embedded_actions[idx])
            Y.append(self.rewards[idx])

        return X, Z, Y

=======
>>>>>>> 0dc0f05e
    def _compute_loss(
        self,
        y_pred: torch.Tensor,
        y: torch.Tensor,
    ) -> torch.Tensor:
        """Compute the loss of the neural linear bandit.

        Args:
            y_pred: The predicted rewards. Shape: (batch_size,)
            y: The actual rewards. Shape: (batch_size,)

        Returns:
            The loss.
        """
        # TODO: Should this be configurable?
        return torch.nn.functional.mse_loss(y_pred, y)

    def _update_embeddings(self) -> None:
        """Update the embeddings of the neural linear bandit"""
        # TODO: possibly do lazy updates of the embeddings as computing all at once is gonna take for ever
        self.encoder.eval()
        contexts, _, _ = self.buffer.get_batch(len(self.buffer))
        contexts = contexts.to(self.device)

        new_embedded_actions = torch.empty(
            len(contexts), self.hparams["n_embedding_size"], device=self.device
        )

        with torch.no_grad():
            for i, x in enumerate(contexts):
                # TODO: Do batched inference
                new_embedded_actions[i] = self.encoder(x)

        self.buffer.update_embeddings(new_embedded_actions)
        self.encoder.train()

    def _update_head(self) -> None:
        """Perform an update step on the head of the neural linear bandit. Currently, it recomputes the linear head from scratch."""
        # TODO: make this sequential! Then we don't need to reset the parameters on every update (+ update the method comment).
        # TODO: But when we recompute after training the encoder, we need to actually reset these parameters. And we need to only load the latest data from the replay buffer.
        # TODO: We could actually make this recompute configurable and not force a recompute but just continue using the old head.

        # Reset the parameters
        self.precision_matrix.copy_(
            torch.eye(self.hparams["n_embedding_size"], device=self.device)
        )
        self.b.copy_(torch.zeros(self.hparams["n_embedding_size"], device=self.device))
        self.theta.copy_(
            torch.zeros(self.hparams["n_embedding_size"], device=self.device)
        )

        # Update the linear head
<<<<<<< HEAD
        z = self.embedded_actions  # shape: (buffer_size, n_embedding_size)
        y = self.rewards  # shape: (buffer_size,)

        self.lazy_uncertainty_update = True
        super().update(z.unsqueeze(1), y.unsqueeze(1))
        self.lazy_uncertainty_update = False
=======
        _, z, y = self.buffer.get_batch(len(self.buffer))
        z = z.to(self.device) if z is not None else None
        y = y.to(self.device)

        if z is None:
            raise ValueError("Embedded actions required for updating linear head")

        super().update(z.unsqueeze(1), y.unsqueeze(1))
>>>>>>> 0dc0f05e

    def configure_optimizers(
        self,
    ) -> OptimizerLRSchedulerConfig:
        # TODO: make it more configurable?
        opt = torch.optim.Adam(self.net.parameters(), lr=self.hparams["lr"])
        scheduler = torch.optim.lr_scheduler.StepLR(opt, step_size=1, gamma=0.95)
        return {
            "optimizer": opt,
            "lr_scheduler": scheduler,
        }<|MERGE_RESOLUTION|>--- conflicted
+++ resolved
@@ -95,10 +95,7 @@
         self.register_buffer(
             "rewards", torch.empty(0, device=self.device)
         )  # shape: (buffer_size,)
-<<<<<<< HEAD
-=======
         self.buffer = buffer
->>>>>>> 0dc0f05e
 
         # Disable Lightnight's automatic optimization. We handle the update in the `training_step` method.
         self.automatic_optimization = False
@@ -283,45 +280,6 @@
 
         self.lr_schedulers().step()  # type: ignore
 
-<<<<<<< HEAD
-    def get_batches(
-        self, num_batches: int, batch_size: int
-    ) -> tuple[list[torch.Tensor], list[torch.Tensor], list[torch.Tensor]]:
-        """Get a random batch of data from the replay buffer.
-
-        Args:
-            num_batches: The number of batches to return.
-            batch_size: The size of each batch.
-
-        Returns: tuple
-            - X: The contextualized actions. Shape: (num_batches, batch_size, n_encoder_input_size)
-            - Z: The embedded actions. Shape: (num_batches, batch_size, n_embedding_size)
-            - Y: The rewards. Shape: (num_batches, batch_size)
-        """
-        # TODO: Implement buffer that returns random samples from the n most recent data
-        # TODO: possibly faster if those are stored in a tensor and then indexed
-        # TODO: possibly use a DataLoader instead of this method?
-        X = []
-        Z = []
-        Y = []
-
-        # create num_batch mini batches of size batch_size
-        # TODO: make sure that mini batches are not overlapping?
-        # TODO: make this reproducible? (seeded generator)
-        random_indices = torch.randint(
-            0, self.contextualized_actions.shape[0], (num_batches, batch_size)
-        )
-
-        for i in range(num_batches):
-            idx = random_indices[i]
-            X.append(self.contextualized_actions[idx])
-            Z.append(self.embedded_actions[idx])
-            Y.append(self.rewards[idx])
-
-        return X, Z, Y
-
-=======
->>>>>>> 0dc0f05e
     def _compute_loss(
         self,
         y_pred: torch.Tensor,
@@ -374,14 +332,6 @@
         )
 
         # Update the linear head
-<<<<<<< HEAD
-        z = self.embedded_actions  # shape: (buffer_size, n_embedding_size)
-        y = self.rewards  # shape: (buffer_size,)
-
-        self.lazy_uncertainty_update = True
-        super().update(z.unsqueeze(1), y.unsqueeze(1))
-        self.lazy_uncertainty_update = False
-=======
         _, z, y = self.buffer.get_batch(len(self.buffer))
         z = z.to(self.device) if z is not None else None
         y = y.to(self.device)
@@ -390,7 +340,6 @@
             raise ValueError("Embedded actions required for updating linear head")
 
         super().update(z.unsqueeze(1), y.unsqueeze(1))
->>>>>>> 0dc0f05e
 
     def configure_optimizers(
         self,
