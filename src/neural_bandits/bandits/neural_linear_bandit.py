--- conflicted
+++ resolved
@@ -1,5 +1,5 @@
 import math
-from typing import Any, Generic, cast
+from typing import Any, Generic, Optional, cast
 
 import torch
 from lightning.pytorch.utilities.types import OptimizerLRSchedulerConfig
@@ -10,26 +10,17 @@
 from neural_bandits.utils.selectors import AbstractSelector
 
 
-<<<<<<< HEAD
-class NeuralLinearBandit(LinearTSBandit):
-    """Lightning Module implementing a Neural Linear bandit.
-
-    The Neural Linear algorithm is described in the paper Riquelme et al., 2018, Deep Bayesian Bandits Showdown: An
-    Empirical Comparison of Bayesian Deep Networks for Thompson Sampling.
-    A Neural Linear bandit model consists of a neural network that produces embeddings of the input data and a linear
-    head that is trained on the embeddings. Since updating the neural network (encoder) is computationally expensive,
-    the neural network is only updated every `embedding_update_interval` steps. On the other hand, the linear head is
-    updated every `head_update_freq` steps which should be much lower.
-=======
 class HelperNetwork(torch.nn.Module):
     """A helper network that is used to train the neural network of the NeuralLinearBandit.
+
     It adds a linear head to the neural network which mocks the linear head of the NeuralLinearBandit,
     hence the single output dimension of the linear layer.
     This allows for training an embedding which is useful for the linear head of the NeuralLinearBandit.
     """
 
     def __init__(self, network: torch.nn.Module, output_size: int) -> None:
-        """
+        """Initialize the HelperNetwork.
+
         Args:
             network: The neural network to be used to encode the input data into an embedding.
             output_size: The size of the output of the neural network.
@@ -41,6 +32,14 @@
         )  # mock linear head so we can learn an embedding that is useful for the linear head
 
     def forward(self, *x: torch.Tensor) -> torch.Tensor:
+        """Forward pass of the HelperNetwork.
+
+        Args:
+            *x: The input data.
+
+        Returns:
+            The output of the linear head.
+        """
         z = self.network.forward(*x)
         return self.linear_head.forward(z)
 
@@ -49,45 +48,35 @@
         self.linear_head.reset_parameters()
 
 
-# That we have to inherit from Generic[ActionInputType] again here is a little unfortunate. LinearTSBandit fixes the ActionInputType to torch.Tensor but we want to keep it open here.
+# That we have to inherit from Generic[ActionInputType] again here is a little unfortunate. LinearTSBandit fixes the
+# ActionInputType to torch.Tensor but we want to keep it open here.
 # It would be cleaner to implement NeuralLinear by having a variable containing the LinearTSBandit.
 class NeuralLinearBandit(LinearTSBandit, Generic[ActionInputType]):
-    """
-    Lightning Module implementing a Neural Linear bandit.
-    The Neural Linear algorithm is described in the paper Riquelme et al., 2018, Deep Bayesian Bandits Showdown: An Empirical Comparison of Bayesian Deep Networks for Thompson Sampling.
-    A Neural Linear bandit model consists of a neural network that produces embeddings of the input data and a linear head that is trained on the embeddings.
-    Since updating the neural network which encodes the inputs into embeddings is computationally expensive, the neural network is only updated every `embedding_update_interval` steps.
+    """Lightning Module implementing a Neural Linear bandit.
+
+    The Neural Linear algorithm is described in the paper Riquelme et al., 2018, Deep Bayesian Bandits Showdown: An
+    Empirical Comparison of Bayesian Deep Networks for Thompson Sampling.
+    A Neural Linear bandit model consists of a neural network that produces embeddings of the input data and a linear
+    head that is trained on the embeddings. Since updating the neural network which encodes the inputs into embeddings
+    is computationally expensive, the neural network is only updated every `embedding_update_interval` steps.
     On the other hand, the linear head is updated every `head_update_freq` steps which should be much lower.
 
     ActionInputType:
         The type of the input data to the neural network. Can be a single tensor or a tuple of tensors.
->>>>>>> 0a92178a
     """
 
-    contextualized_actions: (
-        torch.Tensor
-    )  # shape: (buffer_size, n_parts, n_network_input_size)
+    contextualized_actions: torch.Tensor  # shape: (buffer_size, n_parts, n_network_input_size)
     embedded_actions: torch.Tensor  # shape: (buffer_size, n_network_input_size)
     rewards: torch.Tensor  # shape: (buffer_size,)
 
     def __init__(
         self,
-<<<<<<< HEAD
-        encoder: torch.nn.Module,
-        buffer: AbstractBanditDataBuffer,
-        n_encoder_input_size: int,
-        n_embedding_size: Optional[int],
-        selector: Optional[AbstractSelector] = None,
-        encoder_update_freq: int = 32,
-        encoder_update_batch_size: int = 32,
-=======
         network: torch.nn.Module,
         buffer: AbstractBanditDataBuffer[ActionInputType, Any],
         n_embedding_size: int,
-        selector: AbstractSelector = ArgMaxSelector(),
+        selector: Optional[AbstractSelector] = None,
         network_update_freq: int = 32,
         network_update_batch_size: int = 32,
->>>>>>> 0a92178a
         head_update_freq: int = 1,
         lr: float = 1e-3,
         max_grad_norm: float = 5.0,
@@ -95,37 +84,21 @@
         """Initializes the NeuralLinearBanditModule.
 
         Args:
-<<<<<<< HEAD
-            encoder: The encoder model (neural network) to be used.
-            buffer: Buffer for storing bandit interaction data.
-            n_encoder_input_size: The number of features in the input data.
-            n_embedding_size: The size of the embedding produced by the encoder model. Defaults to n_encoder_input_size.
-            selector: The selector used to choose the best action. Default is ArgMaxSelector (if None).
-            encoder_update_freq: The interval (in steps) at which the encoder model is updated. Default is 32.
-                None means the encoder model is never updated.
-            encoder_update_batch_size: The batch size for the encoder model update. Default is 32.
-            head_update_freq: The interval (in steps) at which the encoder model is updated. Default is 1.
-                None means the linear head is never updated independently.
-            lr: The learning rate for the optimizer of the encoder model. Default is 1e-3.
-            max_grad_norm: The maximum norm of the gradients for the encoder model. Default is 5.0.
-=======
             network: The neural network to be used to encode the input data into an embedding.
             n_embedding_size: The size of the embedding produced by the neural network.
-            selector: The selector used to choose the best action. Default is ArgMaxSelector.
-            network_update_freq: The interval (in steps) at which the neural network is updated. Default is 32. None means the neural network is never updated.
+            selector: The selector used to choose the best action. Default is ArgMaxSelector (if None).
+            buffer: The buffer used for storing the data for continuously updating the neural network.
+            network_update_freq: The interval (in steps) at which the neural network is updated. Default is 32. None
+                means the neural network is never updated.
             network_update_batch_size: The batch size for the neural network update. Default is 32.
-            head_update_freq: The interval (in steps) at which the neural network is updated. Default is 1. None means the linear head is never updated independently.
+            head_update_freq: The interval (in steps) at which the neural network is updated. Default is 1. None means
+                the linear head is never updated independently.
             lr: The learning rate for the optimizer of the neural network. Default is 1e-3.
             max_grad_norm: The maximum norm of the gradients for the neural network. Default is 5.0.
->>>>>>> 0a92178a
             eta: The hyperparameter for the prior distribution sigma^2 ~ IG(eta, eta). Default is 6.0.
         """
         super().__init__(n_features=n_embedding_size, selector=selector)
 
-<<<<<<< HEAD
-        assert n_encoder_input_size > 0, "The number of features must be greater than 0."
-=======
->>>>>>> 0a92178a
         assert n_embedding_size > 0, "The embedding size must be greater than 0."
         assert (
             network_update_freq is None or network_update_freq > 0
@@ -160,30 +133,16 @@
         )  # shape: (buffer_size, n_parts, n_network_input_size)
         self.register_buffer(
             "embedded_actions", torch.empty(0, device=self.device)
-<<<<<<< HEAD
-        )  # shape: (buffer_size, n_encoder_input_size)
+        )  # shape: (buffer_size, n_network_input_size)
         self.register_buffer("rewards", torch.empty(0, device=self.device))  # shape: (buffer_size,)
-=======
-        )  # shape: (buffer_size, n_network_input_size)
-        self.register_buffer(
-            "rewards", torch.empty(0, device=self.device)
-        )  # shape: (buffer_size,)
->>>>>>> 0a92178a
         self.buffer = buffer
         self.num_samples = 0
 
         # Disable Lightnight's automatic optimization. We handle the update in the `training_step` method.
         self.automatic_optimization = False
 
-<<<<<<< HEAD
-    def _predict_action(self, contextualized_actions: torch.Tensor, **kwargs: Any) -> tuple[torch.Tensor, torch.Tensor]:
-        """Predicts the action to take for the given input data according to neural linear.
-
-        Args:
-            contextualized_actions: The input data. Shape: (batch_size, n_arms, n_encoder_input_size)
-            kwargs: Additional keyword arguments. Not used.
-=======
-    # TODO: Here we have a big problem! Inheriting from LinearTSBandit does not work because the type of the input data is fixed to torch.Tensor. We need to keep it open here.
+    # TODO: Here we have a big problem! Inheriting from LinearTSBandit does not work because the type of the input data
+    #   is fixed to torch.Tensor. We need to keep it open here.
     def _predict_action(
         self, contextualized_actions: ActionInputType, **kwargs: Any  # type: ignore
     ) -> tuple[torch.Tensor, torch.Tensor]:
@@ -191,8 +150,9 @@
 
         Args:
             contextualized_actions: The input data. Shape: (batch_size, n_arms, n_network_input_size)
-                or a tuple of tensors of shape (batch_size, n_arms, n_network_input_size) if there are several inputs to the model.
->>>>>>> 0a92178a
+                or a tuple of tensors of shape (batch_size, n_arms, n_network_input_size) if there are several inputs to
+                the model.
+            **kwargs: Additional keyword arguments.
 
         Returns:
             tuple:
@@ -200,64 +160,23 @@
             - p: The probability of the chosen actions. For now we always return 1 but we might return the actual
                 probability in the future. Shape: (batch_size, ).
         """
-<<<<<<< HEAD
-        assert (
-            contextualized_actions.ndim == 3 and contextualized_actions.shape[2] == self.hparams["n_encoder_input_size"]
-        ), f"Contextualized actions must have shape (batch_size, n_arms, n_encoder_input_size). \
-            Expected shape {(contextualized_actions.shape)} but got shape {contextualized_actions.shape}"
-
-        embedded_actions: torch.Tensor = self.encoder(
-            contextualized_actions
-        )  # shape: (batch_size, n_arms, n_embedding_size)
-
-        assert (
-            embedded_actions.ndim == 3
-            and embedded_actions.shape[0] == contextualized_actions.shape[0]
-            and embedded_actions.shape[1] == contextualized_actions.shape[1]
-            and embedded_actions.shape[2] == self.hparams["n_embedding_size"]
-        ), f"Embedded actions must have shape (batch_size, n_arms, n_encoder_input_size). \
-            Expected shape \
-                {(contextualized_actions.shape[0], contextualized_actions.shape[1], self.hparams['n_embedding_size'])} \
-            but got shape {embedded_actions.shape}"
-
-        # Call the linear bandit to get the best action via Thompson Sampling.
-        # Unfortunately, we can't use its forward method here. Because of inheriting it would call
-        # our `forward`` and `_predict_action`` method again.
-        result, p = super()._predict_action(embedded_actions)  # shape: (batch_size, n_arms)
-
-        assert (
-            result.shape[0] == contextualized_actions.shape[0] and result.shape[1] == contextualized_actions.shape[1]
-        ), f"Linear head output must have shape (batch_size, n_arms). \
-            Expected shape {(contextualized_actions.shape[0], contextualized_actions.shape[1])} \
-            but got shape {result.shape}"
-
-        assert (
-            p.ndim == 1 and p.shape[0] == contextualized_actions.shape[0] and torch.all(p >= 0) and torch.all(p <= 1)
-        ), f"The probabilities must be between 0 and 1 and have shape ({contextualized_actions.shape[0]}, ) \
-            but got shape {p.shape}"
-=======
-
         embedded_actions = self._embed_contextualized_actions(
             contextualized_actions
         )  # shape: (batch_size, n_arms, n_embedding_size)
 
-        # Call the linear bandit to get the best action via Thompson Sampling. Unfortunately, we can't use its forward method here: because of inheriting it would call our forward and _predict_action method again.
-        result, p = super()._predict_action(
-            embedded_actions
-        )  # shape: (batch_size, n_arms)
-
-        assert (
-            result.shape[0] == embedded_actions.shape[0]
-            and result.shape[1] == embedded_actions.shape[1]
-        ), f"Linear head output must have shape (batch_size, n_arms). Expected shape {(embedded_actions.shape[0], embedded_actions.shape[1])} but got shape {result.shape}"
-
-        assert (
-            p.ndim == 1
-            and p.shape[0] == embedded_actions.shape[0]
-            and torch.all(p >= 0)
-            and torch.all(p <= 1)
-        ), f"The probabilities must be between 0 and 1 and have shape ({embedded_actions.shape[0]}, ) but got shape {p.shape}"
->>>>>>> 0a92178a
+        # Call the linear bandit to get the best action via Thompson Sampling. Unfortunately, we can't use its forward
+        # method here: because of inheriting it would call our forward and _predict_action method again.
+        result, p = super()._predict_action(embedded_actions)  # shape: (batch_size, n_arms)
+
+        assert (
+            result.shape[0] == embedded_actions.shape[0] and result.shape[1] == embedded_actions.shape[1]
+        ), f"Linear head output must have shape (batch_size, n_arms). \
+            Expected shape {(embedded_actions.shape[0], embedded_actions.shape[1])} but got shape {result.shape}"
+
+        assert (
+            p.ndim == 1 and p.shape[0] == embedded_actions.shape[0] and torch.all(p >= 0) and torch.all(p <= 1)
+        ), f"The probabilities must be between 0 and 1 and have shape ({embedded_actions.shape[0]}, ) \
+            but got shape {p.shape}"
 
         return result, p
 
@@ -267,68 +186,33 @@
         batch: tuple[ActionInputType, torch.Tensor],  # type: ignore
         batch_idx: int,
     ) -> torch.Tensor:
-<<<<<<< HEAD
         """Perform a training step on the neural linear bandit model."""
-        chosen_contextualized_actions: torch.Tensor = batch[0]
-        realized_rewards: torch.Tensor = batch[1]
-
-        assert (
-            self.hparams["encoder_update_batch_size"] <= self.hparams["encoder_update_freq"]
-        ), f"Encoder update batch size ({self.hparams['encoder_update_batch_size']}) must be \
-            less than or equal to encoder update frequency ({self.hparams['encoder_update_freq']})"
-
-        assert (
-            chosen_contextualized_actions.ndim == 3
-            and chosen_contextualized_actions.shape[2] == self.hparams["n_encoder_input_size"]
-        ), "Contextualized actions must have shape (batch_size, n_chosen_arms, n_encoder_input_size)"
-=======
-        """
-        Perform a training step on the neural linear bandit model.
-        """
-        chosen_contextualized_actions: ActionInputType = batch[
-            0
-        ]  # shape: (batch_size, n_chosen_arms, n_features)
+        chosen_contextualized_actions: ActionInputType = batch[0]  # shape: (batch_size, n_chosen_arms, n_features)
         realized_rewards: torch.Tensor = batch[1]
 
         # Asserting shapes of the input data
         if isinstance(chosen_contextualized_actions, torch.Tensor):
             assert (
                 chosen_contextualized_actions.ndim == 3
-            ), f"Chosen actions must have shape (batch_size, n_chosen_arms, n_features) but got shape {chosen_contextualized_actions.shape}"
-            batch_size, n_chosen_arms, n_network_input_size = (
-                chosen_contextualized_actions.shape
-            )
-        elif isinstance(chosen_contextualized_actions, tuple) or isinstance(
-            chosen_contextualized_actions, list
-        ):
+            ), f"Chosen actions must have shape (batch_size, n_chosen_arms, n_features) \
+                but got shape {chosen_contextualized_actions.shape}"
+            batch_size, n_chosen_arms, n_network_input_size = chosen_contextualized_actions.shape
+        elif isinstance(chosen_contextualized_actions, (tuple, list)):
             assert (
-                len(chosen_contextualized_actions) > 1
-                and chosen_contextualized_actions[0].ndim == 3
-            ), "The tuple of contextualized_actions must contain more than one element and be of of shape (batch_size, n_chosen_arms, n_features)."
-            batch_size, n_chosen_arms, n_network_input_size = (
-                chosen_contextualized_actions[0].shape
-            )
->>>>>>> 0a92178a
+                len(chosen_contextualized_actions) > 1 and chosen_contextualized_actions[0].ndim == 3
+            ), "The tuple of contextualized_actions must contain more than one element and be of shape \
+                (batch_size, n_chosen_arms, n_features)."
+            batch_size, n_chosen_arms, n_network_input_size = chosen_contextualized_actions[0].shape
 
         assert (
             n_chosen_arms == 1
-        ), "The neural linear bandit can only choose one action at a time. Combinatorial Neural Linear is not supported."
-
-        assert (
-<<<<<<< HEAD
-            chosen_contextualized_actions.shape[1] == 1
         ), "The neural linear bandit can only choose one action at a time. \
-            Combinatorial Neural Linear is not supported at the moment."
-
-        # retrieve an action
-        chosen_embedded_actions: torch.Tensor = self.encoder(
-            chosen_contextualized_actions
-        )  # shape: (batch_size, n_arms, n_embedding_size)
-=======
-            realized_rewards.shape[0] == batch_size
-            and realized_rewards.shape[1] == n_chosen_arms
-        ), f"Rewards must have shape (batch_size, n_chosen_arms) same as contextualized actions. Expected shape {(batch_size, n_chosen_arms)} but got shape {realized_rewards.shape}"
->>>>>>> 0a92178a
+            Combinatorial Neural Linear is not supported."
+
+        assert (
+            realized_rewards.shape[0] == batch_size and realized_rewards.shape[1] == n_chosen_arms
+        ), f"Rewards must have shape (batch_size, n_chosen_arms) same as contextualized actions. \
+            Expected shape {(batch_size, n_chosen_arms)} but got shape {realized_rewards.shape}"
 
         # Log the reward
         self.log(
@@ -339,26 +223,6 @@
             prog_bar=True,
         )
 
-<<<<<<< HEAD
-        # Update the replay buffer
-        self.buffer.add_batch(
-            contextualized_actions=chosen_contextualized_actions.view(-1, chosen_contextualized_actions.size(-1)),
-            embedded_actions=chosen_embedded_actions.view(-1, chosen_embedded_actions.size(-1)),
-            rewards=realized_rewards.squeeze(1),
-        )
-
-        assert (
-            chosen_embedded_actions.shape[0] == chosen_contextualized_actions.shape[0]
-            and chosen_embedded_actions.shape[1] == chosen_contextualized_actions.shape[1]
-            and chosen_embedded_actions.shape[2] == self.hparams["n_embedding_size"]
-        ), "The embeddings produced by the encoder must have the specified size \
-            (batch_size, n_chosen_arms, n_embedding_size)."
-
-        # Update the neural network and the linear head
-        should_update_encoder = (
-            self.hparams["encoder_update_freq"] is not None
-            and len(self.buffer) % self.hparams["encoder_update_freq"] == 0
-=======
         self.num_samples += batch_size
 
         # Decide if we should update the neural network and the linear head
@@ -371,7 +235,6 @@
             chosen_contextualized_actions,
             realized_rewards,
             should_update_network,
->>>>>>> 0a92178a
         )
 
         if should_update_network:
@@ -379,12 +242,7 @@
             self._update_embeddings()
 
         should_update_head = (
-<<<<<<< HEAD
-            self.hparams["head_update_freq"] is not None and len(self.buffer) % self.hparams["head_update_freq"] == 0
-=======
-            self.hparams["head_update_freq"] is not None
-            and self.num_samples % self.hparams["head_update_freq"] == 0
->>>>>>> 0a92178a
+            self.hparams["head_update_freq"] is not None and self.num_samples % self.hparams["head_update_freq"] == 0
         )
         if should_update_head or should_update_network:
             self._update_head()
@@ -402,24 +260,26 @@
 
         # Compute (or mock) the embeddings of the chosen actions to update the replay buffer
         if should_update_network:
-            # To ensure consistancy in the data structures we add a dummy embedded_action of zeros. It will be overwritten in the _update_embeddings method anyways.
+            # To ensure consistancy in the data structures we add a dummy embedded_action of zeros.
+            # It will be overwritten in the _update_embeddings method anyways.
             # We do this to avoid unnecessary computations of embeddings.
-            chosen_embedded_actions = torch.zeros(
-                batch_size, n_chosen_arms, self.hparams["n_embedding_size"]
-            )
+            chosen_embedded_actions = torch.zeros(batch_size, n_chosen_arms, self.hparams["n_embedding_size"])
         else:
-            # only if we don't update the network, we need to embed and store the embeddings. Otherwise they are invalid anyways because the network was updated.
-
-            # TODO: This is still inefficient because we are already embedding those actions in the forward pass. One could store the embeddings in the forward pass and reuse them here.
-            chosen_embedded_actions = self._embed_contextualized_actions(
-                chosen_contextualized_actions
-            )
+            # only if we don't update the network, we need to embed and store the embeddings. Otherwise they are
+            # invalid anyways because the network was updated.
+
+            # TODO: This is still inefficient because we are already embedding those actions in the forward pass.
+            #   One could store the embeddings in the forward pass and reuse them here.
+            chosen_embedded_actions = self._embed_contextualized_actions(chosen_contextualized_actions)
 
             assert (
                 chosen_embedded_actions.shape[0] == batch_size
                 and chosen_embedded_actions.shape[1] == n_chosen_arms
                 and chosen_embedded_actions.shape[2] == self.hparams["n_embedding_size"]
-            ), f"The embeddings produced by the neural network must have the specified size (batch_size, n_chosen_arms, n_embedding_size). Expected shape {(batch_size, n_chosen_arms, self.hparams['n_embedding_size'])} but got shape {chosen_embedded_actions.shape}."
+            ), f"The embeddings produced by the neural network must have the specified size \
+                (batch_size, n_chosen_arms, n_embedding_size). \
+                Expected shape {(batch_size, n_chosen_arms, self.hparams['n_embedding_size'])} \
+                but got shape {chosen_embedded_actions.shape}."
 
         # Because we assume that only a single action was chosen we can safely squeeze the tensors
         if isinstance(chosen_contextualized_actions, torch.Tensor):
@@ -429,10 +289,7 @@
         else:
             chosen_contextualized_actions = cast(
                 ActionInputType,
-                tuple(
-                    input_part.squeeze(1)
-                    for input_part in chosen_contextualized_actions
-                ),
+                tuple(input_part.squeeze(1) for input_part in chosen_contextualized_actions),
             )  # shape: (batch_size, n_network_input_size)
 
         # Update the replay buffer
@@ -450,7 +307,8 @@
 
         Args:
             contextualized_actions: The input data. Shape: (batch_size, n_arms, n_network_input_size)
-                or a tuple of tensors of shape (batch_size, n_arms, n_network_input_size) if there are several inputs to the model.
+                or a tuple of tensors of shape (batch_size, n_arms, n_network_input_size) if there are several inputs to
+                the model.
 
         Returns:
             out: The embedded actions. Shape: (batch_size, n_arms, n_embedding_size)
@@ -458,7 +316,8 @@
         if isinstance(contextualized_actions, torch.Tensor):
             assert (
                 contextualized_actions.ndim == 3
-            ), f"Contextualized actions must have shape (batch_size, n_chosen_arms, n_network_input_size) but got shape {contextualized_actions.shape}"
+            ), f"Contextualized actions must have shape (batch_size, n_chosen_arms, n_network_input_size) \
+                but got shape {contextualized_actions.shape}"
 
             batch_size, n_arms, n_network_input_size = contextualized_actions.shape
 
@@ -467,18 +326,18 @@
                 -1, contextualized_actions.size(-1)
             )  # shape: (batch_size * n_arms, n_network_input_size)
 
-            # TODO: One could optimize by splitting this input into several parts of size forward_batch_size (or the given batch_size) and passing them to the network separately
-            # TODO: We should probably pass the kwargs here but then we would need to pass them in the update method as well.
+            # TODO: One could optimize by splitting this input into several parts of size forward_batch_size
+            #   (or the given batch_size) and passing them to the network separately
+            # TODO: We should probably pass the kwargs here but then we would need to pass them in the update method.
             embedded_actions: torch.Tensor = self.network.forward(
                 flattened_actions,
             )  # shape: (batch_size * n_arms, n_embedding_size)
-        elif isinstance(contextualized_actions, tuple) or isinstance(
-            contextualized_actions, list
-        ):
+        elif isinstance(contextualized_actions, (tuple, list)):
             # assert shape of all tensors
             assert (
                 len(contextualized_actions) > 1 and contextualized_actions[0].ndim == 3
-            ), "The tuple of contextualized_actions must contain more than one element and be of shape (batch_size, n_chosen_arms, n_network_input_size)."
+            ), "The tuple of contextualized_actions must contain more than one element and be of shape \
+                (batch_size, n_chosen_arms, n_network_input_size)."
 
             batch_size, n_arms, n_network_input_size = contextualized_actions[0].shape
 
@@ -489,24 +348,29 @@
                     and input_part.shape[0] == batch_size
                     and input_part.shape[1] == n_arms
                     and input_part.shape[2] == n_network_input_size
-                ), f"All parts of the contextualized actions inputs must have shape (batch_size, n_chosen_arms, n_network_input_size). Expected shape {(batch_size, n_arms, n_network_input_size)} but got shape {input_part.shape} for the {i}-th part."
-                # We flatten the input because e.g. BERT expects a tensor of shape (batch_size, sequence_length) and not (batch_size, sequence_length, hidden_size)
+                ), f"All parts of the contextualized actions inputs must have shape \
+                    (batch_size, n_chosen_arms, n_network_input_size). \
+                    Expected shape {(batch_size, n_arms, n_network_input_size)} \
+                    but got shape {input_part.shape} for the {i}-th part."
+                # We flatten the input because e.g. BERT expects a tensor of shape (batch_size, sequence_length)
+                # and not (batch_size, sequence_length, hidden_size)
                 flattened_actions_list.append(input_part.view(-1, n_network_input_size))
 
-            # TODO: One could optimize by splitting this input into several parts of size forward_batch_size (or the given batch_size) and passing them to the network separately
+            # TODO: One could optimize by splitting this input into several parts of size forward_batch_size
+            #   (or the given batch_size) and passing them to the network separately
             embedded_actions = self.network.forward(
                 *flattened_actions_list,
             )  # shape: (batch_size * n_arms, n_embedding_size)
         else:
-            raise ValueError(
-                "The contextualized_actions must be either a torch.Tensor or a tuple of torch.Tensors."
-            )
+            raise ValueError("The contextualized_actions must be either a torch.Tensor or a tuple of torch.Tensors.")
 
         assert (
             embedded_actions.ndim == 2
             and embedded_actions.shape[0] == batch_size * n_arms
             and embedded_actions.shape[1] == self.hparams["n_embedding_size"]
-        ), f"Embedded actions must have shape (batch_size * n_arms, n_embedding_size). Expected shape {(batch_size * n_arms, self.hparams['n_embedding_size'])} but got shape {embedded_actions.shape}"
+        ), f"Embedded actions must have shape (batch_size * n_arms, n_embedding_size). \
+            Expected shape {(batch_size * n_arms, self.hparams['n_embedding_size'])} \
+            but got shape {embedded_actions.shape}"
 
         embedded_actions = embedded_actions.view(
             batch_size, n_arms, -1
@@ -520,13 +384,8 @@
         """Perform a full update on the network of the neural linear bandit."""
         # TODO: How can we use a Lightning trainer here? Possibly extract into a separate BanditNeuralNetwork module?
 
-<<<<<<< HEAD
-        # We train the encoder so that it produces embeddings that are useful for a linear head. The actual linear head
-        # is trained in a seperate step but we "mock" a linear head with the final layer of the encoder.
-=======
-        # We train the neural network so that it produces embeddings that are useful for a linear head.
-        # The actual linear head is trained in a seperate step but we "mock" a linear head with the final layer of the network.
->>>>>>> 0a92178a
+        # We train the neural network so that it produces embeddings that are useful for a linear head. The actual
+        # linear head is trained in a seperate step but we "mock" a linear head with the final layer of the network.
 
         # Retrain on the whole buffer
         batch_size: int = cast(int, self.hparams["network_update_batch_size"])
@@ -538,17 +397,11 @@
             x, _, y = self.buffer.get_batch(batch_size)
             self.optimizers().zero_grad()  # type: ignore
 
-<<<<<<< HEAD
-            # x  # shape: (batch_size, n_encoder_input_size)
-=======
             # x  # shape: (batch_size, n_network_input_size)
->>>>>>> 0a92178a
             # y  # shape: (batch_size,)
 
             if isinstance(x, torch.Tensor):
-                y_pred: torch.Tensor = self.helper_network.forward(
-                    x.to(self.device)
-                )  # shape: (batch_size,)
+                y_pred: torch.Tensor = self.helper_network.forward(x.to(self.device))  # shape: (batch_size,)
             else:
                 y_pred = self.helper_network.forward(
                     *tuple(input_part.to(self.device) for input_part in x)
@@ -560,13 +413,7 @@
             cost = loss.sum() / batch_size
             cost.backward()  # type: ignore
 
-<<<<<<< HEAD
-            torch.nn.utils.clip_grad_norm_(self.net.parameters(), self.hparams["max_grad_norm"])
-=======
-            torch.nn.utils.clip_grad_norm_(
-                self.helper_network.parameters(), self.hparams["max_grad_norm"]
-            )
->>>>>>> 0a92178a
+            torch.nn.utils.clip_grad_norm_(self.helper_network.parameters(), self.hparams["max_grad_norm"])
 
             self.optimizers().step()  # type: ignore
 
@@ -594,17 +441,9 @@
     def _update_embeddings(self) -> None:
         """Update the embeddings of the neural linear bandit."""
         # TODO: possibly do lazy updates of the embeddings as computing all at once is gonna take for ever
-        contexts, _, _ = self.buffer.get_batch(
-            self.num_samples
-        )  # shape: (num_samples, n_network_input_size)
-
-<<<<<<< HEAD
-        new_embedded_actions = torch.empty(len(contexts), self.hparams["n_embedding_size"], device=self.device)
-=======
-        new_embedded_actions = torch.empty(
-            self.num_samples, self.hparams["n_embedding_size"], device=self.device
-        )
->>>>>>> 0a92178a
+        contexts, _, _ = self.buffer.get_batch(self.num_samples)  # shape: (num_samples, n_network_input_size)
+
+        new_embedded_actions = torch.empty(self.num_samples, self.hparams["n_embedding_size"], device=self.device)
 
         self.network.eval()
 
@@ -616,22 +455,17 @@
                         ActionInputType,
                         contexts[i : i + batch_size].unsqueeze(1).to(self.device),
                     )
-                elif isinstance(contexts, tuple) or isinstance(contexts, list):
+                elif isinstance(contexts, (tuple, list)):
                     batch_input = cast(
                         ActionInputType,
-                        tuple(
-                            input_part[i : i + batch_size].unsqueeze(1).to(self.device)
-                            for input_part in contexts
-                        ),
+                        tuple(input_part[i : i + batch_size].unsqueeze(1).to(self.device) for input_part in contexts),
                     )
                 else:
                     raise ValueError(
                         "The contextualized_actions must be either a torch.Tensor or a tuple of torch.Tensors."
                     )
 
-                new_embedded_actions[
-                    i : i + batch_size
-                ] = self._embed_contextualized_actions(
+                new_embedded_actions[i : i + batch_size] = self._embed_contextualized_actions(
                     batch_input  # shape: (batch_size, 1, n_network_input_size)
                 ).squeeze(
                     1
@@ -642,20 +476,13 @@
         self.buffer.update_embeddings(new_embedded_actions)
 
     def _update_head(self) -> None:
-<<<<<<< HEAD
         """Perform an update step on the head of the neural linear bandit. Recomputes the linear head from scratch."""
-        # TODO: make this sequential! Then we don't need to reset the parameters on every update
-        #   (+ update the method comment).
-        # TODO: But when we recompute after training the encoder, we need to actually reset these parameters.
+        # TODO: make this sequential! Then we don't need to reset the parameters on every update (+ update the method
+        #   comment).
+        # TODO: But when we recompute after training the neural network, we need to actually reset these parameters.
         #   And we need to only load the latest data from the replay buffer.
-        # TODO: We could actually make this recompute configurable and not force a recompute but just continue using the
-        #   old head.
-=======
-        """Perform an update step on the head of the neural linear bandit. Currently, it recomputes the linear head from scratch."""
-        # TODO: make this sequential! Then we don't need to reset the parameters on every update (+ update the method comment).
-        # TODO: But when we recompute after training the neural network, we need to actually reset these parameters. And we need to only load the latest data from the replay buffer.
-        # TODO: We could actually make this recompute configurable and not force a recompute but just continue using the old head.
->>>>>>> 0a92178a
+        # TODO: We could actually make this recompute configurable and not force a recompute but just continue using
+        #   the old head.
 
         # Reset the parameters
         self.precision_matrix.copy_(torch.eye(self.hparams["n_embedding_size"], device=self.device))
@@ -675,13 +502,8 @@
     def configure_optimizers(
         self,
     ) -> OptimizerLRSchedulerConfig:
-<<<<<<< HEAD
-        """Configure the optimizer and learning rate scheduler for the neural linear bandit."""
-        # TODO: make it more configurable?
-        opt = torch.optim.Adam(self.net.parameters(), lr=self.hparams["lr"])
-=======
+        """Configure the optimizers and learning rate scheduler for the network training."""
         opt = torch.optim.Adam(self.helper_network.parameters(), lr=self.hparams["lr"])
->>>>>>> 0a92178a
         scheduler = torch.optim.lr_scheduler.StepLR(opt, step_size=1, gamma=0.95)
         return {
             "optimizer": opt,
