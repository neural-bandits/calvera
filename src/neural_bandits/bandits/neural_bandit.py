import logging
from abc import ABC, abstractmethod
from typing import Any, Optional

import torch
import torch.nn as nn
from torch import optim

from neural_bandits.bandits.abstract_bandit import AbstractBandit
from neural_bandits.utils.data_storage import AbstractBanditDataBuffer
from neural_bandits.utils.selectors import AbstractSelector, ArgMaxSelector


class NeuralBandit(AbstractBandit[torch.Tensor], ABC):
    """Baseclass for both NeuralTS and NeuralUCB.

    Implements most oft the logic except for the `_score` function. This function is
    implemented in the subclasses and is responsible for calculating the scores passed to the selector.
    """

    Z_t: torch.Tensor

    def __init__(
        self,
        n_features: int,
        network: nn.Module,
        buffer: AbstractBanditDataBuffer[torch.Tensor, Any],
        selector: Optional[AbstractSelector] = None,
        lambda_: float = 0.00001,
        nu: float = 0.00001,
        train_batch_size: int = 32,
        learning_rate: float = 0.01,
        max_grad_norm: float = 20.0,
        num_grad_steps: int = 1000,
        early_stop_threshold: Optional[float] = 1e-3,
        train_interval: int = 64,
        initial_train_steps: int = 1024,
        **kw_args: Any,
    ) -> None:
        """Initialize the NeuralUCB bandit module.

        Args:
            n_features: Number of input features.
            network: Neural network module for function approximation.
            buffer: Buffer for storing bandit interaction data.
            selector: Action selector for the bandit. Defaults to ArgMaxSelector (if None).
            lambda_: Regularization parameter.
            nu: Exploration parameter for UCB.
            train_batch_size: Size of mini-batches for training. Defaults to 32.
            learning_rate: Learning rate for SGD optimizer.
            max_grad_norm: Maximum gradient norm for gradient clipping.
            num_grad_steps: Maximum number of gradient steps per training iteration.
            early_stop_threshold: Loss threshold for early stopping. None to disable.
            train_interval: Interval between different trainings (in samples).
            initial_train_steps: Number of initial training steps (in samples).
            **kw_args: Additional arguments passed to parent class.
        """
        assert train_batch_size <= train_interval, "Batch size must be less than or equals to train interval."

        assert (
            initial_train_steps % train_batch_size == 0
        ), "initial_train_steps must be divisible by train_batch_size"
        assert (
            train_interval % train_batch_size == 0
        ), "train_interval must be divisible by train_batch_size"

        super().__init__()

        # Disable Lightnight's automatic optimization. We handle the update in the `training_step` method.
        self.automatic_optimization = False

        # Save hyperparameters
        hyperparameters = {
            "n_features": n_features,
            "train_batch_size": train_batch_size,
            "early_stop_threshold": early_stop_threshold,
            "num_grad_steps": num_grad_steps,
            "lambda_": lambda_,
            "nu": nu,
            "learning_rate": learning_rate,
            "train_interval": train_interval,
            "initial_train_steps": initial_train_steps,
            "max_grad_norm": max_grad_norm,
            **kw_args,
        }
        self.save_hyperparameters(hyperparameters)

        self.selector = selector if selector is not None else ArgMaxSelector()

        self._trained_once: bool = False

        # Model parameters

        # Initialize θ_t
        self.theta_t = network.to(self.device)

        # Track {x_i,a_i, r_i,a_i} history
        self.buffer = buffer

        self.total_params = sum(p.numel() for p in self.theta_t.parameters() if p.requires_grad)

        # Initialize Z_0 = λI
        self.register_buffer(
            "Z_t",
            self.hparams["lambda_"] * torch.ones((self.total_params,), device=self.device),
        )

    def _predict_action(
        self,
        contextualized_actions: torch.Tensor,
        **kwargs: Any,
    ) -> tuple[torch.Tensor, torch.Tensor]:
        """Calculate UCB scores for each action using diagonal approximation with batch support.

        Args:
            contextualized_actions: Contextualized action tensor. Shape: (batch_size, n_arms, n_features).
            kwargs: Additional keyword arguments. Not used.

        Returns:
            tuple:
            - chosen_actions: One-hot encoding of which actions were chosen. Shape: (batch_size, n_arms).
            - p: Will always return a tensor of ones because UCB does not work on probabilities. Shape: (batch_size, ).
        """
        batch_size, n_arms, n_features = contextualized_actions.shape

        assert (
            n_features == self.hparams["n_features"]
        ), "Contextualized actions must have shape (batch_size, n_arms, n_features)"

        # Reshape input from (batch_size, n_arms, n_features) to (batch_size * n_arms, n_features)
        flattened_actions = contextualized_actions.reshape(-1, n_features)

        # Compute f(x_t,a; θ_t-1) for all arms in batch
        f_t_a: torch.Tensor = self.theta_t(flattened_actions)
        f_t_a = f_t_a.reshape(batch_size, n_arms)

        # Store g(x_t,a; θ_t-1) values
        all_gradients = torch.zeros(batch_size, n_arms, self.total_params, device=self.device)

        for b in range(batch_size):
            for a in range(n_arms):
                # Calculate g(x_t,a; θ_t-1)
                self.theta_t.zero_grad()
                f_t_a[b, a].backward(retain_graph=True)  # type: ignore

                g_t_a = torch.cat([p.grad.flatten().detach() for p in self.theta_t.parameters() if p.grad is not None])
                all_gradients[b, a] = g_t_a

        # Compute uncertainty using diagonal approximation
        # Shape: (batch_size, n_arms)
        exploration_terms = torch.sqrt(
            torch.sum(
                self.hparams["lambda_"] * self.hparams["nu"] * all_gradients * all_gradients / self.Z_t,
                dim=2,
            )
        )

        # Select a_t = argmax_a U_t,a
        chosen_actions = self.selector(self._score(f_t_a, exploration_terms))

        assert (chosen_actions.sum(dim=1) == 1).all(), "Currently only supports non-combinatorial bandits"
        chosen_actions_idx = chosen_actions.argmax(dim=1)  # TODO: this only works for non-combinatorial bandits!

        # Update Z_t using g(x_t,a_t; θ_t-1)
        for b in range(batch_size):
            a_t = chosen_actions_idx[b]
            self.Z_t += all_gradients[b, a_t] * all_gradients[b, a_t]

        # Return chosen actions and
        return chosen_actions, torch.ones(batch_size, device=self.device)

    @abstractmethod
    def _score(self, f_t_a: torch.Tensor, exploration_terms: torch.Tensor) -> torch.Tensor:
        """Compute a score based on the predicted rewards and exploration terms."""
        pass

    def _update(
        self,
        batch: tuple[torch.Tensor, torch.Tensor],
        batch_idx: int,
    ) -> torch.Tensor:
        """Execute a single training step.

        Args:
            batch: Tuple of (contextualized_actions, rewards) tensors.
            batch_idx: Index of current batch.

        Returns:
            Mean negative reward as loss value.

        Example:
            >>> batch = (context_tensor, reward_tensor)
            >>> loss = model.training_step(batch, 0)
        """
        contextualized_actions: torch.Tensor = batch[0]  # shape: (batch_size, n_arms, n_features)
        realized_rewards: torch.Tensor = batch[1]  # shape: (batch_size, )

        # Update bandit's history
        self.buffer.add_batch(
            contextualized_actions=contextualized_actions.view(-1, contextualized_actions.size(-1)),
            embedded_actions=None,
            rewards=realized_rewards.squeeze(1),
        )

        # Train network based on schedule
<<<<<<< HEAD
        should_train = len(self.buffer) <= self.hparams["initial_train_steps"] or (
            len(self.buffer) > self.hparams["initial_train_steps"]
            and len(self.buffer) % self.hparams["train_interval"] == 0
=======
        should_train = len(self.buffer) < self.hparams["initial_train_steps"] or self._last_training_divisor <= int(
            (len(self.buffer) - self.hparams["initial_train_steps"]) / self.hparams["train_interval"]
>>>>>>> 35abb826
        )

        if should_train:
            loss = self._train_network()
            self.log("loss", loss, on_step=True, on_epoch=False, prog_bar=True)
            self._trained_once = True
<<<<<<< HEAD
=======
            self._last_training_divisor += 1 if len(self.buffer) >= self.hparams["initial_train_steps"] else 0
>>>>>>> 35abb826

        # Logging
        self.log(
            "reward",
            realized_rewards.sum(),
            on_step=True,
            on_epoch=False,
            prog_bar=True,
        )

        return -realized_rewards.sum()

    def _train_network(self) -> float:
        """Train the neural network using the data stored in the buffer."""
        optimizer = self.optimizers()
        if isinstance(optimizer, list):
            optimizer = optimizer[0]

        L_theta_sum: float = 0.0  # Track cumulative loss L(θ)

        for j in range(self.hparams["num_grad_steps"]):
            context, _, reward = self.buffer.get_batch(batch_size=self.hparams["train_batch_size"])
            context = context.to(self.device)
            reward = reward.to(self.device)

            optimizer.zero_grad()

            # Compute f(x_i,a_i; θ)
            f_theta = self.theta_t(context)
            L_theta = torch.nn.functional.mse_loss(f_theta, reward.unsqueeze(1))
            L_theta = L_theta.sum() / self.hparams["train_batch_size"]
            self.manual_backward(L_theta)

            torch.nn.utils.clip_grad_norm_(
                self.theta_t.parameters(),
                max_norm=self.hparams["max_grad_norm"],
            )

            optimizer.step()

            L_theta_sum += L_theta.item()

            if (
                self.hparams["early_stop_threshold"] is not None
                and (L_theta_sum / (j + 1)) <= self.hparams["early_stop_threshold"]
            ):
                break

        return float(L_theta_sum / (j + 1))

    def configure_optimizers(self) -> optim.Optimizer:
        """Initialize the optimizer for the bandit model."""
        return optim.SGD(
            self.theta_t.parameters(),
            lr=self.hparams["learning_rate"],
            weight_decay=self.hparams["lambda_"],
        )

    def on_train_epoch_end(self) -> None:
        """Check if the network was trained at least once during the epoch."""
        super().on_train_epoch_end()
        if not self._trained_once:
            logging.warning("Finished the epoch without training the network. Consider decreasing `train_interval`.")

    def on_train_epoch_start(self) -> None:
        """Reset the `_trained_once` flag at the start of each epoch."""
        super().on_train_epoch_start()
        self._trained_once = False<|MERGE_RESOLUTION|>--- conflicted
+++ resolved
@@ -57,12 +57,8 @@
         """
         assert train_batch_size <= train_interval, "Batch size must be less than or equals to train interval."
 
-        assert (
-            initial_train_steps % train_batch_size == 0
-        ), "initial_train_steps must be divisible by train_batch_size"
-        assert (
-            train_interval % train_batch_size == 0
-        ), "train_interval must be divisible by train_batch_size"
+        assert initial_train_steps % train_batch_size == 0, "initial_train_steps must be divisible by train_batch_size"
+        assert train_interval % train_batch_size == 0, "train_interval must be divisible by train_batch_size"
 
         super().__init__()
 
@@ -203,24 +199,15 @@
         )
 
         # Train network based on schedule
-<<<<<<< HEAD
         should_train = len(self.buffer) <= self.hparams["initial_train_steps"] or (
             len(self.buffer) > self.hparams["initial_train_steps"]
             and len(self.buffer) % self.hparams["train_interval"] == 0
-=======
-        should_train = len(self.buffer) < self.hparams["initial_train_steps"] or self._last_training_divisor <= int(
-            (len(self.buffer) - self.hparams["initial_train_steps"]) / self.hparams["train_interval"]
->>>>>>> 35abb826
         )
 
         if should_train:
             loss = self._train_network()
             self.log("loss", loss, on_step=True, on_epoch=False, prog_bar=True)
             self._trained_once = True
-<<<<<<< HEAD
-=======
-            self._last_training_divisor += 1 if len(self.buffer) >= self.hparams["initial_train_steps"] else 0
->>>>>>> 35abb826
 
         # Logging
         self.log(
