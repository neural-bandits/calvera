<<<<<<< HEAD
from typing import Any, Dict, Optional
=======
from typing import Any, Optional, cast
>>>>>>> 9351e88f

import torch

from neural_bandits.bandits.action_input_type import ActionInputType
from neural_bandits.bandits.linear_bandit import LinearBandit
from neural_bandits.utils.data_storage import AbstractBanditDataBuffer
from neural_bandits.utils.selectors import AbstractSelector, ArgMaxSelector


class LinearTSBandit(LinearBandit[ActionInputType]):
    """Linear Thompson Sampling Bandit.

    Based on: Agrawal et al. "Thompson Sampling for Contextual Bandits with Linear Payoffs" https://arxiv.org/abs/1209.3352
    """

    def __init__(
        self,
        n_features: int,
        selector: Optional[AbstractSelector] = None,
        buffer: Optional[AbstractBanditDataBuffer[ActionInputType, Any]] = None,
        train_batch_size: int = 32,
        eps: float = 1e-2,
        lambda_: float = 1.0,
        lazy_uncertainty_update: bool = False,
        clear_buffer_after_train: bool = True,
    ) -> None:
        """Initializes the LinearBanditModule.

        Args:
            n_features: The number of features in the bandit model.
            selector: The selector used to choose the best action. Default is ArgMaxSelector (if None).
            buffer: The buffer used for storing the data for continuously updating the neural network.
            train_batch_size: The mini-batch size used for the train loop (started by `trainer.fit()`).
            eps: Small value to ensure invertibility of the precision matrix. Added to the diagonal.
            lambda_: Prior variance for the precision matrix. Acts as a regularization parameter.
                Sometimes also called lambda but we already use lambda for the regularization parameter
                of the neural networks in NeuralLinear, NeuralUCB and NeuralTS.
            lazy_uncertainty_update: If True the precision matrix will not be updated during forward, but during the
                update step.
            clear_buffer_after_train: If True the buffer will be cleared after training. This is necessary because the
                data is not needed anymore after training. Only set it to False if you know what you are doing.
        """
<<<<<<< HEAD
        super().__init__(n_features, **kwargs)
        self.selector = selector if selector is not None else ArgMaxSelector()  # type: ignore
=======
        super().__init__(
            n_features,
            buffer=buffer,
            train_batch_size=train_batch_size,
            eps=eps,
            lambda_=lambda_,
            lazy_uncertainty_update=lazy_uncertainty_update,
            clear_buffer_after_train=clear_buffer_after_train,
        )
        self.selector = selector if selector is not None else ArgMaxSelector()
>>>>>>> 9351e88f

    def _predict_action_hook(
        self, contextualized_actions: ActionInputType, **kwargs: Any
    ) -> tuple[torch.Tensor, torch.Tensor]:
        """Given contextualized actions, predicts the best action using LinTS.

        Args:
            contextualized_actions: The input tensor of shape (batch_size, n_arms, n_features).
            kwargs: Additional keyword arguments. Not used.

        Returns:
            A tuple containing:
            - chosen_actions: The one-hot encoded tensor of the chosen actions.
                Shape: (batch_size, n_arms).
            - p: The probability of the chosen actions. For now we always return 1 but we might return the actual
                probability in the future. Shape: (batch_size, ).
        """
        assert isinstance(contextualized_actions, torch.Tensor), "contextualized_actions must be a torch.Tensor"
        assert (
            contextualized_actions.shape[2] == self.hparams["n_features"]
        ), "contextualized actions must have shape (batch_size, n_arms, n_features)"
        batch_size = contextualized_actions.shape[0]

        theta_tilde = torch.distributions.MultivariateNormal(self.theta, self.precision_matrix).sample(  # type: ignore
            (batch_size,)
        )

        expected_rewards = torch.einsum("ijk,ik->ij", contextualized_actions, theta_tilde)

        probabilities = self.compute_probabilities(contextualized_actions, theta_tilde)

        return self.selector(expected_rewards), probabilities

    def compute_probabilities(self, contextualized_actions: torch.Tensor, theta_tilde: torch.Tensor) -> torch.Tensor:
        """Compute the probability of the chosen actions.

        Args:
            contextualized_actions: The input tensor of shape (batch_size, n_arms, n_features).
            theta_tilde: The sampled theta from the posterior distribution of the model.
                Shape: (batch_size, n_features).

        Returns:
            The probability of the chosen actions. For now we always return 1 but we might return the actual probability
                in the future. Shape: (batch_size, ).
        """
        # TODO: Implement the actual probability computation for Thompson Sampling.
        return torch.ones(contextualized_actions.shape[0], device=contextualized_actions.device)


class DiagonalPrecApproxLinearTSBandit(LinearTSBandit[torch.Tensor]):
    """LinearUCB but the precision matrix is updated using a diagonal approximation.

    Instead of doing a full update,
    only diag(Σ⁻¹)⁻¹ = diag(X X^T)⁻¹ is used. For compatibility reasons the precision matrix is still stored as a full
    matrix.
    """

    def _update_precision_matrix(self, chosen_actions: torch.Tensor) -> torch.Tensor:
        """Update the precision matrix using an diagonal approximation. We use diag(Σ⁻¹)⁻¹.

        Args:
            chosen_actions: The chosen actions in the current batch.
                Shape: (batch_size, n_features).

        Returns:
            The updated precision matrix.
        """
        # Compute the covariance matrix of the chosen actions. Use the diagonal approximation.
        prec_diagonal = chosen_actions.pow(2).sum(dim=0)

        # Update the precision matrix using the diagonal approximation.
        self.precision_matrix.add_(torch.diag_embed(prec_diagonal) + cast(float, self.hparams["eps"]))

        return self.precision_matrix

    def on_save_checkpoint(self, checkpoint: Dict[str, Any]) -> None:
        """Handle saving custom LinearTSBandit state with diagonal precision approximation flag."""
        super().on_save_checkpoint(checkpoint)
        checkpoint["diagonal_precision_approx"] = True<|MERGE_RESOLUTION|>--- conflicted
+++ resolved
@@ -1,8 +1,4 @@
-<<<<<<< HEAD
-from typing import Any, Dict, Optional
-=======
 from typing import Any, Optional, cast
->>>>>>> 9351e88f
 
 import torch
 
@@ -45,10 +41,6 @@
             clear_buffer_after_train: If True the buffer will be cleared after training. This is necessary because the
                 data is not needed anymore after training. Only set it to False if you know what you are doing.
         """
-<<<<<<< HEAD
-        super().__init__(n_features, **kwargs)
-        self.selector = selector if selector is not None else ArgMaxSelector()  # type: ignore
-=======
         super().__init__(
             n_features,
             buffer=buffer,
@@ -58,8 +50,7 @@
             lazy_uncertainty_update=lazy_uncertainty_update,
             clear_buffer_after_train=clear_buffer_after_train,
         )
-        self.selector = selector if selector is not None else ArgMaxSelector()
->>>>>>> 9351e88f
+        self.selector = selector if selector is not None else ArgMaxSelector()  # type: ignore
 
     def _predict_action_hook(
         self, contextualized_actions: ActionInputType, **kwargs: Any
@@ -135,7 +126,7 @@
 
         return self.precision_matrix
 
-    def on_save_checkpoint(self, checkpoint: Dict[str, Any]) -> None:
+    def on_save_checkpoint(self, checkpoint: dict[str, Any]) -> None:
         """Handle saving custom LinearTSBandit state with diagonal precision approximation flag."""
         super().on_save_checkpoint(checkpoint)
         checkpoint["diagonal_precision_approx"] = True