from typing import Any

import torch

from neural_bandits.bandits.linear_bandit import LinearBandit
from neural_bandits.utils.selectors import AbstractSelector, ArgMaxSelector


class LinearTSBandit(LinearBandit):
    def __init__(
        self,
        n_features: int,
        selector: AbstractSelector = ArgMaxSelector(),
        **kwargs: Any,
    ) -> None:
        """
        Initializes the LinearTSBandit.

        Args:
            n_features: The number of features in the bandit model.
            selector: The selector used to choose the best action. Default is ArgMaxSelector.
        """
        super().__init__(n_features, **kwargs)
        self.selector = selector

    def _predict_action(
        self, contextualized_actions: torch.Tensor, **kwargs: Any
    ) -> tuple[torch.Tensor, torch.Tensor]:
        """Given contextualized actions, predicts the best action using LinTS.

        Args:
            contextualized_actions: The input tensor of shape (batch_size, n_arms, n_features).

        Returns:
            tuple:
            - chosen_actions: The one-hot encoded tensor of the chosen actions.
                Shape: (batch_size, n_arms).
            - p: The probability of the chosen actions. For now we always return 1 but we might return the actual
                probability in the future.
                Shape: (batch_size, ).
        """

        assert (
            contextualized_actions.shape[2] == self.n_features
        ), "contextualized actions must have shape (batch_size, n_arms, n_features)"
        batch_size = contextualized_actions.shape[0]

        theta_tilde = torch.distributions.MultivariateNormal(
<<<<<<< HEAD
            self.theta, precision_matrix=self.precision_matrix
=======
            self.theta, self.precision_matrix
>>>>>>> 0dc0f05e
        ).sample(  # type: ignore
            (batch_size,)
        )

        expected_rewards = torch.einsum(
            "ijk,ik->ij", contextualized_actions, theta_tilde
        )

        probabilities = self.compute_probabilities(contextualized_actions, theta_tilde)

        return self.selector(expected_rewards), probabilities

    def compute_probabilities(
        self, contextualized_actions: torch.Tensor, theta_tilde: torch.Tensor
    ) -> torch.Tensor:
        """Compute the probability of the chosen actions.

        Args:
            contextualized_actions: The input tensor of shape (batch_size, n_arms, n_features).
            theta_tilde: The sampled theta from the posterior distribution of the model.
                Shape: (batch_size, n_features).

        Returns:
            The probability of the chosen actions. For now we always return 1 but we might return the actual
            probability in the future.
                Shape: (batch_size, ).
        """
        # TODO: Implement the actual probability computation for Thompson Sampling.
        return torch.ones(
            contextualized_actions.shape[0], device=contextualized_actions.device
        )


class DiagonalPrecApproxLinearTSBandit(LinearTSBandit):
    """LinearUCB but the precision matrix is updated using a diagonal approximation. Instead of doing a full update,
    only diag(Σ⁻¹)⁻¹ = diag(X X^T)⁻¹ is used. For compatibility reasons the precision matrix is still stored as a full
    matrix."""

    def _update_precision_matrix(self, chosen_actions: torch.Tensor) -> torch.Tensor:
        """Update the precision matrix using an diagonal approximation. We use diag(Σ⁻¹)⁻¹.

        Args:
            chosen_actions: The chosen actions in the current batch.
                Shape: (batch_size, n_features).

        Returns:
            The updated precision matrix.
        """

        # Compute the covariance matrix of the chosen actions. Use the diagonal approximation.
        prec_diagonal = chosen_actions.pow(2).sum(dim=0)

        # Update the precision matrix using the diagonal approximation.
        self.precision_matrix.add_(torch.diag_embed(prec_diagonal) + self.eps)

        return self.precision_matrix<|MERGE_RESOLUTION|>--- conflicted
+++ resolved
@@ -46,11 +46,7 @@
         batch_size = contextualized_actions.shape[0]
 
         theta_tilde = torch.distributions.MultivariateNormal(
-<<<<<<< HEAD
-            self.theta, precision_matrix=self.precision_matrix
-=======
             self.theta, self.precision_matrix
->>>>>>> 0dc0f05e
         ).sample(  # type: ignore
             (batch_size,)
         )
