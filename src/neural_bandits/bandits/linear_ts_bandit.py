from typing import Any, Optional

import torch

from neural_bandits.bandits.linear_bandit import LinearBandit
from neural_bandits.utils.selectors import AbstractSelector, ArgMaxSelector


class LinearTSBandit(LinearBandit):
    """Linear Thompson Sampling Bandit.

    See https://arxiv.org/abs/1802.09127 for more details.
    """

    def __init__(
        self,
        n_features: int,
        selector: Optional[AbstractSelector] = None,
        **kwargs: Any,
    ) -> None:
        """Initializes the LinearTSBandit.

        Args:
            n_features: The number of features in the bandit model.
            selector: The selector used to choose the best action. Default is ArgMaxSelector (if None).
            kwargs: Additional keyword arguments. Passed to the parent class. See `LinearBandit`.
        """
        super().__init__(n_features, **kwargs)
        self.selector = selector if selector is not None else ArgMaxSelector()

<<<<<<< HEAD
    def _predict_action(self, contextualized_actions: torch.Tensor, **kwargs: Any) -> tuple[torch.Tensor, torch.Tensor]:
=======
    def _predict_action_hook(
        self, contextualized_actions: torch.Tensor, **kwargs: Any
    ) -> tuple[torch.Tensor, torch.Tensor]:
>>>>>>> 19963c29
        """Given contextualized actions, predicts the best action using LinTS.

        Args:
            contextualized_actions: The input tensor of shape (batch_size, n_arms, n_features).
            kwargs: Additional keyword arguments. Not used.

        Returns:
            A tuple containing:
            - chosen_actions: The one-hot encoded tensor of the chosen actions.
                Shape: (batch_size, n_arms).
            - p: The probability of the chosen actions. For now we always return 1 but we might return the actual
                probability in the future. Shape: (batch_size, ).
        """
        assert (
            contextualized_actions.shape[2] == self.n_features
        ), "contextualized actions must have shape (batch_size, n_arms, n_features)"
        batch_size = contextualized_actions.shape[0]

        theta_tilde = torch.distributions.MultivariateNormal(self.theta, self.precision_matrix).sample(  # type: ignore
            (batch_size,)
        )

        expected_rewards = torch.einsum("ijk,ik->ij", contextualized_actions, theta_tilde)

        probabilities = self.compute_probabilities(contextualized_actions, theta_tilde)

        return self.selector(expected_rewards), probabilities

    def compute_probabilities(self, contextualized_actions: torch.Tensor, theta_tilde: torch.Tensor) -> torch.Tensor:
        """Compute the probability of the chosen actions.

        Args:
            contextualized_actions: The input tensor of shape (batch_size, n_arms, n_features).
            theta_tilde: The sampled theta from the posterior distribution of the model.
                Shape: (batch_size, n_features).

        Returns:
            The probability of the chosen actions. For now we always return 1 but we might return the actual probability
                in the future. Shape: (batch_size, ).
        """
        # TODO: Implement the actual probability computation for Thompson Sampling.
<<<<<<< HEAD
        return torch.ones(contextualized_actions.shape[0], device=contextualized_actions.device)
=======
        return torch.ones(
            contextualized_actions.shape[0], device=contextualized_actions.device
        )


class DiagonalPrecApproxLinearTSBandit(LinearTSBandit):
    """LinearUCB but the precision matrix is updated using a diagonal approximation. Instead of doing a full update,
    only diag(Σ⁻¹)⁻¹ = diag(X X^T)⁻¹ is used. For compatibility reasons the precision matrix is still stored as a full
    matrix."""

    def _update_precision_matrix(self, chosen_actions: torch.Tensor) -> torch.Tensor:
        """Update the precision matrix using an diagonal approximation. We use diag(Σ⁻¹)⁻¹.

        Args:
            chosen_actions: The chosen actions in the current batch.
                Shape: (batch_size, n_features).

        Returns:
            The updated precision matrix.
        """

        # Compute the covariance matrix of the chosen actions. Use the diagonal approximation.
        prec_diagonal = chosen_actions.pow(2).sum(dim=0)

        # Update the precision matrix using the diagonal approximation.
        self.precision_matrix.add_(torch.diag_embed(prec_diagonal) + self.eps)

        return self.precision_matrix
>>>>>>> 19963c29
<|MERGE_RESOLUTION|>--- conflicted
+++ resolved
@@ -28,13 +28,9 @@
         super().__init__(n_features, **kwargs)
         self.selector = selector if selector is not None else ArgMaxSelector()
 
-<<<<<<< HEAD
-    def _predict_action(self, contextualized_actions: torch.Tensor, **kwargs: Any) -> tuple[torch.Tensor, torch.Tensor]:
-=======
     def _predict_action_hook(
         self, contextualized_actions: torch.Tensor, **kwargs: Any
     ) -> tuple[torch.Tensor, torch.Tensor]:
->>>>>>> 19963c29
         """Given contextualized actions, predicts the best action using LinTS.
 
         Args:
@@ -76,18 +72,16 @@
                 in the future. Shape: (batch_size, ).
         """
         # TODO: Implement the actual probability computation for Thompson Sampling.
-<<<<<<< HEAD
         return torch.ones(contextualized_actions.shape[0], device=contextualized_actions.device)
-=======
-        return torch.ones(
-            contextualized_actions.shape[0], device=contextualized_actions.device
-        )
 
 
 class DiagonalPrecApproxLinearTSBandit(LinearTSBandit):
-    """LinearUCB but the precision matrix is updated using a diagonal approximation. Instead of doing a full update,
+    """LinearUCB but the precision matrix is updated using a diagonal approximation.
+
+    Instead of doing a full update,
     only diag(Σ⁻¹)⁻¹ = diag(X X^T)⁻¹ is used. For compatibility reasons the precision matrix is still stored as a full
-    matrix."""
+    matrix.
+    """
 
     def _update_precision_matrix(self, chosen_actions: torch.Tensor) -> torch.Tensor:
         """Update the precision matrix using an diagonal approximation. We use diag(Σ⁻¹)⁻¹.
@@ -99,12 +93,10 @@
         Returns:
             The updated precision matrix.
         """
-
         # Compute the covariance matrix of the chosen actions. Use the diagonal approximation.
         prec_diagonal = chosen_actions.pow(2).sum(dim=0)
 
         # Update the precision matrix using the diagonal approximation.
         self.precision_matrix.add_(torch.diag_embed(prec_diagonal) + self.eps)
 
-        return self.precision_matrix
->>>>>>> 19963c29
+        return self.precision_matrix