import logging
from typing import Any, Optional

import torch
import torch.nn as nn
from torch import optim

from neural_bandits.bandits.abstract_bandit import AbstractBandit
from neural_bandits.utils.data_storage import AbstractBanditDataBuffer
from neural_bandits.utils.selectors import AbstractSelector, ArgMaxSelector


class NeuralUCBBandit(AbstractBandit):
    """NeuralUCB bandit implementation as a PyTorch Lightning module.
    The NeuralUCB algorithm using a neural network for function approximation with diagonal approximation for exploration.

    Attributes:
        automatic_optimization: Boolean indicating if Lightning should handle optimization.
        bandit: The underlying NeuralUCBBandit instance.
    """

    def __init__(
        self,
        n_features: int,
        network: nn.Module,
        buffer: AbstractBanditDataBuffer,
        batch_size: int = 32,
        selector: AbstractSelector = ArgMaxSelector(),
        early_stop_threshold: Optional[float] = 1e-3,
        num_grad_steps: int = 1000,
        lambda_: float = 0.00001,
        nu: float = 0.00001,
        learning_rate: float = 0.01,
        train_interval: int = 100,
        initial_train_steps: int = 1000,
        max_grad_norm: float = 20.0,
        **kw_args: Any,
    ) -> None:
        """Initialize the NeuralUCB bandit module.

        Args:
            n_features: Number of input features.
            network: Neural network module for function approximation.
            buffer: Buffer for storing bandit interaction data.
            batch_size: Size of mini-batches for training. Defaults to 32.
            selector: Action selector for the bandit. Defaults to ArgMaxSelector.
            early_stop_threshold: Loss threshold for early stopping. None to disable.
            num_grad_steps: Maximum number of gradient steps per training iteration.
            lambda_: Regularization parameter.
            nu: Exploration parameter for UCB.
            learning_rate: Learning rate for SGD optimizer.
            train_interval: Interval between different trainings (in samples).
            initial_train_steps: Number of initial training steps in samples.
            max_grad_norm: Maximum gradient norm for gradient clipping.
            **kw_args: Additional arguments passed to parent class.
        """
        super().__init__()

        # Disable Lightnight's automatic optimization. We handle the update in the `training_step` method.
        self.automatic_optimization = False

        # Save hyperparameters
        hyperparameters = {
            "n_features": n_features,
            "batch_size": batch_size,
            "early_stop_threshold": early_stop_threshold,
            "num_grad_steps": num_grad_steps,
            "lambda_": lambda_,
            "nu": nu,
            "learning_rate": learning_rate,
            "train_interval": train_interval,
            "initial_train_steps": initial_train_steps,
            "max_grad_norm": max_grad_norm,
            **kw_args,
        }
        self.save_hyperparameters(hyperparameters)

        self.selector = selector

<<<<<<< HEAD
=======
        self.total_samples: int = 0
        self._trained_once: bool = False

>>>>>>> af72ae6d
        # Model parameters

        # Initialize θ_t
        self.theta_t = network.to(self.device)

        # Track {x_i,a_i, r_i,a_i} history
        self.buffer = buffer

        self.total_params = sum(
            p.numel() for p in self.theta_t.parameters() if p.requires_grad
        )

        # Initialize Z_0 = λI
        self.Z_t = self.hparams["lambda_"] * torch.ones(
            (self.total_params,), device=self.device
        )

    def _predict_action(
        self,
        contextualized_actions: torch.Tensor,
        **kwargs: Any,
    ) -> tuple[torch.Tensor, torch.Tensor]:
        """Calculate UCB scores for each action using diagonal approximation with batch support.

        Args:
            contextualized_actions: Contextualized action tensor. Shape: (batch_size, n_arms, n_features).

        Returns:
            tuple:
            - chosen_actions: One-hot encoding of which actions were chosen. Shape: (batch_size, num_actions).
            - p: Will always return a tensor of ones because UCB does not work on probabilities. Shape: (batch_size, ).
        """
        contextualized_actions = contextualized_actions.to(self.device)
        batch_size, n_arms, n_features = contextualized_actions.shape

        assert (
            n_features == self.hparams["n_features"]
        ), "Contextualized actions must have shape (batch_size, n_arms, n_features)"

        # Reshape input from (batch_size, n_arms, n_features) to (batch_size * n_arms, n_features)
        flattened_actions = contextualized_actions.reshape(-1, n_features)

        # Compute f(x_t,a; θ_t-1) for all arms in batch
        f_t_a: torch.Tensor = self.theta_t(flattened_actions)
        f_t_a = f_t_a.reshape(batch_size, n_arms)

        # Store g(x_t,a; θ_t-1) values
        all_gradients = torch.zeros(
            batch_size, n_arms, self.total_params, device=self.device
        )

        for b in range(batch_size):
            for a in range(n_arms):
                # Calculate g(x_t,a; θ_t-1)
                self.theta_t.zero_grad()
                f_t_a[b, a].backward(retain_graph=True)  # type: ignore

                g_t_a = torch.cat(
                    [
                        p.grad.flatten().detach()
                        for p in self.theta_t.parameters()
                        if p.grad is not None
                    ]
                )
                all_gradients[b, a] = g_t_a

        # Compute uncertainty using diagonal approximation
        # Shape: (batch_size, n_arms)
        exploration_terms = torch.sqrt(
            torch.sum(
                self.hparams["lambda_"]
                * self.hparams["nu"]
                * all_gradients
                * all_gradients
                / self.Z_t,
                dim=2,
            )
        )

        # UCB score U_t,a
        # Shape: (batch_size, n_arms)
        U_t = f_t_a + exploration_terms

        # Select a_t = argmax_a U_t,a
        chosen_actions = self.selector(U_t)

        assert (
            chosen_actions.sum(dim=1) == 1
        ).all(), "Currently only supports non-combinatorial bandits"
        chosen_actions_idx = chosen_actions.argmax(
            dim=1
        )  # TODO: this only works for non-combinatorial bandits!

        # Update Z_t using g(x_t,a_t; θ_t-1)
        for b in range(batch_size):
            a_t = chosen_actions_idx[b]
            self.Z_t += all_gradients[b, a_t] * all_gradients[b, a_t]

        # Return chosen actions and
        return chosen_actions, torch.ones(batch_size, device=self.device)

    def _update(
        self,
        batch: torch.Tensor,
        batch_idx: int,
    ) -> torch.Tensor:
        """Execute a single training step.

        Args:
            batch: Tuple of (contextualized_actions, rewards) tensors.
            batch_idx: Index of current batch.

        Returns:
            Mean negative reward as loss value.

        Example:
            >>> batch = (context_tensor, reward_tensor)
            >>> loss = model.training_step(batch, 0)
        """
        contextualized_actions: torch.Tensor = batch[
            0
        ]  # shape: (batch_size, n_arms, n_features)
        realized_rewards: torch.Tensor = batch[1]  # shape: (batch_size, n_arms)

        assert (
            self.hparams["batch_size"] <= self.hparams["train_freq"]
        ), f"Batch size ({self.hparams['batch_size']}) must be less than or equal to train frequency ({self.hparams['train_freq']})"

        # Update bandit's history
        self.buffer.add_batch(
            contextualized_actions=contextualized_actions.view(
                -1, contextualized_actions.size(-1)
            ),
            embedded_actions=None,
            rewards=realized_rewards.squeeze(1),
        )

        # Train network based on schedule
<<<<<<< HEAD
        should_train = len(self.buffer) < self.hparams["initial_train_steps"] or (
            len(self.buffer) >= self.hparams["initial_train_steps"]
            and len(self.buffer) % self.hparams["train_freq"] == 0
=======
        should_train = self.total_samples < self.hparams["initial_train_steps"] or (
            self.total_samples >= self.hparams["initial_train_steps"]
            and (self.total_samples - self.hparams["initial_train_steps"])
            % self.hparams["train_interval"]
            == 0
>>>>>>> af72ae6d
        )

        if should_train:
            loss = self._train_network()
            self.log("loss", loss, on_step=True, on_epoch=False, prog_bar=True)
            self._trained_once = True

        # Logging
        self.log(
            "reward",
            realized_rewards.mean(),
            on_step=True,
            on_epoch=False,
            prog_bar=True,
        )

        return -realized_rewards.mean()

    def on_train_epoch_end(self) -> None:
        super().on_train_epoch_end()
        if not self._trained_once:
            logging.warning(
                "Finished the epoch without training the network. Consider decreasing `train_interval`."
            )

    def on_train_epoch_start(self) -> None:
        super().on_train_epoch_start()
        self._trained_once = False

    def _train_network(self) -> float:
        optimizer = self.optimizers()
        if isinstance(optimizer, list):
            optimizer = optimizer[0]

        L_theta_sum: float = 0.0  # Track cumulative loss L(θ)

        for j in range(self.hparams["num_grad_steps"]):
            context, _, reward = self.buffer.get_batch(
                batch_size=self.hparams["batch_size"]
            )

            optimizer.zero_grad()

            # Compute f(x_i,a_i; θ)
            f_theta = self.theta_t(context)
            L_theta = torch.nn.functional.mse_loss(f_theta, reward.unsqueeze(1))
            L_theta = L_theta.sum() / self.hparams["batch_size"]
            self.manual_backward(L_theta)

            torch.nn.utils.clip_grad_norm_(
                self.theta_t.parameters(),
                max_norm=self.hparams["max_grad_norm"],
            )

            optimizer.step()

            L_theta_sum += L_theta.item()

            if (
                self.hparams["early_stop_threshold"] is not None
                and (L_theta_sum / (j + 1)) <= self.hparams["early_stop_threshold"]
            ):
                break

        return float(L_theta_sum / (j + 1))

    def configure_optimizers(self) -> optim.Optimizer:
        return optim.SGD(
            self.theta_t.parameters(),
            lr=self.hparams["learning_rate"],
            weight_decay=self.hparams["lambda_"],
        )<|MERGE_RESOLUTION|>--- conflicted
+++ resolved
@@ -77,12 +77,10 @@
 
         self.selector = selector
 
-<<<<<<< HEAD
-=======
+
         self.total_samples: int = 0
         self._trained_once: bool = False
 
->>>>>>> af72ae6d
         # Model parameters
 
         # Initialize θ_t
@@ -221,17 +219,11 @@
         )
 
         # Train network based on schedule
-<<<<<<< HEAD
-        should_train = len(self.buffer) < self.hparams["initial_train_steps"] or (
-            len(self.buffer) >= self.hparams["initial_train_steps"]
-            and len(self.buffer) % self.hparams["train_freq"] == 0
-=======
         should_train = self.total_samples < self.hparams["initial_train_steps"] or (
             self.total_samples >= self.hparams["initial_train_steps"]
             and (self.total_samples - self.hparams["initial_train_steps"])
             % self.hparams["train_interval"]
             == 0
->>>>>>> af72ae6d
         )
 
         if should_train:
