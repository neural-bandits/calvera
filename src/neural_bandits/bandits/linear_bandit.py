--- conflicted
+++ resolved
@@ -1,19 +1,12 @@
 from abc import ABC, abstractmethod
-<<<<<<< HEAD
-from typing import Any, Dict
-=======
 from typing import Any, Optional, cast
->>>>>>> 9351e88f
 
 import torch
 
 from neural_bandits.bandits.abstract_bandit import AbstractBandit
-<<<<<<< HEAD
-from neural_bandits.utils.selectors import ArgMaxSelector, EpsilonGreedySelector, TopKSelector
-=======
 from neural_bandits.bandits.action_input_type import ActionInputType
 from neural_bandits.utils.data_storage import AbstractBanditDataBuffer
->>>>>>> 9351e88f
+from neural_bandits.utils.selectors import ArgMaxSelector, EpsilonGreedySelector, TopKSelector
 
 
 class LinearBandit(AbstractBandit[ActionInputType], ABC):
@@ -208,10 +201,12 @@
 
         # should be symmetric
         assert torch.allclose(self.precision_matrix, self.precision_matrix.T), "Precision matrix must be symmetric"
-<<<<<<< HEAD
+        vals, _ = torch.linalg.eigh(self.precision_matrix)
+        assert torch.all(vals > 0), "Precision matrix must be positive definite, but eigenvalues are not all positive."
+
         return self.precision_matrix
 
-    def on_save_checkpoint(self, checkpoint: Dict[str, Any]) -> None:
+    def on_save_checkpoint(self, checkpoint: dict[str, Any]) -> None:
         """Handle saving custom LinearBandit state."""
         checkpoint["precision_matrix"] = self.precision_matrix
         checkpoint["b"] = self.b
@@ -225,7 +220,7 @@
             elif isinstance(self.selector, TopKSelector):
                 checkpoint["selector_k"] = self.selector.k
 
-    def on_load_checkpoint(self, checkpoint: Dict[str, Any]) -> None:
+    def on_load_checkpoint(self, checkpoint: dict[str, Any]) -> None:
         """Handle loading custom LinearBandit state."""
         if "precision_matrix" in checkpoint:
             self.register_buffer("precision_matrix", checkpoint["precision_matrix"])
@@ -245,15 +240,9 @@
                 self.selector = TopKSelector(k=checkpoint["selector_k"])  # type: ignore
             else:
                 self.selector = ArgMaxSelector()  # type: ignore
-=======
-        vals, _ = torch.linalg.eigh(self.precision_matrix)
-        assert torch.all(vals > 0), "Precision matrix must be positive definite, but eigenvalues are not all positive."
-
-        return self.precision_matrix
 
     def on_train_end(self) -> None:
         """Clear the buffer after training because the past data is not needed anymore."""
         super().on_train_end()
         if self.hparams["clear_buffer_after_train"]:
-            self.buffer.clear()
->>>>>>> 9351e88f
+            self.buffer.clear()