from abc import ABC, abstractmethod
from typing import Any

import torch

from neural_bandits.bandits.abstract_bandit import AbstractBandit


<<<<<<< HEAD
class LinearBandit(AbstractBandit, ABC):
    """Baseclass for linear bandit algorithms.

    Implements the update method for linear bandits. Also adds all necesary attributes.
    """

=======
class LinearBandit(AbstractBandit[torch.Tensor], ABC):
>>>>>>> 0a92178a
    # The precision matrix is the inverse of the covariance matrix of the chosen contextualized actions.
    precision_matrix: torch.Tensor
    b: torch.Tensor
    theta: torch.Tensor

    def __init__(
        self,
        n_features: int,
        eps: float = 1e-2,
        lazy_uncertainty_update: bool = False,
        **kw_args: Any,
    ) -> None:
        """Initializes the LinearBanditModule.

        Args:
            n_features: The number of features in the bandit model.
            eps: Small value to ensure invertibility of the precision matrix. Added to the diagonal.
            lazy_uncertainty_update: If True the precision matrix will not be updated during forward, but during the
                update step.
            kw_args: Additional keyword arguments. Saved as hyperparameters.
        """
        super().__init__()
        self.n_features = n_features
        self.eps = eps
        self.lazy_uncertainty_update = lazy_uncertainty_update

        # Disable Lightning's automatic optimization. We handle the update in the `training_step` method.
        self.automatic_optimization = False

        # Save Hyperparameters
        hyperparameters = {
            "n_features": n_features,
            "eps": eps,
            "lazy_uncertainty_update": lazy_uncertainty_update,
            **kw_args,
        }
        self.save_hyperparameters(hyperparameters)

        # Model parameters
        self.register_buffer("precision_matrix", torch.eye(n_features))
        self.register_buffer("b", torch.zeros(n_features))
        self.register_buffer("theta", torch.zeros(n_features))

    def _predict_action(self, contextualized_actions: torch.Tensor, **kwargs: Any) -> tuple[torch.Tensor, torch.Tensor]:
        chosen_actions, p = self._predict_action_hook(contextualized_actions, **kwargs)
        if not self.lazy_uncertainty_update:
            chosen_contextualized_actions = contextualized_actions[
                torch.arange(contextualized_actions.shape[0], device=self.device),
                chosen_actions.argmax(dim=1),
            ]
            self._update_precision_matrix(chosen_contextualized_actions)

        return chosen_actions, p

    @abstractmethod
    def _predict_action_hook(
        self, contextualized_actions: torch.Tensor, **kwargs: Any
    ) -> tuple[torch.Tensor, torch.Tensor]:
        """Hook for subclasses to implement the action selection logic."""
        pass

    def _update(
        self,
        batch: tuple[torch.Tensor, torch.Tensor],
        batch_idx: int,
    ) -> torch.Tensor:
        """Perform an update step on the linear bandit model.

        Args:
            batch: The output of your data iterable, normally a DataLoader:
                chosen_contextualized_actions: shape (batch_size, n_chosen_actions, n_features).
                realized_rewards: shape (batch_size, n_chosen_actions).
            batch_idx: The index of this batch. Note that if a separate DataLoader is used for each step,
                this will be reset for each new data loader.

        Returns:
            The loss value as the negative mean of all realized_rewards in this batch.
                Shape: (1,). Since we do not use the lightning optimizer, this value is only relevant
                for logging/visualization of the training process.
        """
        chosen_contextualized_actions: torch.Tensor = batch[0]
        realized_rewards: torch.Tensor = batch[1]

        # Update the self.bandit
        self._perform_update(chosen_contextualized_actions, realized_rewards)

        self.log(
            "reward",
            realized_rewards.sum(),
            on_step=True,
            on_epoch=False,
            prog_bar=True,
        )

        return -realized_rewards.mean()

    def _perform_update(
        self,
        chosen_actions: torch.Tensor,
        realized_rewards: torch.Tensor,
    ) -> None:
<<<<<<< HEAD
        """Perform an update step on the linear bandit given the chosen actions and the rewards that were observed.
=======
        """
        Perform an update step on the linear bandit given the actions that were chosen and the rewards that were observed.
        The difference between `_update` and `_perform_update` is that `_update` is the method that is called by the lightning training loop
        and therefore has the signature `_update(self, batch: tuple[torch.Tensor, torch.Tensor], batch_idx: int) -> torch.Tensor` and is also logging.
        We require `_perform_update` for the NeuralLinear bandit which calls this method to update the parameters of its linear head.
>>>>>>> 0a92178a

        Args:
            chosen_actions: The chosen contextualized actions in this batch. Shape: (batch_size, n_features)
            realized_rewards: The realized rewards of the chosen action in this batch. Shape: (batch_size,)
        """
        assert (
            chosen_actions.ndim == 3
        ), f"Chosen actions must have shape (batch_size, n_chosen_arms, n_features) but got shape \
            {chosen_actions.shape}"

        assert (
            realized_rewards.ndim == 2
        ), f"Realized rewards must have shape (batch_size, n_chosen_actions) but got shape {realized_rewards.shape}"

        assert (
            chosen_actions.shape[0] == realized_rewards.shape[0]
            and chosen_actions.shape[1] == realized_rewards.shape[1]
        ), f"Batch size and num_chosen actions of chosen_actions and realized_rewards must match. \
            Got {chosen_actions.shape[0]} and {realized_rewards.shape[0]}."

        assert (
            chosen_actions.shape[2] == self.hparams["n_features"]
        ), f"Chosen actions must have shape (batch_size, n_chosen_arms, n_features) and n_features must match the \
            bandit's n_features. Got {chosen_actions.shape[1]} but expected {self.hparams['n_features']}."

        assert (
            chosen_actions.shape[1] == 1
        ), f"For now we only support chosing one action at once. Instead got {chosen_actions.shape[1]}. \
            Combinatorial bandits will be implemented in the future."
        chosen_actions = chosen_actions.squeeze(1)
        realized_rewards = realized_rewards.squeeze(1)
        # TODO: Implement linear combinatorial bandits according to Efficient Learning in Large-Scale Combinatorial
        #   Semi-Bandits (https://arxiv.org/pdf/1406.7443)

        if self.lazy_uncertainty_update:
            self._update_precision_matrix(chosen_actions)

        self.b.add_(chosen_actions.T @ realized_rewards)  # shape: (features,)
        self.theta.copy_(self.precision_matrix @ self.b)

        assert self.b.ndim == 1 and self.b.shape[0] == self.n_features, "updated b should have shape (n_features,)"

        assert self.theta.ndim == 1 and self.theta.shape[0] == self.n_features, "Theta should have shape (n_features,)"

    def _update_precision_matrix(self, chosen_actions: torch.Tensor) -> torch.Tensor:
        # Calculate new precision matrix using the Sherman-Morrison-Woodbury formula.
        batch_size = chosen_actions.shape[0]
        inverse_term = torch.inverse(
            torch.eye(batch_size, device=self.device)
            + chosen_actions @ self.precision_matrix.clone() @ chosen_actions.T
        )

        self.precision_matrix.add_(
            -self.precision_matrix.clone()
            @ chosen_actions.T
            @ inverse_term
            @ chosen_actions
            @ self.precision_matrix.clone()
        )
        self.precision_matrix.mul_(0.5).add_(self.precision_matrix.T.clone())

        self.precision_matrix.add_(
            torch.eye(self.precision_matrix.shape[0], device=self.device) * self.eps
        )  # add small value to diagonal to ensure invertibility

        # should be symmetric
        assert torch.allclose(self.precision_matrix, self.precision_matrix.T), "Precision matrix must be symmetric"
        return self.precision_matrix<|MERGE_RESOLUTION|>--- conflicted
+++ resolved
@@ -6,16 +6,12 @@
 from neural_bandits.bandits.abstract_bandit import AbstractBandit
 
 
-<<<<<<< HEAD
-class LinearBandit(AbstractBandit, ABC):
+class LinearBandit(AbstractBandit[torch.Tensor], ABC):
     """Baseclass for linear bandit algorithms.
 
     Implements the update method for linear bandits. Also adds all necesary attributes.
     """
 
-=======
-class LinearBandit(AbstractBandit[torch.Tensor], ABC):
->>>>>>> 0a92178a
     # The precision matrix is the inverse of the covariance matrix of the chosen contextualized actions.
     precision_matrix: torch.Tensor
     b: torch.Tensor
@@ -117,15 +113,14 @@
         chosen_actions: torch.Tensor,
         realized_rewards: torch.Tensor,
     ) -> None:
-<<<<<<< HEAD
-        """Perform an update step on the linear bandit given the chosen actions and the rewards that were observed.
-=======
-        """
-        Perform an update step on the linear bandit given the actions that were chosen and the rewards that were observed.
-        The difference between `_update` and `_perform_update` is that `_update` is the method that is called by the lightning training loop
-        and therefore has the signature `_update(self, batch: tuple[torch.Tensor, torch.Tensor], batch_idx: int) -> torch.Tensor` and is also logging.
-        We require `_perform_update` for the NeuralLinear bandit which calls this method to update the parameters of its linear head.
->>>>>>> 0a92178a
+        """Perform an update step on the linear bandit.
+
+        Perform an update step on the linear bandit given the actions that were chosen and the rewards that were
+        observed. The difference between `_update` and `_perform_update` is that `_update` is the method that is called
+        by the lightning training loop and therefore has the signature
+        `_update(self, batch: tuple[torch.Tensor, torch.Tensor], batch_idx: int) -> torch.Tensor` and is also logging.
+        We require `_perform_update` for the NeuralLinearBandit which calls this method to update the parameters of
+        its linear head.
 
         Args:
             chosen_actions: The chosen contextualized actions in this batch. Shape: (batch_size, n_features)
