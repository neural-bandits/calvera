--- conflicted
+++ resolved
@@ -6,10 +6,7 @@
 
 
 class LinearBandit(AbstractBandit):
-<<<<<<< HEAD
-=======
     # The precision matrix is the inverse of the covariance matrix of the chosen contextualized actions.
->>>>>>> 0dc0f05e
     precision_matrix: torch.Tensor
     b: torch.Tensor
     theta: torch.Tensor
@@ -18,29 +15,20 @@
         self,
         n_features: int,
         eps: float = 1e-2,
-<<<<<<< HEAD
         lazy_uncertainty_update: bool = False,
-=======
->>>>>>> 0dc0f05e
         **kw_args: Any,
     ) -> None:
         """Initializes the LinearBanditModule.
         Args:
             n_features: The number of features in the bandit model.
             eps: Small value to ensure invertibility of the precision matrix. Added to the diagonal.
-<<<<<<< HEAD
             lazy_uncertainty_update: If True the precision matrix will not be updated during forward, but during the
             update step.
-=======
->>>>>>> 0dc0f05e
         """
         super().__init__()
         self.n_features = n_features
         self.eps = eps
-<<<<<<< HEAD
         self.lazy_uncertainty_update = lazy_uncertainty_update
-=======
->>>>>>> 0dc0f05e
 
         # Disable Lightning's automatic optimization. We handle the update in the `training_step` method.
         self.automatic_optimization = False
@@ -49,10 +37,7 @@
         hyperparameters = {
             "n_features": n_features,
             "eps": eps,
-<<<<<<< HEAD
             "lazy_uncertainty_update": lazy_uncertainty_update,
-=======
->>>>>>> 0dc0f05e
             **kw_args,
         }
         self.save_hyperparameters(hyperparameters)
@@ -61,7 +46,6 @@
         self.register_buffer("precision_matrix", torch.eye(n_features))
         self.register_buffer("b", torch.zeros(n_features))
         self.register_buffer("theta", torch.zeros(n_features))
-<<<<<<< HEAD
 
     def forward(
         self,
@@ -78,8 +62,6 @@
             self._update_precision_matrix(chosen_contextualized_actions)
 
         return chosen_actions, p
-=======
->>>>>>> 0dc0f05e
 
     def _update(
         self,
@@ -153,35 +135,8 @@
         realized_rewards = realized_rewards.squeeze(1)
         # TODO: Implement linear combinatorial bandits according to Efficient Learning in Large-Scale Combinatorial Semi-Bandits (https://arxiv.org/pdf/1406.7443)
 
-<<<<<<< HEAD
         if self.lazy_uncertainty_update:
             self._update_precision_matrix(chosen_actions)
-=======
-        # Calculate new precision Matrix M using the Sherman-Morrison-Woodbury formula.
-        batch_size = chosen_actions.shape[0]
-        inverse_term = torch.inverse(
-            torch.eye(batch_size, device=self.device)
-            + chosen_actions @ self.precision_matrix.clone() @ chosen_actions.T
-        )
-
-        self.precision_matrix.add_(
-            -self.precision_matrix.clone()
-            @ chosen_actions.T
-            @ inverse_term
-            @ chosen_actions
-            @ self.precision_matrix.clone()
-        )
-        self.precision_matrix.mul_(0.5).add_(self.precision_matrix.T.clone())
-
-        self.precision_matrix.add_(
-            torch.eye(self.n_features, device=self.device) * self.eps
-        )  # add small value to diagonal to ensure invertibility
-
-        # should be symmetric
-        assert torch.allclose(
-            self.precision_matrix, self.precision_matrix.T
-        ), "M must be symmetric"
->>>>>>> 0dc0f05e
 
         self.b.add_(chosen_actions.T @ realized_rewards)  # shape: (features,)
         self.theta.copy_(self.precision_matrix @ self.b)
