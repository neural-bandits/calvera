--- conflicted
+++ resolved
@@ -7,16 +7,11 @@
 from neural_bandits.utils.selectors import AbstractSelector, ArgMaxSelector
 
 
-<<<<<<< HEAD
-class LinearUCBBandit(LinearBandit[torch.Tensor]):
-    """Linear Upper Confidence Bound Bandit."""
-=======
 class LinearUCBBandit(LinearBandit):
     """Linear Upper Confidence Bound Bandit.
 
     Based on: Lattimore et al. "Bandit Algorithms" https://tor-lattimore.com/downloads/book/book.pdf
     """
->>>>>>> 20689ac9
 
     def __init__(
         self,
