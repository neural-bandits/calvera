from abc import ABC, abstractmethod
from typing import Optional

import torch


class AbstractSelector(ABC):
    """Defines the interface for all bandit action selectors.

    Given a tensor of scores per action, the selector chooses an action (i.e. an arm)
    or a set of actions (i.e. a super arm in combinatorial bandits). The selector
    returns a one hot encoded tensor of the chosen actions.
    """

    @abstractmethod
    def __call__(self, scores: torch.Tensor) -> torch.Tensor:
        """Selects a single action, or a set of actions in the case of combinatorial bandits.

        Args:
            scores: Scores for each action. Shape: (batch_size, n_arms).
                This may contain a probability distribution per sample or simply a score per
                arm (e.g. for UCB). In case of combinatorial bandits, these are the scores
                per arm from which the oracle selects a super arm (e.g. simply top-k).

        Returns:
            One hot encoded actions that were chosen. Shape: (batch_size, n_arms).
        """
        pass


class ArgMaxSelector(AbstractSelector):
    """Selects the action with the highest score from a batch of scores."""

    def __call__(self, scores: torch.Tensor) -> torch.Tensor:
        """Select the action with the highest score for each sample in the batch.

        Args:
            scores: Scores for each action. Shape: (batch_size, n_arms).

        Returns:
            One-hot encoded selected actions. Shape: (batch_size, n_arms).
        """
        _, n_arms = scores.shape
        return torch.nn.functional.one_hot(torch.argmax(scores, dim=1), num_classes=n_arms)


class EpsilonGreedySelector(AbstractSelector):
    """Implements an epsilon-greedy action selection strategy."""

    def __init__(self, epsilon: float = 0.1, seed: Optional[int] = None) -> None:
        """Initialize the epsilon-greedy selector.

        Args:
            epsilon: Exploration probability. Must be between 0 and 1. Defaults to 0.1.
            seed: Random seed for the generator. Defaults to None.
        """
        assert 0 <= epsilon <= 1, "Epsilon must be between 0 and 1"
        self.epsilon = epsilon
        self.generator = torch.Generator()
        if seed is not None:
            self.generator.manual_seed(seed)

    def __call__(self, scores: torch.Tensor) -> torch.Tensor:
        """Select actions using the epsilon-greedy strategy for each sample in the batch. If the device of the scores
        tensor is different from the device of the generator, the generator is moved to the device of the scores tensor.

        Args:
            scores: Scores for each action. Shape: (batch_size, n_arms).

        Returns:
            One-hot encoded selected actions. Shape: (batch_size, n_arms).
        """
        if scores.device != self.generator.device:
            self.generator = torch.Generator(device=scores.device)
            self.generator.set_state(self.generator.get_state())

        batch_size, n_arms = scores.shape

        random_vals = torch.rand(
            batch_size, generator=self.generator, device=scores.device
        )
        explore_mask = random_vals < self.epsilon

        greedy_actions = torch.argmax(scores, dim=1)
<<<<<<< HEAD
        random_actions = torch.randint(0, n_arms, (batch_size,), generator=self.generator)
=======
        random_actions = torch.randint(
            0, n_arms, (batch_size,), generator=self.generator, device=scores.device
        )
>>>>>>> 0dc0f05e

        selected_actions = torch.where(explore_mask, random_actions, greedy_actions)

        return torch.nn.functional.one_hot(selected_actions, num_classes=n_arms)


class TopKSelector(AbstractSelector):
    """Selects the top k actions with the highest scores."""

    def __init__(self, k: int):
        """Initialize the top-k selector.

        Args:
            k: Number of actions to select. Must be positive.
        """
        assert k > 0, "k must be positive"
        self.k = k

    def __call__(self, scores: torch.Tensor) -> torch.Tensor:
        """Select the top k actions with highest scores for each sample in the batch.

        Args:
            scores: Scores for each action. Shape: (batch_size, n_arms).

        Returns:
            One-hot encoded selected actions where exactly k entries are 1 per sample.
            Shape: (batch_size, n_arms).
        """
        batch_size, n_arms = scores.shape
        assert self.k <= n_arms, f"k ({self.k}) cannot be larger than number of arms ({n_arms})"

        selected_actions = torch.zeros(
            batch_size, n_arms, dtype=torch.int64, device=scores.device
        )
        remaining_scores = scores.clone()

        selected_mask = torch.zeros_like(scores, dtype=torch.bool, device=scores.device)

        for _ in range(self.k):
            max_indices = torch.argmax(remaining_scores, dim=1)

            batch_indices = torch.arange(batch_size, device=scores.device)
            selected_actions[batch_indices, max_indices] = 1
            selected_mask[batch_indices, max_indices] = True

            remaining_scores[selected_mask] = float("-inf")

        return selected_actions<|MERGE_RESOLUTION|>--- conflicted
+++ resolved
@@ -61,7 +61,9 @@
             self.generator.manual_seed(seed)
 
     def __call__(self, scores: torch.Tensor) -> torch.Tensor:
-        """Select actions using the epsilon-greedy strategy for each sample in the batch. If the device of the scores
+        """Select actions using the epsilon-greedy strategy for each sample in the batch.
+
+        If the device of the scores
         tensor is different from the device of the generator, the generator is moved to the device of the scores tensor.
 
         Args:
@@ -76,19 +78,11 @@
 
         batch_size, n_arms = scores.shape
 
-        random_vals = torch.rand(
-            batch_size, generator=self.generator, device=scores.device
-        )
+        random_vals = torch.rand(batch_size, generator=self.generator, device=scores.device)
         explore_mask = random_vals < self.epsilon
 
         greedy_actions = torch.argmax(scores, dim=1)
-<<<<<<< HEAD
-        random_actions = torch.randint(0, n_arms, (batch_size,), generator=self.generator)
-=======
-        random_actions = torch.randint(
-            0, n_arms, (batch_size,), generator=self.generator, device=scores.device
-        )
->>>>>>> 0dc0f05e
+        random_actions = torch.randint(0, n_arms, (batch_size,), generator=self.generator, device=scores.device)
 
         selected_actions = torch.where(explore_mask, random_actions, greedy_actions)
 
@@ -120,9 +114,7 @@
         batch_size, n_arms = scores.shape
         assert self.k <= n_arms, f"k ({self.k}) cannot be larger than number of arms ({n_arms})"
 
-        selected_actions = torch.zeros(
-            batch_size, n_arms, dtype=torch.int64, device=scores.device
-        )
+        selected_actions = torch.zeros(batch_size, n_arms, dtype=torch.int64, device=scores.device)
         remaining_scores = scores.clone()
 
         selected_mask = torch.zeros_like(scores, dtype=torch.bool, device=scores.device)
