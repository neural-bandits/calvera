import argparse
import copy
import inspect
import logging
import os
import random
from collections.abc import Callable
<<<<<<< HEAD
from functools import partial, reduce
=======
from functools import reduce
>>>>>>> a1d93946
from typing import Any, Generic

import lightning as pl
import numpy as np
import pandas as pd
import timm
import torch
import yaml
from lightning.pytorch.loggers import CSVLogger, Logger
from torch.utils.data import DataLoader, Dataset, Subset
from tqdm import tqdm
from transformers import DataCollatorForTokenClassification

from calvera.bandits.abstract_bandit import AbstractBandit
from calvera.bandits.action_input_type import ActionInputType
from calvera.bandits.linear_ts_bandit import DiagonalPrecApproxLinearTSBandit, LinearTSBandit
from calvera.bandits.linear_ucb_bandit import DiagonalPrecApproxLinearUCBBandit, LinearUCBBandit
from calvera.bandits.neural_linear_bandit import NeuralLinearBandit
from calvera.bandits.neural_ts_bandit import NeuralTSBandit
from calvera.bandits.neural_ucb_bandit import NeuralUCBBandit
from calvera.benchmark.analyzer import BenchmarkAnalyzer
from calvera.benchmark.datasets.abstract_dataset import AbstractDataset
from calvera.benchmark.datasets.covertype import CovertypeDataset
from calvera.benchmark.datasets.imdb_reviews import ImdbMovieReviews
from calvera.benchmark.datasets.mnist import MNISTDataset
from calvera.benchmark.datasets.movie_lens import MovieLensDataset
from calvera.benchmark.datasets.statlog import StatlogDataset
from calvera.benchmark.datasets.synthetic import (
    CubicSyntheticDataset,
    LinearCombinationSyntheticDataset,
    LinearSyntheticDataset,
    QuadraticSyntheticDataset,
    SinSyntheticDataset,
)
from calvera.benchmark.datasets.synthetic_combinatorial import SyntheticCombinatorialDataset
from calvera.benchmark.datasets.tiny_imagenet import TinyImageNetDataset
from calvera.benchmark.datasets.wheel import WheelBanditDataset
from calvera.benchmark.environment import BanditBenchmarkEnvironment
from calvera.benchmark.logger_decorator import OnlineBanditLoggerDecorator
from calvera.utils.data_sampler import SortedDataSampler
from calvera.utils.data_storage import (
    AllDataBufferStrategy,
    DataBufferStrategy,
    InMemoryDataBuffer,
    ListDataBuffer,
    SlidingWindowBufferStrategy,
)
from calvera.utils.network_wrappers import BertWrapper, ResNetWrapper
from calvera.utils.selectors import (
    AbstractSelector,
    ArgMaxSelector,
    EpsilonGreedySelector,
    TopKSelector,
)

logger = logging.getLogger(__name__)
logger.setLevel(logging.INFO)

logger = logging.getLogger(__name__)
logger.setLevel(logging.INFO)

try:
    from transformers import BertModel
except Exception as e:
    logger.warning("Importing BertModel failed. Make sure transformers is installed and cuda is set up correctly.")
    logger.warning(e)
    pass

bandits: dict[str, type[AbstractBandit[Any]]] = {
    "lin_ucb": LinearUCBBandit,
    "approx_lin_ucb": DiagonalPrecApproxLinearUCBBandit,
    "lin_ts": LinearTSBandit,
    "approx_lin_ts": DiagonalPrecApproxLinearTSBandit,
    "neural_linear": NeuralLinearBandit,
    "neural_ucb": NeuralUCBBandit,
    "neural_ts": NeuralTSBandit,
}

datasets: dict[str, type[AbstractDataset[Any]]] = {
    "covertype": CovertypeDataset,
    "mnist": MNISTDataset,
    "statlog": StatlogDataset,
    "wheel": WheelBanditDataset,
    "synthetic_linear": LinearSyntheticDataset,
    "synthetic_quadratic": QuadraticSyntheticDataset,
    "synthetic_cubic": CubicSyntheticDataset,
    "synthetic_sin": SinSyntheticDataset,
    "synthetic_linear_comb": LinearCombinationSyntheticDataset,  # not combinatorial!
    "synthetic_combinatorial": SyntheticCombinatorialDataset,
    "imdb": ImdbMovieReviews,
    "movielens": MovieLensDataset,
    "tiny_imagenet": TinyImageNetDataset,
}

data_strategies: dict[str, Callable[[dict[str, Any]], DataBufferStrategy]] = {
    "all": lambda params: AllDataBufferStrategy(),
    "sliding_window": lambda params: SlidingWindowBufferStrategy(
        params.get("window_size", params.get("train_batch_size", 1))
    ),
}
selectors: dict[str, Callable[[dict[str, Any]], AbstractSelector]] = {
    "argmax": lambda params: ArgMaxSelector(),
    "epsilon_greedy": lambda params: EpsilonGreedySelector(params.get("epsilon", 0.1), seed=params["seed"]),
    "top_k": lambda params: TopKSelector(params.get("k", 1)),
}

networks: dict[str, Callable[[int, int], torch.nn.Module]] = {
    "none": lambda in_size, out_size: torch.nn.Identity(),
    "linear": lambda in_size, out_size: torch.nn.Linear(in_size, out_size),
    "tiny_mlp": lambda in_size, out_size: torch.nn.Sequential(
        torch.nn.Linear(in_size, 64),
        torch.nn.ReLU(),
        torch.nn.Linear(64, out_size),
    ),
    "small_mlp": lambda in_size, out_size: torch.nn.Sequential(
        torch.nn.Linear(in_size, 128),
        torch.nn.ReLU(),
        torch.nn.Linear(128, 128),
        torch.nn.ReLU(),
        torch.nn.Linear(128, out_size),
    ),
    "large_mlp": lambda in_size, out_size: torch.nn.Sequential(
        torch.nn.Linear(in_size, 256),
        torch.nn.ReLU(),
        torch.nn.Linear(256, 256),
        torch.nn.ReLU(),
        torch.nn.Linear(256, 256),
        torch.nn.ReLU(),
        torch.nn.Linear(256, out_size),
    ),
    "deep_mlp": lambda in_size, out_size: torch.nn.Sequential(
        torch.nn.Linear(in_size, 64),
        torch.nn.ReLU(),
        torch.nn.Linear(64, 64),
        torch.nn.ReLU(),
        torch.nn.Linear(64, 64),
        torch.nn.ReLU(),
        torch.nn.Linear(64, 64),
        torch.nn.ReLU(),
        torch.nn.Linear(64, 64),
        torch.nn.ReLU(),
        torch.nn.Linear(64, 64),
        torch.nn.ReLU(),
        torch.nn.Linear(64, 64),
        torch.nn.ReLU(),
        torch.nn.Linear(64, out_size),
    ),
    "bert": lambda in_size, out_size: BertWrapper(
        BertModel.from_pretrained("google/bert_uncased_L-2_H-128_A-2", output_hidden_states=True)
    ),
    "resnet18": lambda in_size, out_size: ResNetWrapper(
        network=timm.create_model(
            "resnet18.a1_in1k",
            pretrained=True,
            num_classes=0,  # remove classifier nn.Linear
        )
    ),
}


def custom_collate(batch: Any, data_collator: DataCollatorForTokenClassification) -> Any:
    """Custom collate function for the DataLoader.

    Args:
        batch: The batch to collate.
        data_collator: The data collator to use.

    Returns:
        The collated batch.
    """
    examples = []
    for item in batch:
        inputs = item[0]
        example = {
            "input_ids": inputs[0],
            "attention_mask": inputs[1],
            "token_type_ids": inputs[2],
        }
        examples.append(example)

    # Let the data collator process the list of individual examples.
    context = data_collator(examples)
    input_ids = context["input_ids"]
    attention_mask = context["attention_mask"]
    token_type_ids = context["token_type_ids"]

    if len(batch[0]) == 2:
        realized_rewards = torch.stack([item[1] for item in batch])
        return (input_ids, attention_mask, token_type_ids), realized_rewards

    embedded_actions = None if batch[0][1] is None else torch.stack([item[1] for item in batch])
    realized_rewards = torch.stack([item[2] for item in batch])
    chosen_actions = None if batch[0][3] is None else torch.stack([item[3] for item in batch])

    return (input_ids, attention_mask, token_type_ids), embedded_actions, realized_rewards, chosen_actions


def filter_kwargs(cls: type[Any], kwargs: dict[str, Any]) -> dict[str, Any]:
    """Filter kwargs to only include parameters accepted by cls's constructor.

    Args:
        cls: The class to filter the kwargs for.
        kwargs: The kwargs to filter.

    Returns:
        A dictionary of kwargs that are accepted by cls's constructor.
    """
    sig = inspect.signature(cls.__init__)
    valid_params = set(sig.parameters.keys()) - {"self"}
    return {k: v for k, v in kwargs.items() if k in valid_params}


class BanditBenchmark(Generic[ActionInputType]):
    """Benchmark class which trains a bandit on a dataset."""

    @staticmethod
    def from_config(config: dict[str, Any], logger: Logger | None = None) -> "BanditBenchmark[Any]":
        """Initialize a benchmark from a configuration of strings.

        Will instantiate all necessary classes from given strings for the user.

        Args:
            config: A dictionary of training parameters.
                These contain any configuration that is not directly passed to the bandit.
                - bandit: The name of the bandit to use.
                - dataset: The name of the dataset to use.
                - selector: The name of the selector to use.
                    For the specific selectors, additional parameters can be passed:
                    - epsilon: For the EpsilonGreedySelector.
                    - k: Number of actions to select for the TopKSelector (Combinatorial Bandits).
                - data_sampler: The name of the data sampler to use.
                    Currently only "sorted" is supported. Default is None (random).
                - data_strategy: The name of the data strategy to initialize the Buffer with.
                - bandit_hparams: A dictionary of bandit hyperparameters.
                    These will be filled and passed to the bandit's constructor.
                - max_steps: The maximum number of steps to train the bandit. This makes sense in combination
                    with AllDataBufferStrategy.
                For neural bandits:
                    - network: The name of the network to use.
                    - data_strategy: The name of the data strategy to use.
                    - gradient_clip_val: The maximum gradient norm for clipping.
                    For neural linear:
                        - n_embedding_size: The size of the embedding layer.


            logger: Optional Lightning logger to record metrics.

        Returns:
            An instantiated BanditBenchmark instance.
        """
        bandit_name = config["bandit"]
        DatasetClass = datasets[config["dataset"]]
        dataset_hparams = config.get("dataset_hparams", {})
        if "seed" not in dataset_hparams:
            dataset_hparams["seed"] = config.get("seed", 42)
        dataset = DatasetClass(**filter_kwargs(DatasetClass, dataset_hparams))

        training_params = config
        bandit_hparams: dict[str, Any] = config.get("bandit_hparams", {})
        bandit_hparams["selector"] = selectors[bandit_hparams.get("selector", "argmax")](training_params)

        def key_fn(idx: int) -> int:
            return dataset.sort_key(idx)

        training_params["data_sampler"] = (
            SortedDataSampler(
                dataset,
                key_fn=key_fn,
            )
            if training_params.get("data_sampler") == "sorted"
            else None
        )

        assert dataset.context_size > 0, "Dataset must have a fix context size."
        bandit_hparams["n_features"] = dataset.context_size

        if "neural" in bandit_name:
            bandit_hparams["train_batch_size"] = config.get("train_batch_size", 1)

            network_input_size = dataset.context_size
            network_output_size = (
                bandit_hparams["n_embedding_size"]  # in neural linear we create an embedding
                if bandit_name == "neural_linear"
                else 1  # in neural ucb/ts we predict the reward directly
            )
            print(f"Network input size: {network_input_size}, output size: {network_output_size}")
            bandit_hparams["network"] = networks[training_params["network"]](network_input_size, network_output_size)

            data_strategy = data_strategies[training_params["data_strategy"]](training_params)
<<<<<<< HEAD

            if "bert" in training_params["network"] or "resnet" in training_params["network"]:
                bandit_hparams["buffer"] = ListDataBuffer(
                    data_strategy,
                    max_size=training_params.get("max_buffer_size", None),
                )
            else:
                bandit_hparams["buffer"] = InMemoryDataBuffer[torch.Tensor](
                    data_strategy,
                    max_size=training_params.get("max_buffer_size", None),
                )
=======
            bandit_hparams["buffer"] = InMemoryDataBuffer[torch.Tensor](
                data_strategy,
                max_size=training_params.get("max_buffer_size", None),
            )
>>>>>>> a1d93946

        BanditClass = bandits[bandit_name]
        print(bandit_hparams)
        bandit = BanditClass(**filter_kwargs(BanditClass, bandit_hparams))

        return BanditBenchmark(
            bandit,
            dataset,
            training_params,
            logger,
        )

    def __init__(
        self,
        bandit: AbstractBandit[ActionInputType],
        dataset: AbstractDataset[ActionInputType],
        training_params: dict[str, Any],
        logger: Logger | None = None,
    ) -> None:
        """Initializes the benchmark.

        Args:
            bandit: A PyTorch Lightning module implementing your bandit.
            dataset: A dataset supplying (contextualized_actions (type: ActionInputType), all_rewards) tuples.
            training_params: Dictionary of parameters for training (e.g. batch_size, etc).
            logger: Optional Lightning logger to record metrics.
        """
        self.bandit = bandit
        self.device = training_params.get("device", "cpu")
        bandit.to(self.device)
        print(f"Bandit moved to device: {self.device}")

        self.training_params = training_params
        self.training_params["seed"] = self.training_params.get("seed", 42)
        pl.seed_everything(self.training_params["seed"])

        self.logger: OnlineBanditLoggerDecorator | None = (
            OnlineBanditLoggerDecorator(logger, enable_console_logging=False) if logger is not None else None
        )
        self.log_dir = self.logger.log_dir if self.logger is not None and self.logger.log_dir else "logs"

        self.dataset = dataset
        self.dataloader: DataLoader[tuple[ActionInputType, torch.Tensor]] = self._initialize_dataloader(dataset)
        # Wrap the dataloader in an environment to simulate delayed feedback.
        self.environment = BanditBenchmarkEnvironment(self.dataloader, self.device)

        self.regrets = np.array([])
        self.rewards = np.array([])

    def _initialize_dataloader(
        self, dataset: AbstractDataset[ActionInputType]
    ) -> DataLoader[tuple[ActionInputType, torch.Tensor]]:
        subset: Dataset[tuple[ActionInputType, torch.Tensor]] = dataset

        collate_fn = None
        if isinstance(dataset, ImdbMovieReviews):
            collate_fn = partial(custom_collate, data_collator=dataset.get_data_collator())  # type: ignore

        if "max_samples" in self.training_params:
            max_samples = self.training_params["max_samples"]
            indices = list(range(len(dataset)))
            random.shuffle(indices)
            subset_indices = indices[:max_samples]
            subset = Subset(dataset, subset_indices)

        return DataLoader(
            subset,
            batch_size=self.training_params.get("feedback_delay", 1),
<<<<<<< HEAD
            collate_fn=collate_fn,
=======
>>>>>>> a1d93946
            sampler=self.training_params.get("data_sampler", None),
        )

    def run(self) -> None:
        """Runs the benchmark training.

        For each iteration (or for a set number of runs) the bandit:
            - Samples contextualized_actions from the environment,
            - Chooses actions by calling its forward() method,
            - Obtains feedback via environment.get_feedback(chosen_actions),
            - Updates itself (e.g. via trainer.fit), and
            - Optionally computes and logs regret and other metrics.

        Metrics are logged and can be analyzed later, e.g. using the BenchmarkAnalyzer.
        """
        logging.getLogger("lightning.pytorch.utilities.rank_zero").setLevel(logging.FATAL)

        self.regrets = np.array([])
        self.rewards = np.array([])

        # Iterate over one epoch (or limited iterations) from the environment.
        progress_bar = tqdm(iter(self.environment), total=len(self.environment))
        for contextualized_actions in progress_bar:
            chosen_actions = self._predict_actions(contextualized_actions)

            # Get feedback dataset for the chosen actions.
            chosen_contextualized_actions, realized_rewards = self.environment.get_feedback(chosen_actions)

            regrets = self.environment.compute_regret(chosen_actions)
            self.regrets = np.append(self.regrets, regrets.to(self.regrets.device))
            self.rewards = np.append(self.rewards, realized_rewards.to(self.rewards.device))
            progress_bar.set_postfix(
                regret=regrets.mean().item(),
                reward=realized_rewards.mean().item(),
                avg_reward=self.rewards.mean(),
                avg_regret=self.regrets.mean(),
                acc_regret=self.regrets.sum(),
            )

            optional_kwargs = {}
            bandit_name = self.bandit.__class__.__name__.lower()
            # Only NeuralUCB and NeuralTS can handle gradient clipping. Others will throw an error!
            if "Neural" in bandit_name and "Linear" not in bandit_name:
                optional_kwargs["gradient_clip_val"] = self.training_params.get("gradient_clip_val", None)

            trainer = pl.Trainer(
                max_epochs=1,
                max_steps=self.training_params.get("max_steps", -1),
                logger=self.logger,
                enable_progress_bar=False,
                enable_checkpointing=False,
                enable_model_summary=False,
                log_every_n_steps=self.training_params.get("log_every_n_steps", 1),
                accelerator=self.device,
                **optional_kwargs,
            )

            # Only provide the `chosen_action` if necessary.
            chosen_actions_pass = (
                chosen_actions
                if "contextualization_after_network" in self.bandit.hparams
                and self.bandit.hparams["contextualization_after_network"]
                else None
            )

            self.bandit.record_feedback(chosen_contextualized_actions, realized_rewards, chosen_actions_pass)
            # Train the bandit on the current feedback
            trainer.fit(self.bandit)
            trainer.save_checkpoint(os.path.join(self.log_dir, "checkpoint.ckpt"))

            # Unfortunately, after each training run the model is moved to the CPU by lightning.
            # We need to move it back to the device.
            self.bandit = self.bandit.to(self.device)

        df = pd.DataFrame(
            {
                "step": np.arange(len(self.regrets)),
                "regret": self.regrets,
                "reward": self.rewards,
            }
        )
        df.to_csv(os.path.join(self.log_dir, "env_metrics.csv"), index=False)

    def _predict_actions(self, contextualized_actions: ActionInputType) -> torch.Tensor:
        """Predicts actions for the given contextualized_actions.

        Predictions are made in batches of size 'forward_batch_size'.
        Therefore, the input batch size must be divisible by 'forward_batch_size'.

        Args:
            contextualized_actions: A tensor of contextualized actions.
        """
        forward_batch_size = self.training_params.get("forward_batch_size", 1)
        contextualized_actions_tensor = (
            contextualized_actions if isinstance(contextualized_actions, torch.Tensor) else contextualized_actions[0]
        )
        batch_size = contextualized_actions_tensor.size(0)

        if batch_size == forward_batch_size:
            # Forward pass: bandit chooses actions.
            chosen_actions, _ = self.bandit.forward(contextualized_actions)
            return chosen_actions
        elif forward_batch_size < batch_size:
            # Split the batch into smaller forward_batch_size chunks. Process each chunk separately.
            # e.g. we always predict for a single sample but then later train on a batch of samples.
            assert (
                batch_size % forward_batch_size == 0
            ), "data loaders batch_size (feedback_delay) must be divisible by forward_batch_size."
            chosen_actions = torch.tensor([], device=contextualized_actions_tensor.device)
            for i in range(0, batch_size, forward_batch_size):
                if isinstance(contextualized_actions, torch.Tensor):
                    actions, _ = self.bandit.forward(contextualized_actions[i : i + forward_batch_size])
                else:
                    actions, _ = self.bandit.forward(
                        tuple(action[i : i + forward_batch_size] for action in contextualized_actions)
                    )
                chosen_actions = torch.cat((chosen_actions, actions), dim=0)

            return chosen_actions
        else:
            raise ValueError("forward_batch_size must be smaller than the data loaders batch_size (feedback_delay).")


def run(
    config: dict[str, Any],
    log_dir: str = "logs",
    save_plots: bool = False,
    suppress_plots: bool = False,
) -> None:
    """Runs the benchmark training on a single given bandit.

    Args:
        config: Contains the `bandit`, `dataset`, `bandit_hparams`
            and other parameters necessary for setting up the benchmark and bandit.
        log_dir: Directory where the logs are stored/outputted to. Default is "logs".
        save_plots: If True, plots be saved on disk. Default is False.
        suppress_plots: If True, plots will not be automatically shown. Default is False.
    """
    logger = CSVLogger(log_dir)
    benchmark = BanditBenchmark.from_config(config, logger)
    print(f"Running benchmark for {config['bandit']} on {config['dataset']} dataset.")
    print(f"Config: {config}")
    print(
        f"Dataset {config['dataset']}: \n"
        f"{len(benchmark.dataset)} samples with {benchmark.dataset.context_size} features "
        f"and {benchmark.dataset.num_actions} actions."
    )
    benchmark.run()

    analyzer = BenchmarkAnalyzer(log_dir, "results", "metrics.csv", "env_metrics.csv", save_plots, suppress_plots)
    analyzer.load_metrics(logger.log_dir)
    analyzer.log_metrics()
    analyzer.plot_accumulated_metric(["reward", "regret"])
    analyzer.plot_average_metric("reward")
    analyzer.plot_average_metric("regret")
    analyzer.plot_loss()


def deep_get(dictionary: dict[str, Any], keys: str, default: Any = None) -> Any:
    """Get a value in a nested dictionary.

    Args:
        dictionary: The dictionary to get the value from.
        keys: The keys to traverse the dictionary. Use "/" to separate keys.
        default: The default value to return if the key is not found.

    Returns:
        The value at the given key or the default value if the key is not found.
    """
    return reduce(lambda d, key: d.get(key, default) if isinstance(d, dict) else default, keys.split("/"), dictionary)


def deep_set(dictionary: dict[str, Any], keys: str, value: Any) -> None:
    """Set a value in a nested dictionary.

    Args:
        dictionary: The dictionary to set the value in.
        keys: The keys to traverse the dictionary. Use "/" to separate keys.
        value: The value to set.
    """
    keys_list = keys.split("/")
    for key in keys_list[:-1]:
        dictionary = dictionary.setdefault(key, {})
    dictionary[keys_list[-1]] = value


def run_comparison(
    config: dict[str, Any],
    log_dir: str = "logs",
    save_plots: bool = False,
    suppress_plots: bool = False,
) -> None:
    """Runs the benchmark training on multiple bandits.

    Args:
        config: Contains the `bandit`, `dataset`, `bandit_hparams`
            and other parameters necessary for setting up the benchmark and bandit.
            Must contain a `comparison_key` which specifies which parameter to run the comparison over.
            This parameter must be a list of values to compare.
        log_dir: Directory where the logs are stored/outputted to. Default is "logs".
        save_plots: If True, plots be saved on disk. Default is False.
        suppress_plots: If True, plots will not be automatically shown. Default is False.
    """
    assert "comparison_key" in config, "To run a comparison a comparison key must be specified."

    if isinstance(config["comparison_key"], list):
        assert (
            len(config["comparison_key"]) == 1
        ), "To run a comparison exactly one valid comparison type must be specified."
        comparison_key = config["comparison_key"][
            0
        ]  # for now only one comparison type is supported. but you could extend it.
    else:
        comparison_key = config["comparison_key"]
    # comparison_values = bandit_config[comparison_type] but comparison_type can be nested by using "/"
    comparison_values = deep_get(config, comparison_key)

    assert comparison_values is not None, f"Could not find comparison values for {comparison_key}."
    assert isinstance(comparison_values, list), f"Comparison values for {comparison_key} must be a list."

    analyzer = BenchmarkAnalyzer(log_dir, "results", "metrics.csv", "env_metrics.csv", save_plots, suppress_plots)

    for comparison_value in comparison_values:
        try:
            experiment_id = str(comparison_value)
            print("==============================================")
            # deep copy the config to avoid overwriting the original but comparison_type can be nested by using "/"
            bandit_config = copy.deepcopy(config)
            # bandit_config[comparison_type] = comparison_value
            deep_set(bandit_config, comparison_key, comparison_value)

            csv_logger = CSVLogger(os.path.join(log_dir, experiment_id), version=0)
            benchmark = BanditBenchmark.from_config(bandit_config, csv_logger)
            print(f"Running benchmark for {bandit_config['bandit']} with {bandit_config['dataset']} dataset.")
            print(f"Setting {comparison_key}={experiment_id}.")
            print(f"Config: {bandit_config}")
            print(
                f"Dataset {bandit_config['dataset']}: "
                f"{len(benchmark.dataset)} samples with {benchmark.dataset.context_size} features "
                f"and {benchmark.dataset.num_actions} actions."
            )
            benchmark.run()

            analyzer.load_metrics(csv_logger.log_dir, experiment_id)
            analyzer.log_metrics(experiment_id)
        except Exception as e:
            print(
                f"Failed to run benchmark for {comparison_key}={comparison_value}. "
                "It might not be part of the final analysis."
            )
            print(e)

    for comparison_value in config.get("load_previous_result", []):
        experiment_id = str(comparison_value)
        print("==============================================")
        print(f"Loading previous result for {comparison_key}={experiment_id}.")
        csv_log_dir = os.path.join(log_dir, experiment_id, "lightning_logs", "version_0")
        try:
            analyzer.load_metrics(csv_log_dir, experiment_id)
            analyzer.log_metrics(experiment_id)
        except Exception as e:
            print(f"Failed to load previous result for {comparison_key}={experiment_id} from {csv_log_dir}.")
            print(e)

    title = comparison_key.replace("bandit_hparams/", "")
    analyzer.plot_accumulated_metric("reward", title)
    analyzer.plot_accumulated_metric("regret", title)
    analyzer.plot_average_metric("reward", title)
    analyzer.plot_average_metric("regret", title)
    analyzer.plot_loss()

    if suppress_plots:
        print("Plots were suppressed. Set suppress_plots to False to show plots.")
    if save_plots:
        print(f"Plots were saved to {analyzer.results_dir}. Set save_plots to False to suppress saving.")
    else:
        print("Plots were not saved. Set save_plots to True to save plots.")


def run_from_yaml(
    config_path: str,
    save_plots: bool = False,
    suppress_plots: bool = False,
) -> None:
    """Runs the benchmark training from a yaml file.

    Args:
        config_path: Path to the configuration file.
        save_plots: If True, plots will be saved to the results directory. Default is False.
        suppress_plots: If True, plots will not be automatically shown. Default is False.
    """
    log_dir = os.path.dirname(config_path)

    # Load the configuration from the passed yaml file
    with open(config_path) as file:
        config: dict[str, Any] = yaml.safe_load(file)

    if config.get("comparison_key") is not None:
        run_comparison(config, log_dir, save_plots, suppress_plots)
    else:
        run(config, log_dir, save_plots, suppress_plots)


"""Runs the benchmark training from the command line.
    
    Args:
        config: Path to the configuration file.

    Usage:
        ``python src/neural_bandits/benchmark/benchmark.py experiments/datasets/covertype.yaml``
"""
if __name__ == "__main__":
    # Parse command line arguments
    parser = argparse.ArgumentParser(description="Run a bandit benchmark.")
    parser.add_argument("config", type=str, help="Path to the configuration file.")

    args = parser.parse_args()

    run_from_yaml(args.config, save_plots=True, suppress_plots=True)<|MERGE_RESOLUTION|>--- conflicted
+++ resolved
@@ -5,11 +5,7 @@
 import os
 import random
 from collections.abc import Callable
-<<<<<<< HEAD
 from functools import partial, reduce
-=======
-from functools import reduce
->>>>>>> a1d93946
 from typing import Any, Generic
 
 import lightning as pl
@@ -299,7 +295,6 @@
             bandit_hparams["network"] = networks[training_params["network"]](network_input_size, network_output_size)
 
             data_strategy = data_strategies[training_params["data_strategy"]](training_params)
-<<<<<<< HEAD
 
             if "bert" in training_params["network"] or "resnet" in training_params["network"]:
                 bandit_hparams["buffer"] = ListDataBuffer(
@@ -311,12 +306,6 @@
                     data_strategy,
                     max_size=training_params.get("max_buffer_size", None),
                 )
-=======
-            bandit_hparams["buffer"] = InMemoryDataBuffer[torch.Tensor](
-                data_strategy,
-                max_size=training_params.get("max_buffer_size", None),
-            )
->>>>>>> a1d93946
 
         BanditClass = bandits[bandit_name]
         print(bandit_hparams)
@@ -385,10 +374,7 @@
         return DataLoader(
             subset,
             batch_size=self.training_params.get("feedback_delay", 1),
-<<<<<<< HEAD
             collate_fn=collate_fn,
-=======
->>>>>>> a1d93946
             sampler=self.training_params.get("data_sampler", None),
         )
 
