--- conflicted
+++ resolved
@@ -203,7 +203,6 @@
         """
         return 1.0 if action == self.data["sentiment"][idx] else 0.0
 
-<<<<<<< HEAD
     def get_data_collator(self, padding: bool | str = True) -> DataCollatorForTokenClassification:
         """Return a data collator for token classification tasks.
 
@@ -215,8 +214,7 @@
             A data collator for token classification tasks.
         """
         return DataCollatorForTokenClassification(tokenizer=self.tokenizer, padding=padding)
-=======
+    
     def sort_key(self, idx: int) -> int:
         """Return the label for a given index."""
-        return cast(int, self.data["sentiment"][idx])
->>>>>>> b168f40b
+        return cast(int, self.data["sentiment"][idx])