--- conflicted
+++ resolved
@@ -13,11 +13,7 @@
     AbstractBanditDataBuffer,
     AllDataBufferStrategy,
     BufferDataFormat,
-<<<<<<< HEAD
     TensorDataBuffer,
-=======
-    InMemoryDataBuffer,
->>>>>>> d3179ff9
 )
 from calvera.utils.selectors import AbstractSelector, ArgMaxSelector, RandomSelector
 
@@ -495,10 +491,6 @@
             checkpoint: Dictionary to save the state into.
         """
         checkpoint["buffer_state"] = self.buffer.state_dict()
-<<<<<<< HEAD
-        print(checkpoint["buffer_state"])
-=======
->>>>>>> d3179ff9
 
         checkpoint["_new_samples_count"] = self._new_samples_count
         checkpoint["_total_samples_count"] = self._total_samples_count
