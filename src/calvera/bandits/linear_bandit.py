from abc import ABC, abstractmethod
from typing import Any, cast

import torch

from calvera.bandits.abstract_bandit import AbstractBandit
from calvera.utils.action_input_type import ActionInputType
from calvera.utils.data_storage import AbstractBanditDataBuffer, BufferDataFormat
from calvera.utils.selectors import AbstractSelector


class LinearBandit(AbstractBandit[ActionInputType], ABC):
    """Baseclass for linear bandit algorithms.

    Implements the update method for linear bandits. Also adds all necesary attributes.
    """

    # The precision matrix is the inverse of the covariance matrix of the chosen contextualized actions.
    precision_matrix: torch.Tensor
    b: torch.Tensor
    theta: torch.Tensor

    def __init__(
        self,
        n_features: int,
        buffer: AbstractBanditDataBuffer[Any, Any] | None = None,
        selector: AbstractSelector | None = None,
        train_batch_size: int = 32,
        eps: float = 1e-2,
        lambda_: float = 1.0,
        lazy_uncertainty_update: bool = False,
        clear_buffer_after_train: bool = True,
        use_sherman_morrison_update: bool = False,
    ) -> None:
        """Initializes the LinearBanditModule.

        Args:
            n_features: The number of features in the bandit model.
            buffer: The buffer used for storing the data for continuously updating the neural network.
<<<<<<< HEAD
                For the linear bandit, it should always be a TensorDataBuffer or a ListDataBuffer with an
                AllDataBufferStrategy because the buffer is cleared after each update.
=======
                For the linear bandit, it should always be an InMemoryDataBuffer with an AllDataRetrievalStrategy
                because the buffer is cleared after each update.
>>>>>>> c39b40dd
            selector: The selector used to choose the best action. Default is ArgMaxSelector (if None).
            train_batch_size: The mini-batch size used for the train loop (started by `trainer.fit()`).
            eps: Small value to ensure invertibility of the precision matrix. Added to the diagonal.
            lambda_: Prior variance for the precision matrix. Acts as a regularization parameter.
            lazy_uncertainty_update: If True the precision matrix will not be updated during forward, but during the
                update step.
            clear_buffer_after_train: If True the buffer will be cleared after training. This is necessary because the
                data is not needed anymore after training.
            use_sherman_morrison_update: If True the precision matrix will be updated using the Sherman-Morrison
                formula. This is a more efficient way to update the precision matrix than the default method. The
                problem however is that the Sherman-Morrison formula can lead to substantial numerical errors.
        """
        super().__init__(
            n_features=n_features,
            buffer=buffer,
            train_batch_size=train_batch_size,
            selector=selector,
        )

        self.save_hyperparameters(
            {
                "lazy_uncertainty_update": lazy_uncertainty_update,
                "eps": eps,
                "lambda_": lambda_,
                "clear_buffer_after_train": clear_buffer_after_train,
                "use_sherman_morrison_update": use_sherman_morrison_update,
            }
        )

        # Disable Lightning's automatic optimization. We handle the update in the `training_step` method.
        self.automatic_optimization = False

        self._init_linear_params()

        # Please don't ask. Lightning requires any parameter to be registered in order to train it on cuda.
        self.register_parameter("_", None)

    def _init_linear_params(self) -> None:
        n_features = cast(int, self.hparams["n_features"])
        lambda_ = cast(float, self.hparams["lambda_"])

        # Model parameters
        self.register_buffer(
            "precision_matrix",
            torch.eye(n_features, device=self.device) * lambda_,
        )
        self.register_buffer("b", torch.zeros(n_features, device=self.device))
        self.register_buffer("theta", torch.zeros(n_features, device=self.device))

    def _predict_action(
        self, contextualized_actions: ActionInputType, **kwargs: Any
    ) -> tuple[torch.Tensor, torch.Tensor]:
        chosen_actions, p = self._predict_action_hook(contextualized_actions, **kwargs)
        if not self.hparams["lazy_uncertainty_update"]:
            assert isinstance(contextualized_actions, torch.Tensor), "contextualized_actions must be a torch.Tensor"
            indices = chosen_actions.nonzero(as_tuple=True)
            chosen_contextualized_actions = contextualized_actions[indices[0], indices[1]]
            self._update_precision_matrix(chosen_contextualized_actions)

        return chosen_actions, p

    @abstractmethod
    def _predict_action_hook(
        self, contextualized_actions: ActionInputType, **kwargs: Any
    ) -> tuple[torch.Tensor, torch.Tensor]:
        """Hook for subclasses to implement the action selection logic."""
        pass

    def _update(
        self,
        batch: BufferDataFormat[ActionInputType],
        batch_idx: int,
    ) -> torch.Tensor:
        """Perform an update step on the linear bandit model.

        Args:
            batch: The output of your data iterable, normally a DataLoader:
                chosen_contextualized_actions: shape (batch_size, n_chosen_actions, n_features).
                realized_rewards: shape (batch_size, n_chosen_actions).
            batch_idx: The index of this batch. Note that if a separate DataLoader is used for each step,
                this will be reset for each new data loader.

        Returns:
            The loss value as the negative mean of all realized_rewards in this batch.
                Shape: (1,). Since we do not use the lightning optimizer, this value is only relevant
                for logging/visualization of the training process.
        """
        assert len(batch) == 4, (
            "Batch must contain four tensors: (contextualized_actions, embedded_actions, rewards, chosen_actions)."
            "`embedded_actions` and `chosen_actions` can be None."
        )

        chosen_contextualized_actions = batch[0]
        assert isinstance(chosen_contextualized_actions, torch.Tensor), "chosen_contextualized_actions must be a tensor"
        realized_rewards: torch.Tensor = batch[2]

        # Update the self.bandit
        self._perform_update(chosen_contextualized_actions, realized_rewards)

        return -realized_rewards.mean()

    def _perform_update(
        self,
        chosen_actions: torch.Tensor,
        realized_rewards: torch.Tensor,
    ) -> None:
        """Perform an update step on the linear bandit.

        Perform an update step on the linear bandit given the actions that were chosen and the rewards that were
        observed. The difference between `_update` and `_perform_update` is that `_update` is the method that is called
        by the lightning training loop and therefore has the signature
        `_update(self, batch: tuple[torch.Tensor, torch.Tensor], batch_idx: int) -> torch.Tensor` and is also logging.
        We require `_perform_update` for the NeuralLinearBandit which calls this method to update the parameters of
        its linear head.

        Args:
            chosen_actions: The chosen contextualized actions in this batch. Shape: (batch_size, n_features)
            realized_rewards: The realized rewards of the chosen action in this batch. Shape: (batch_size,)
        """
        # Other assertions are done in the _update method
        assert chosen_actions.shape[2] == self.hparams["n_features"], (
            f"Chosen actions must have shape (batch_size, n_chosen_arms, n_features) and n_features must match the "
            f"bandit's n_features. Got {chosen_actions.shape[1]} but expected {self.hparams['n_features']}."
        )

        assert chosen_actions.shape[1] == 1, (
            f"For now we only support chosing one action at once. Instead got {chosen_actions.shape[1]}."
            "Combinatorial bandits will be implemented in the future."
        )
        chosen_actions = chosen_actions.squeeze(1)
        realized_rewards = realized_rewards.squeeze(1)

        if self.hparams["lazy_uncertainty_update"]:
            self._update_precision_matrix(chosen_actions)

        self.b.add_(chosen_actions.T @ realized_rewards)  # shape: (features,)
        self.theta.copy_(self.precision_matrix @ self.b)

        assert (
            self.b.ndim == 1 and self.b.shape[0] == self.hparams["n_features"]
        ), "updated b should have shape (n_features,)"

        assert (
            self.theta.ndim == 1 and self.theta.shape[0] == self.hparams["n_features"]
        ), "Theta should have shape (n_features,)"

    def _update_precision_matrix(self, chosen_actions: torch.Tensor) -> torch.Tensor:
        # Calculate new precision matrix.

        old_precision = self.precision_matrix.clone()
        if self.hparams["use_sherman_morrison_update"]:
            # Perform the Sherman-Morrison update.
            inverse_term = torch.inverse(
                torch.eye(chosen_actions.shape[0], device=self.device)
                + chosen_actions @ old_precision @ chosen_actions.T
            )
            # Update using the SMW formula: P_new = P - P A^T (I + A P A^T)^{-1} A P
            self.precision_matrix.copy_(
                old_precision - old_precision @ chosen_actions.T @ inverse_term @ chosen_actions @ old_precision
            )
            self.precision_matrix.add_(
                torch.eye(self.precision_matrix.shape[0], device=self.device) * self.hparams["eps"]
            )  # add small value to diagonal to ensure invertibility

        else:
            # Perform the 'standard' update.
            cov_matrix = torch.linalg.inv(old_precision) + chosen_actions.T @ chosen_actions
            self.precision_matrix.copy_(
                torch.linalg.inv(
                    cov_matrix + torch.eye(self.precision_matrix.shape[0], device=self.device) * self.hparams["eps"]
                )
            )

        self.precision_matrix.mul_(0.5).add_(self.precision_matrix.T.clone())

        # should be symmetric
        assert torch.allclose(self.precision_matrix, self.precision_matrix.T), "Precision matrix must be symmetric"

        return self.precision_matrix

    def on_train_end(self) -> None:
        """Clear the buffer after training because the past data is not needed anymore."""
        super().on_train_end()
        if self.hparams["clear_buffer_after_train"]:
            self.buffer.clear()

    def on_save_checkpoint(self, checkpoint: dict[str, Any]) -> None:
        """Handle saving custom LinearBandit state.

        Args:
            checkpoint: Dictionary to save the state into.
        """
        super().on_save_checkpoint(checkpoint)

        checkpoint["precision_matrix"] = self.precision_matrix
        checkpoint["b"] = self.b
        checkpoint["theta"] = self.theta

    def on_load_checkpoint(self, checkpoint: dict[str, Any]) -> None:
        """Handle loading custom LinearBandit state.

        Args:
            checkpoint: Dictionary containing the state to load.
        """
        super().on_load_checkpoint(checkpoint)

        if "precision_matrix" in checkpoint:
            self.register_buffer("precision_matrix", checkpoint["precision_matrix"])

        if "b" in checkpoint:
            self.register_buffer("b", checkpoint["b"])

        if "theta" in checkpoint:
            self.register_buffer("theta", checkpoint["theta"])<|MERGE_RESOLUTION|>--- conflicted
+++ resolved
@@ -37,13 +37,8 @@
         Args:
             n_features: The number of features in the bandit model.
             buffer: The buffer used for storing the data for continuously updating the neural network.
-<<<<<<< HEAD
                 For the linear bandit, it should always be a TensorDataBuffer or a ListDataBuffer with an
-                AllDataBufferStrategy because the buffer is cleared after each update.
-=======
-                For the linear bandit, it should always be an InMemoryDataBuffer with an AllDataRetrievalStrategy
-                because the buffer is cleared after each update.
->>>>>>> c39b40dd
+                AllDataRetrievalStrategy because the buffer is cleared after each update.
             selector: The selector used to choose the best action. Default is ArgMaxSelector (if None).
             train_batch_size: The mini-batch size used for the train loop (started by `trainer.fit()`).
             eps: Small value to ensure invertibility of the precision matrix. Added to the diagonal.
