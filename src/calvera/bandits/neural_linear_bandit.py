import logging
from typing import Any, cast

import torch
from lightning.pytorch.utilities.types import OptimizerLRSchedulerConfig

from calvera.bandits.action_input_type import ActionInputType
from calvera.bandits.linear_ts_bandit import LinearTSBandit
from calvera.benchmark.multiclass import MultiClassContextualizer
from calvera.utils.data_storage import AbstractBanditDataBuffer, BufferDataFormat, ListDataBuffer
from calvera.utils.selectors import AbstractSelector

logger = logging.getLogger(__name__)


class HelperNetwork(torch.nn.Module):
    """A helper network that is used to train the neural network of the NeuralLinearBandit.

    It adds a linear head to the neural network which mocks the linear head of the NeuralLinearBandit,
    hence the single output dimension of the linear layer.
    This allows for training an embedding which is useful for the linear head of the NeuralLinearBandit.
    """

    def __init__(
        self, network: torch.nn.Module, output_size: int, contextualizer: MultiClassContextualizer | None = None
    ) -> None:
        """Initialize the HelperNetwork.

        Args:
            network: The neural network to be used to encode the input data into an embedding.
            output_size: The size of the output of the neural network.
            contextualizer: If provided disjoint model contextualization will be applied to the embeddings
        """
        super().__init__()
        self.network = network
        self.linear_head = torch.nn.Linear(
            output_size, 1
        )  # mock linear head so we can learn an embedding that is useful for the linear head
        self.contextualizer = contextualizer

    def forward(self, *x: torch.Tensor) -> torch.Tensor:
        """Forward pass of the HelperNetwork.

        Args:
            *x: The input data. Can be a single tensor or a tuple of tensors.
                Must be of shape (batch_size, n_network_input_size).

        Returns:
            The output of the linear head.
        """
        # TODO: Do we pass kwargs to the network? See issue #148.
        z = self.network.forward(*x)
        if self.contextualizer is not None:
            z = self.contextualizer(z)
        return self.linear_head.forward(z)

    def reset_linear_head(self) -> None:
        """Reset the parameters of the linear head."""
        self.linear_head.reset_parameters()


# That we have to inherit from Generic[ActionInputType] again here is a little unfortunate. LinearTSBandit fixes the
# ActionInputType to torch.Tensor but we want to keep it open here.
# It would be cleaner to implement NeuralLinear by having a variable containing the LinearTSBandit.
class NeuralLinearBandit(LinearTSBandit[ActionInputType]):
    """Lightning Module implementing a Neural Linear bandit.

    Based on: Riquelme et al. "Deep Bayesian Bandits Showdown: An Empirical Comparison of Bayesian Deep Networks for
    Thompson Sampling" https://arxiv.org/abs/1802.09127

    A Neural Linear bandit model consists of a neural network that produces embeddings of the input data and a linear
    head that is trained on the embeddings. Since updating the neural network which encodes the inputs into embeddings
    is computationally expensive, the neural network is only updated once more than `min_samples_required_for_training`
    samples have been collected. Otherwise, only the linear head is updated.

    ActionInputType:
        The type of the input data to the neural network. Can be a single tensor or a tuple of tensors.
    """

    _should_train_network = False
    _samples_without_training_network = 0

    def __init__(
        self,
        network: torch.nn.Module,
        buffer: AbstractBanditDataBuffer[ActionInputType, Any] | None,
        n_embedding_size: int,
        min_samples_required_for_training: int | None = 1024,
        selector: AbstractSelector | None = None,
        train_batch_size: int = 32,
        lazy_uncertainty_update: bool = False,
        lambda_: float = 1.0,
        eps: float = 1e-2,
        weight_decay: float = 0.0,
        learning_rate: float = 1e-3,
        learning_rate_decay: float = 1.0,
        learning_rate_scheduler_step_size: int = 1,
        early_stop_threshold: float | None = 1e-3,
        initial_train_steps: int = 1024,
        contextualization_after_network: bool = False,
        n_arms: int | None = None,
        warm_start: bool = True,
    ) -> None:
        """Initializes the NeuralLinearBanditModule.

        Args:
            network: The neural network to be used to encode the input data into an embedding.
            buffer: The buffer used for storing the data for continuously updating the neural network and
                storing the embeddings for the linear head.
            n_embedding_size: The size of the embedding produced by the neural network. Must be greater than 0.
                IF `contextualization_after_network` is True, `n_embedding_size` is the size of the output of the
                network * n_arms (Using disjoint contextualization).
            selector: The selector used to choose the best action. Default is ArgMaxSelector (if None).
            train_batch_size: The batch size for the neural network update. Must be greater than 0.
            min_samples_required_for_training: The interval (in steps) at which the neural network is updated.
                None means the neural network is never updated. If not None, it must be greater than 0.
                Must Default is 1024.
            lazy_uncertainty_update: If True the precision matrix will not be updated during forward, but during the
                update step.
            lambda_: The regularization parameter for the linear head. Must be greater than 0.
            eps: Small value to ensure invertibility of the precision matrix. Added to the diagonal.
                Must be greater than 0.
            learning_rate: The learning rate for the optimizer of the neural network.
                Passed to `lr` of `torch.optim.Adam`.
                Must be greater than 0.
            weight_decay: The regularization parameter for the neural network.
                Passed to `weight_decay` of `torch.optim.Adam`.
                Must be greater equal 0.
            learning_rate_decay: Multiplicative factor for learning rate decay.
                Passed to `gamma` of `torch.optim.lr_scheduler.StepLR`.
                Default is 1.0 (i.e. no decay). Must be greater than 0.
            learning_rate_scheduler_step_size: The step size for the learning rate decay.
                Passed to `step_size` of `torch.optim.lr_scheduler.StepLR`.
                Must be greater than 0.
                The learning rate scheduler is called every time the neural network is updated.
            early_stop_threshold: Loss threshold for early stopping. None to disable.
                Must be greater equal 0.
            initial_train_steps: Number of initial training steps (in samples).
                Defaults to 1024. Must be greater equal 0.
            contextualization_after_network: If True, the contextualization is applied after the network. Useful for
                situations where you want to use the model for retrieving an embedding then use this single embedding
                for multiple actions.
            n_arms: The number of arms to contextualize after the network. Only needed if
                contextualization_after_network is True. Else the number of arms is determined by the input data.
                Must be greater equal 0.
            warm_start: If `False` the parameters of the network are reset in order to be retrained from scratch using
                `network.reset_parameters()` everytime a retraining of the network occurs. If `True` the network is
                trained from the current state.
        """
        assert n_embedding_size > 0, "The embedding size must be greater than 0."
        assert min_samples_required_for_training is None or min_samples_required_for_training > 0, (
            "The min_samples_required_for_training must be greater than 0."
            "Set it to None to never update the neural network."
        )
        assert lambda_ > 0, "The lambda_ must be greater than 0."
        assert eps > 0, "The eps must be greater than 0."
        assert weight_decay >= 0, "The weight_decay must be greater equal 0."
        assert learning_rate > 0, "The learning rate must be greater than 0."
        assert learning_rate_decay >= 0, "The learning rate decay must be greater equal 0."
        assert learning_rate_scheduler_step_size > 0, "The learning rate decay step size must be greater than 0."
        assert (
            early_stop_threshold is None or early_stop_threshold >= 0
        ), "Early stop threshold must be greater than or equal to 0."
        assert initial_train_steps >= 0, "Initial training steps must be greater than or equal to 0."

        if contextualization_after_network:
            assert n_arms is not None, "`n_arms` need to be provided when performing `contextualization_after_network`."
            n_embedding_size *= n_arms

        super().__init__(
            n_features=n_embedding_size,
            selector=selector,
            buffer=buffer,
            train_batch_size=train_batch_size,
            eps=eps,
            lambda_=lambda_,
            lazy_uncertainty_update=lazy_uncertainty_update,
            clear_buffer_after_train=False,
        )

        self.save_hyperparameters(
            {
                "n_embedding_size": n_embedding_size,
                "min_samples_required_for_training": min_samples_required_for_training,
                "train_batch_size": train_batch_size,
                "weight_decay": weight_decay,
                "learning_rate": learning_rate,
                "learning_rate_decay": learning_rate_decay,
                "learning_rate_scheduler_step_size": learning_rate_scheduler_step_size,
                "early_stop_threshold": early_stop_threshold,
                "initial_train_steps": initial_train_steps,
                "contextualization_after_network": contextualization_after_network,
                "n_arms": n_arms,
                "warm_start": warm_start,
            }
        )

        self.network = network.to(self.device)

        self.register_buffer(
            "contextualized_actions", torch.empty(0, device=self.device)
        )  # shape: (buffer_size, n_parts, n_network_input_size)
        self.register_buffer(
            "embedded_actions", torch.empty(0, device=self.device)
        )  # shape: (buffer_size, n_network_input_size)
        self.register_buffer("rewards", torch.empty(0, device=self.device))  # shape: (buffer_size,)

        # Disable Lightning's automatic optimization. Has to be kept in sync with should_train_network.
        self.automatic_optimization = False

        self.contextualizer: MultiClassContextualizer | None = None
        if self.hparams["contextualization_after_network"]:
            assert n_arms is not None, "The number of arms must be provided if contextualization_after_network is True."

            assert n_embedding_size % n_arms == 0, (
                "If `contextualization_after_network` is True, `n_embedding_size` is the size of the output of the "
                "network * n_arms (Using disjoint contextualization)."
                "Therefore, `n_embedding_size` must be divisible by `n_arms`."
            )

            assert isinstance(buffer, ListDataBuffer), (
                "Currently only the `ListDataBuffer` supports" "`contextualization_after_network`."
            )

            self.contextualizer = MultiClassContextualizer(n_arms=n_arms)

        # We use this network to train the encoder model. We mock a linear head with the final layer of the encoder,
        # hence the single output dimension.
        self._helper_network = HelperNetwork(
            self.network,
            self.hparams["n_embedding_size"],
            self.contextualizer,
        ).to(self.device)

        self._helper_network_init = self._helper_network.state_dict().copy() if not self.hparams["warm_start"] else None

    def _predict_action(
        self, contextualized_actions: ActionInputType, **kwargs: Any
    ) -> tuple[torch.Tensor, torch.Tensor]:
        """Predicts the action to take for the given input data according to neural linear.

        Args:
            contextualized_actions: The input data. Shape: (batch_size, n_arms, n_network_input_size)
                or a tuple of tensors of shape (batch_size, n_arms, n_network_input_size) if there are several inputs to
                the model.
            **kwargs: Additional keyword arguments.

        Returns:
            tuple:
            - chosen_actions: The one-hot encoded tensor of the chosen actions. Shape: (batch_size, n_arms).
            - p: The probability of the chosen actions. For now we always return 1 but we might return the actual
                probability in the future. Shape: (batch_size, ).
        """
        # MyPy forces us to call it `contextualized_actions` but this would be misleading here.
        input_data = contextualized_actions

        embedded_actions = self._get_contextualized_actions(input_data)  # shape: (batch_size, n_arms, n_embedding_size)

        print("Embedded actions given to LinearTS")
        print(embedded_actions.shape)

        # Call the linear bandit to get the best action via Thompson Sampling. Unfortunately, we can't use its forward
        # method here: because of inheriting it would call our forward and _predict_action method again.
        result, p = super()._predict_action(cast(ActionInputType, embedded_actions))  # shape: (batch_size, n_arms)

        print("Result from LinearTS")
        print(result.shape)

        return result, p

    def _get_contextualized_actions(self, input_data: ActionInputType) -> torch.Tensor:
        """Contextualize the input data.

        Args:
            input_data: A batch of input data. See `ActionInputType`. Shape: (batch_size, n_arms, n_network_input_size)
                or a tuple of tensors of shape (batch_size, n_arms, n_network_input_size) if there are several inputs to
                the model.

        Returns:
            A tensor of shape (batch_size, n_arms, n_embedding_size)
        """
        if self.hparams["contextualization_after_network"]:
            assert self.contextualizer is not None, "Missing contextualizer."
            # The network should output (batchsize * (n_arms = 1), n_)
            sample: torch.Tensor
            if isinstance(input_data, torch.Tensor):
                sample = input_data
            elif isinstance(input_data, tuple | list):
                sample = input_data[0]
            else:
                raise ValueError("The contextualized_actions must be either a torch.Tensor or a tuple of torch.Tensor.")

            assert sample.ndim >= 2, "The input data must have shape (batch_size, n_arms, ...)."

            assert sample.shape[1] == 1, (
                "If `contextualization_after_network` is True, `n_arms` must be 1. " f"But shape is {sample.shape}."
            )

            contextualized_embeddings: torch.Tensor = (
                self.contextualizer(self.network.forward(input_data))
                if isinstance(input_data, torch.Tensor)
                else self.contextualizer(self.network.forward(*input_data))
            )
            # Shape (batch_size, n_arms, model_output_size * n_arms)
            assert (
                contextualized_embeddings.ndim == 3
            ), "The contextualized embeddings must have shape (batch_size, n_arms, model_output_size * n_arms)."

            return contextualized_embeddings
        else:
            return self._embed_contextualized_actions(input_data)

    def _embed_contextualized_actions(
        self,
        contextualized_actions: ActionInputType,
    ) -> torch.Tensor:
        """Embed the actions using the neural network.

        Args:
            contextualized_actions: The input data. Shape: (batch_size, n_arms, n_network_input_size)
                or a tuple of tensors of shape (batch_size, n_arms, n_network_input_size) if there are several inputs to
                the model.

        Returns:
            out: The embedded actions. Shape: (batch_size, n_arms, n_embedding_size)
        """
        if isinstance(contextualized_actions, torch.Tensor):
            assert contextualized_actions.ndim >= 3, (
                f"Contextualized actions must have shape (batch_size, n_chosen_arms, n_network_input_size)"
                f"but got shape {contextualized_actions.shape}"
            )

            batch_size, n_arms = contextualized_actions.shape[:2]

            # # We flatten the input to pass a two-dimensional tensor to the network
            flattened_actions = contextualized_actions.view(
                batch_size * n_arms, *contextualized_actions.shape[2:]
            )  # shape: (batch_size * n_arms, n_network_input_size)
<<<<<<< HEAD
            print(flattened_actions.shape)
            # TODO: We should probably pass the kwargs here but then we would need to pass them in the update method.
=======

            # TODO: Do we pass kwargs to the network? See issue #148.
>>>>>>> b168f40b
            embedded_actions: torch.Tensor = self.network.forward(
                flattened_actions,
            )  # shape: (batch_size * n_arms, n_embedding_size)
        elif isinstance(contextualized_actions, tuple | list):
            # assert shape of all tensors
            assert len(contextualized_actions) > 1 and contextualized_actions[0].ndim >= 3, (
                "The tuple of contextualized_actions must contain more than one element and be of shape"
                "(batch_size, n_chosen_arms, ...). "
                f"Encountered shape {contextualized_actions[0].shape}"
            )

            batch_size, n_arms = contextualized_actions[0].shape[:2]

            flattened_actions_list: list[torch.Tensor] = []
            for i, input_part in enumerate(contextualized_actions):
                assert input_part.ndim >= 3 and input_part.shape[0] == batch_size and input_part.shape[1] == n_arms, (
                    f"All parts of the contextualized actions inputs must have shape"
                    f"(batch_size, n_chosen_arms, n_network_input_size)."
                    f"Expected shape {(batch_size, n_arms, ...)}"
                    f"but got shape {input_part.shape} for the {i}-th part."
                )
                # We flatten the input because e.g. BERT expects a tensor of shape (batch_size, sequence_length)
                # and not (batch_size, sequence_length, hidden_size)
                flattened_actions_list.append(input_part.view(batch_size * n_arms, *input_part.shape[2:]))

            # TODO: Do we pass kwargs to the network? See issue #148.
            embedded_actions = self.network.forward(
                *tuple(flattened_actions_list),
            )  # shape: (batch_size * n_arms, n_embedding_size)
        else:
            raise ValueError("The contextualized_actions must be either a torch.Tensor or a tuple of torch.Tensors.")

        assert (
            embedded_actions.ndim == 2
            and embedded_actions.shape[0] == batch_size * n_arms
            and embedded_actions.shape[1] == self.hparams["n_embedding_size"]
        ), (
            f"Embedded actions must have shape (batch_size * n_arms, n_embedding_size)."
            f"Expected shape {(batch_size * n_arms, self.hparams['n_embedding_size'])}"
            f"but got shape {embedded_actions.shape}"
        )

        embedded_actions = embedded_actions.view(
            batch_size, n_arms, -1
        )  # shape: (batch_size, n_arms, n_embedding_size)

        return embedded_actions

    def record_feedback(
        self,
        contextualized_actions: ActionInputType,
        rewards: torch.Tensor,
        chosen_actions: torch.Tensor | None = None,
    ) -> None:
        """Record a pair of actions and rewards for the bandit.

        Args:
            contextualized_actions: The contextualized actions that were chosen by the bandit.
                Size: (batch_size, n_actions, n_features).
            rewards: The rewards that were observed for the chosen actions. Size: (batch_size, n_actions).
            chosen_actions: The chosen actions one-hot encoded. Size: (batch_size, n_actions). Should only be provided
                if there is only a single contextualized action (see `contextualization_after_network`).
        """
        # TODO: embedding actions is unnecessary if we will update the network later anyways. See issue #149.
        embedded_actions = self._get_contextualized_actions(
            contextualized_actions
        )  # shape: (batch_size, n_actions, n_embedding_size)

        chosen_actions_idx = torch.argmax(chosen_actions, dim=1) if chosen_actions is not None else None
        assert (
            chosen_actions_idx is None or embedded_actions.shape[1] != 1
        ), "If there is only a single action, the chosen_actions_idx must be provided."

        embedded_actions = (
            embedded_actions[torch.arange(embedded_actions.shape[0]), (chosen_actions_idx)].unsqueeze(1)
            if chosen_actions_idx is not None
            else embedded_actions
        )

        self._add_data_to_buffer(contextualized_actions, rewards, embedded_actions, chosen_actions)

        # _total_samples_count is managed by the AbstractBandit
        self._samples_without_training_network += rewards.shape[0]

        if self.is_initial_training_stage() or (
            self.hparams["min_samples_required_for_training"] is not None
            and self._samples_without_training_network >= self.hparams["min_samples_required_for_training"]
        ):
            self.should_train_network = True
        else:
            self.should_train_network = False

        if (
            cast(int, self.hparams["initial_train_steps"] > 0)
            and self._total_samples_count > self.hparams["initial_train_steps"]
            and self._total_samples_count - rewards.size(0) <= self.hparams["initial_train_steps"]
        ):
            logger.info(
                "\nInitial training stage is over. "
                "The network will now be called only once min_samples_required_for_training samples are recorded."
            )

    @property
    def should_train_network(self) -> bool:
        """Should the network be updated in the next training epoch?

        If called after `record_action_data`, this property will overwrite the behavior of
        the `min_samples_required_for_training` parameter.
        """
        return self._should_train_network

    @should_train_network.setter
    def should_train_network(self, value: bool) -> None:
        """Should the network be updated in the next training epoch?

        If called after `record_action_data`, this property will overwrite the behavior of
        the `min_samples_required_for_training` parameter.

        Also sets lightning `automatic_optimization` to `should_train_network`.
        This is necessary to allow for correct updates of the neural network.
        It also needs to be False when we only train the head.
        """
        self.automatic_optimization = value
        self._should_train_network = value

    def on_train_start(self) -> None:
        """Lightning hook. Log a warning if a custom data loader was passed to `trainer.fit`."""
        super().on_train_start()

        assert self.trainer.train_dataloader is not None, "train_dataloader must be set before training starts."
        if self._custom_data_loader_passed:
            logger.warning(
                "You passed a train_dataloader to trainer.fit(). Data from the data buffer will be ignored. "
                "Only the data passed in the train_data_loader is used for training. The data is still added to "
                "the data buffer for future training runs."
            )

            num_samples = len(self.trainer.train_dataloader.dataset)
            required_samples = self.hparams["min_samples_required_for_training"]
            if (
                required_samples is not None
                and num_samples <= required_samples
                and not self.is_initial_training_stage()
            ):
                logger.warning(
                    f"The train_dataloader passed to trainer.fit() contains {num_samples} "
                    f"which is less than min_samples_required_for_training={required_samples}. "
                    f"Even though the initial training stage is over and not enough data samples were passed, "
                    "the network will still be trained, only on this data (no data from buffer). "
                    "Consider passing more data or decreasing min_samples_required_for_training."
                )

            self.should_train_network = True

        if not self.hparams["warm_start"] and self.should_train_network and self._helper_network_init is not None:
            self._helper_network.load_state_dict(self._helper_network_init)

    def is_initial_training_stage(self) -> bool:
        """Check if the bandit is in the initial training stage.

        Returns:
            True if the total seen samples is smaller or equal to initial_strain_Steps, False otherwise.
        """
        return self._total_samples_count <= cast(int, self.hparams["initial_train_steps"])

    def _update(
        self,
        batch: BufferDataFormat[ActionInputType],
        batch_idx: int,
    ) -> torch.Tensor:
        """Perform a training step on the neural linear bandit model.

        Args:
            batch: The batch of data to train on. Contains either
                the chosen contextualized actions (shape: batch_size, n_chosen_arms, n_features)
                and rewards (shape: batch_size, n_chosen_arms)
                or the embedded actions (batch_size, n_chosen_arms, n_embedding_size) and rewards
                or all three.
                When the head is updated, we always need all 3
                For Neural Linear n_chosen_arms must always be 1 because combinatorial bandits are
                not supported.
            batch_idx: The index of the batch.
        """
        # Assertions are happening in AbstractBandit

        assert len(batch) == 4, (
            "For head updates, batch must be three tensors: "
            "(contextualized_actions, embedded_actions, rewards, chosen_actions)."
            "Either use the `record_feedback` method and do not pass a `train_dataloader`"
            "to `trainer.fit` or make sure that enough data exists to train the network "
            "or manually set `should_train_network` to `True`."
        )

        realized_rewards: torch.Tensor = batch[2]  # shape: (batch_size, n_chosen_arms)

        assert realized_rewards.shape[1] == 1, (
            "The neural linear bandit can only choose one action at a time."
            "Combinatorial Neural Linear is not supported."
        )

        assert self.automatic_optimization == self.should_train_network, (
            "Automatic optimization needs to be True if the neural network should be trained."
            "Automatic optimization needs to be False if only the head should be trained."
            f"Currently, automatic_optimization={self.automatic_optimization} and"
            f"should_train_network={self.should_train_network}."
        )

        if self.should_train_network:
            chosen_contextualized_actions: ActionInputType = batch[0]  # shape: (batch_size, n_chosen_arms, n_features)
            chosen_actions = batch[3]

            # Asserting shapes of the input data
            loss = self._train_network(chosen_contextualized_actions, realized_rewards, chosen_actions=chosen_actions)
            self.log("loss", loss, on_step=True, on_epoch=False, prog_bar=False)
            return loss
        else:  # update the head
            assert batch[1] is not None, "The embedded actions must be provided for updating the head."
            embedded_actions: torch.Tensor = batch[1]  # shape: (batch_size, n_chosen_arms, n_embedding_size)

            # if self.hparams["contextualization_after_network"]:
            #     chosen_actions: None | torch.Tensor = batch[3]
            #     assert chosen_actions is not None, ("Chosen actions are needed when "
            #             "`contextualization_after_network is True")
            #     chosen_actions_idx = chosen_actions.argmax(dim=1)
            #     embedded_actions = embedded_actions[torch.arange(embedded_actions.shape[0]), :, chosen_actions_idx]

            self._train_head(embedded_actions, realized_rewards)
            # Since we are not training the network, we return a dummy loss
            return torch.tensor(0.0, device=self.device)

    def _train_network(
        self,
        context: ActionInputType,
        reward: torch.Tensor,
        chosen_actions: torch.Tensor | None = None,
    ) -> torch.Tensor:
        """Train the neural network on the given data by computing the loss."""
        assert self.automatic_optimization, "Automatic optimization must be enabled for training the network."

        assert reward.size(1) == 1, (
            "The neural linear bandit can only choose one action at a time."
            "Combinatorial Neural Linear is not supported."
        )
        if isinstance(context, torch.Tensor):
            assert context.size(1) == 1, (
                "The neural linear bandit can only choose one action at a time."
                "Combinatorial Neural Linear is not supported."
            )
            predicted_reward: torch.Tensor = self._helper_network.forward(
                context.squeeze(1).to(self.device)
            )  # shape: (batch_size,)
        else:
            assert all(
                input_part.size(1) == 1 for input_part in context
            ), "The neural linear bandit can only choose one action at a time."
            predicted_reward = self._helper_network.forward(
                *tuple(input_part.squeeze(1).to(self.device) for input_part in context)
            )  # shape: (batch_size,)

        if self.hparams["contextualization_after_network"]:
            assert (
                chosen_actions is not None
            ), "The `chosen_actions` are necessary if `contextualization_after_network` is True"

            chosen_actions_idx = chosen_actions.argmax(dim=1)
            predicted_reward = predicted_reward[torch.arange(predicted_reward.shape[0]), chosen_actions_idx]

        loss = self._compute_loss(predicted_reward, reward)

        # Compute the average loss
        avg_loss = loss.mean()

        if self.hparams["early_stop_threshold"] is not None and avg_loss <= self.hparams["early_stop_threshold"]:
            self.trainer.should_stop = True

        return avg_loss

    def _compute_loss(
        self,
        y_pred: torch.Tensor,
        y: torch.Tensor,
    ) -> torch.Tensor:
        """Compute the loss of the neural linear bandit.

        Args:
            y_pred: The predicted rewards. Shape: (batch_size,)
            y: The actual rewards. Shape: (batch_size,)

        Returns:
            The loss.
        """
        return torch.nn.functional.mse_loss(y_pred, y)

    def configure_optimizers(
        self,
    ) -> OptimizerLRSchedulerConfig:
        """Configure the optimizers and learning rate scheduler for the network training."""
        opt = torch.optim.Adam(
            self._helper_network.parameters(),
            lr=self.hparams["learning_rate"],
            weight_decay=self.hparams["weight_decay"],
        )
        scheduler = torch.optim.lr_scheduler.StepLR(
            opt,
            step_size=self.hparams["learning_rate_scheduler_step_size"],
            gamma=self.hparams["learning_rate_decay"],
        )
        return {
            "optimizer": opt,
            "lr_scheduler": scheduler,
        }

    def _train_head(self, z: torch.Tensor, y: torch.Tensor) -> None:
        """Perform an update step on the head of the neural linear bandit.

        Does not recompute the linear model from scratch and instead updates the existing linear model.

        Args:
            z: The embedded actions. Shape: (batch_size, n_actions, n_embedding_size)
            y: The rewards. Shape: (batch_size, n_actions)
        """
        super()._perform_update(z, y)

    def on_train_end(self) -> None:
        """Lightning hook. Reset the flags after training."""
        super().on_train_end()

        if self.should_train_network:
            self._samples_without_training_network = 0
            self.update_embeddings()
            self.retrain_head()

        if not self._training_skipped:
            self.should_train_network = False

    def update_embeddings(self) -> None:
        """Update all of the embeddings stored in the replay buffer."""
<<<<<<< HEAD
        # TODO: possibly do lazy updates of the embeddings as computing all at once will take forever
        contexts, _, _, chosen_actions = self.buffer.get_all_data()  # shape: (num_samples, n_network_input_size)
=======
        # TODO: recomputing all embeddings at once takes forever. See issue #149.
        contexts, _, _ = self.buffer.get_all_data()  # shape: (num_samples, n_network_input_size)
>>>>>>> b168f40b

        num_samples = contexts.shape[0] if isinstance(contexts, torch.Tensor) else contexts[0].shape[0]
        if num_samples == 0:
            return

        new_embedded_actions = torch.empty(num_samples, self.hparams["n_embedding_size"], device=self.device)

        self.network.eval()

        batch_size = cast(int, self.hparams["train_batch_size"])
        with torch.no_grad():
            for i in range(0, num_samples, batch_size):
                if isinstance(contexts, torch.Tensor):
                    batch_input = cast(
                        ActionInputType,
                        contexts[i : i + batch_size].unsqueeze(1).to(self.device),
                    )
                elif isinstance(contexts, tuple | list):
                    batch_input = cast(
                        ActionInputType,
                        tuple(input_part[i : i + batch_size].unsqueeze(1).to(self.device) for input_part in contexts),
                    )
                else:
                    raise ValueError(
                        "The contextualized_actions must be either a torch.Tensor or a tuple of torch.Tensors."
                    )

                embedded_actions = self._get_contextualized_actions(
                    batch_input  # shape: (batch_size, 1, n_network_input_size)
                )  # shape: (batch_size, n_embedding_size)

                if not self.hparams["contextualization_after_network"]:
                    embedded_actions = embedded_actions.squeeze(1)
                else:
                    assert chosen_actions is not None, (
                        "Chosen actions are needed when " "`contextualization_after_network is True"
                    )
                    chosen_actions_idx = chosen_actions[i : i + batch_size].argmax(dim=1)
                    embedded_actions = embedded_actions[torch.arange(embedded_actions.shape[0]), chosen_actions_idx]

                new_embedded_actions[i : i + batch_size] = embedded_actions

        self.network.train()

        self.buffer.update_embeddings(new_embedded_actions)

    def retrain_head(self) -> None:
        """Retrain the linear head of the neural linear bandit.

        Recomputes the linear model from scratch.
        """
        # Retrieve training data.
        # We would like to retrain the head on the whole buffer.
        # We have to min with len(self.buffer) because the buffer might have deleted some of the old samples.
        _, z, y, _ = self.buffer.get_all_data()

        if y.shape[0] == 0:
            return

        if z is None:
            raise ValueError("Embedded actions required for updating linear head")

        # We need to unsqueeze the tensors because the buffer might not store the action dimension
        if z.ndim == 2 and y.ndim == 1:
            z = z.unsqueeze(1)
            y = y.unsqueeze(1)

        assert z.ndim == 3 and y.ndim == 2, (
            "The retrieved embedded actions must have shape (num_samples, n_actions, n_embedding_size "
            "and the rewards must have shape (num_samples, n_actions)."
        )
        assert z.shape[0] == y.shape[0], "The number of samples in the embedded actions and rewards must be the same."
        assert z.shape[1] == 1 and y.shape[1] == 1, "The number of actions in the embedded actions must be 1."
        assert (
            z.shape[2] == self.hparams["n_embedding_size"]
        ), f"The number of features in the embedded actions must be {self.hparams['n_embedding_size']}."

        # Reset the parameters
        self._init_linear_params()

        dataset = torch.utils.data.TensorDataset(z, y)
        train_loader = torch.utils.data.DataLoader(
            dataset,
            batch_size=self.hparams["train_batch_size"],
            shuffle=False,  # no need to shuffle because the update algorithm is assosicative
        )
        for z_batch, y_batch in train_loader:
            super()._perform_update(
                z_batch.to(self.device),  # shape: (num_samples, 1, n_embedding_size)
                y_batch.to(self.device),  # shape: (num_samples, 1)
            )

    def on_save_checkpoint(self, checkpoint: dict[str, Any]) -> None:
        """Handle saving custom NeuralLinearBandit state.

        Args:
            checkpoint: Dictionary to save the state into.
        """
        super().on_save_checkpoint(checkpoint)

        checkpoint["network_state"] = self.network.state_dict()
        checkpoint["helper_network_state"] = self._helper_network.state_dict()
        if self._helper_network_init is not None:
            checkpoint["init_helper_network_state"] = self._helper_network_init

        checkpoint["_should_train_network"] = self._should_train_network
        checkpoint["_samples_without_training_network"] = self._samples_without_training_network

        checkpoint["contextualized_actions"] = self.contextualized_actions
        checkpoint["embedded_actions"] = self.embedded_actions
        checkpoint["rewards"] = self.rewards

    def on_load_checkpoint(self, checkpoint: dict[str, Any]) -> None:
        """Handle loading custom NeuralLinearBandit state.

        Args:
            checkpoint: Dictionary containing the state to load.
        """
        super().on_load_checkpoint(checkpoint)

        if "network_state" in checkpoint:
            self.network.load_state_dict(checkpoint["network_state"])

        if "helper_network_state" in checkpoint:
            self._helper_network.load_state_dict(checkpoint["helper_network_state"])

        if "init_helper_network_state" in checkpoint and not self.hparams["warm_start"]:
            self._helper_network_init = checkpoint["init_helper_network_state"]

        if "_should_train_network" in checkpoint:
            self._should_train_network = checkpoint["_should_train_network"]
            self.automatic_optimization = self._should_train_network

        if "_samples_without_training_network" in checkpoint:
            self._samples_without_training_network = checkpoint["_samples_without_training_network"]

        if "contextualized_actions" in checkpoint:
            self.register_buffer("contextualized_actions", checkpoint["contextualized_actions"])

        if "embedded_actions" in checkpoint:
            self.register_buffer("embedded_actions", checkpoint["embedded_actions"])

        if "rewards" in checkpoint:
            self.register_buffer("rewards", checkpoint["rewards"])<|MERGE_RESOLUTION|>--- conflicted
+++ resolved
@@ -336,13 +336,8 @@
             flattened_actions = contextualized_actions.view(
                 batch_size * n_arms, *contextualized_actions.shape[2:]
             )  # shape: (batch_size * n_arms, n_network_input_size)
-<<<<<<< HEAD
-            print(flattened_actions.shape)
-            # TODO: We should probably pass the kwargs here but then we would need to pass them in the update method.
-=======
 
             # TODO: Do we pass kwargs to the network? See issue #148.
->>>>>>> b168f40b
             embedded_actions: torch.Tensor = self.network.forward(
                 flattened_actions,
             )  # shape: (batch_size * n_arms, n_embedding_size)
@@ -680,13 +675,8 @@
 
     def update_embeddings(self) -> None:
         """Update all of the embeddings stored in the replay buffer."""
-<<<<<<< HEAD
-        # TODO: possibly do lazy updates of the embeddings as computing all at once will take forever
+        # TODO: recomputing all embeddings at once takes forever. See issue #149.
         contexts, _, _, chosen_actions = self.buffer.get_all_data()  # shape: (num_samples, n_network_input_size)
-=======
-        # TODO: recomputing all embeddings at once takes forever. See issue #149.
-        contexts, _, _ = self.buffer.get_all_data()  # shape: (num_samples, n_network_input_size)
->>>>>>> b168f40b
 
         num_samples = contexts.shape[0] if isinstance(contexts, torch.Tensor) else contexts[0].shape[0]
         if num_samples == 0:
