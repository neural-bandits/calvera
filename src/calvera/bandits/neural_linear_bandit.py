import logging
from typing import Any, cast

import torch
from lightning.pytorch.utilities.types import OptimizerLRSchedulerConfig

from calvera.bandits.action_input_type import ActionInputType
from calvera.bandits.linear_ts_bandit import LinearTSBandit
from calvera.benchmark.multiclass import MultiClassContextualizer
<<<<<<< HEAD
from calvera.utils.data_storage import AbstractBanditDataBuffer, BufferDataFormat, ListDataBuffer
=======
from calvera.utils.data_storage import AbstractBanditDataBuffer, BufferDataFormat
>>>>>>> a1d93946
from calvera.utils.selectors import AbstractSelector

logger = logging.getLogger(__name__)


class HelperNetwork(torch.nn.Module):
    """A helper network that is used to train the neural network of the NeuralLinearBandit.

    It adds a linear head to the neural network which mocks the linear head of the NeuralLinearBandit,
    hence the single output dimension of the linear layer.
    This allows for training an embedding which is useful for the linear head of the NeuralLinearBandit.
    """

    def __init__(
        self, network: torch.nn.Module, output_size: int, contextualizer: MultiClassContextualizer | None = None
    ) -> None:
        """Initialize the HelperNetwork.

        Args:
            network: The neural network to be used to encode the input data into an embedding.
            output_size: The size of the output of the neural network.
            contextualizer: If provided disjoint model contextualization will be applied to the embeddings
        """
        super().__init__()
        self.network = network
        self.linear_head = torch.nn.Linear(
            output_size, 1
        )  # mock linear head so we can learn an embedding that is useful for the linear head
        self.contextualizer = contextualizer

    def forward(self, *x: torch.Tensor) -> torch.Tensor:
        """Forward pass of the HelperNetwork.

        Args:
            *x: The input data. Can be a single tensor or a tuple of tensors.
                Must be of shape (batch_size, n_network_input_size).

        Returns:
            The output of the linear head.
        """
        # TODO: Do we pass kwargs to the network? See issue #148.
        z = self.network.forward(*x)
        if self.contextualizer is not None:
            z = self.contextualizer(z)
        return self.linear_head.forward(z)

    def reset_linear_head(self) -> None:
        """Reset the parameters of the linear head."""
        self.linear_head.reset_parameters()


# That we have to inherit from Generic[ActionInputType] again here is a little unfortunate. LinearTSBandit fixes the
# ActionInputType to torch.Tensor but we want to keep it open here.
# It would be cleaner to implement NeuralLinear by having a variable containing the LinearTSBandit.
class NeuralLinearBandit(LinearTSBandit[ActionInputType]):
    """Lightning Module implementing a Neural Linear bandit.

    Based on: Riquelme et al. "Deep Bayesian Bandits Showdown: An Empirical Comparison of Bayesian Deep Networks for
    Thompson Sampling" https://arxiv.org/abs/1802.09127

    A Neural Linear bandit model consists of a neural network that produces embeddings of the input data and a linear
    head that is trained on the embeddings. Since updating the neural network which encodes the inputs into embeddings
    is computationally expensive, the neural network is only updated once more than `min_samples_required_for_training`
    samples have been collected. Otherwise, only the linear head is updated.

    ActionInputType:
        The type of the input data to the neural network. Can be a single tensor or a tuple of tensors.
    """

    _should_train_network = False
    _samples_without_training_network = 0

    def __init__(
        self,
        network: torch.nn.Module,
        buffer: AbstractBanditDataBuffer[ActionInputType, Any] | None,
        n_embedding_size: int,
        min_samples_required_for_training: int | None = 1024,
        selector: AbstractSelector | None = None,
        train_batch_size: int = 32,
        lazy_uncertainty_update: bool = False,
        lambda_: float = 1.0,
        eps: float = 1e-2,
        weight_decay: float = 0.0,
        learning_rate: float = 1e-3,
        learning_rate_decay: float = 1.0,
        learning_rate_scheduler_step_size: int = 1,
        early_stop_threshold: float | None = 1e-3,
        initial_train_steps: int = 1024,
        contextualization_after_network: bool = False,
        n_arms: int | None = None,
        warm_start: bool = True,
    ) -> None:
        """Initializes the NeuralLinearBanditModule.

        Args:
            network: The neural network to be used to encode the input data into an embedding.
            buffer: The buffer used for storing the data for continuously updating the neural network and
                storing the embeddings for the linear head.
            n_embedding_size: The size of the embedding produced by the neural network. Must be greater than 0.
                IF `contextualization_after_network` is True, `n_embedding_size` is the size of the output of the
                network * n_arms (Using disjoint contextualization).
            selector: The selector used to choose the best action. Default is ArgMaxSelector (if None).
            train_batch_size: The batch size for the neural network update. Must be greater than 0.
            min_samples_required_for_training: The interval (in steps) at which the neural network is updated.
                None means the neural network is never updated. If not None, it must be greater than 0.
                Must Default is 1024.
            lazy_uncertainty_update: If True the precision matrix will not be updated during forward, but during the
                update step.
            lambda_: The regularization parameter for the linear head. Must be greater than 0.
            eps: Small value to ensure invertibility of the precision matrix. Added to the diagonal.
                Must be greater than 0.
            learning_rate: The learning rate for the optimizer of the neural network.
                Passed to `lr` of `torch.optim.Adam`.
                Must be greater than 0.
            weight_decay: The regularization parameter for the neural network.
                Passed to `weight_decay` of `torch.optim.Adam`.
                Must be greater equal 0.
            learning_rate_decay: Multiplicative factor for learning rate decay.
                Passed to `gamma` of `torch.optim.lr_scheduler.StepLR`.
                Default is 1.0 (i.e. no decay). Must be greater than 0.
            learning_rate_scheduler_step_size: The step size for the learning rate decay.
                Passed to `step_size` of `torch.optim.lr_scheduler.StepLR`.
                Must be greater than 0.
                The learning rate scheduler is called every time the neural network is updated.
            early_stop_threshold: Loss threshold for early stopping. None to disable.
                Must be greater equal 0.
            initial_train_steps: Number of initial training steps (in samples).
                Defaults to 1024. Must be greater equal 0.
            contextualization_after_network: If True, the contextualization is applied after the network. Useful for
                situations where you want to use the model for retrieving an embedding then use this single embedding
                for multiple actions.
            n_arms: The number of arms to contextualize after the network. Only needed if
                contextualization_after_network is True. Else the number of arms is determined by the input data.
                Must be greater equal 0.
            warm_start: If `False` the parameters of the network are reset in order to be retrained from scratch using
                `network.reset_parameters()` everytime a retraining of the network occurs. If `True` the network is
                trained from the current state.
        """
        assert n_embedding_size > 0, "The embedding size must be greater than 0."
        assert min_samples_required_for_training is None or min_samples_required_for_training > 0, (
            "The min_samples_required_for_training must be greater than 0."
            "Set it to None to never update the neural network."
        )
        assert lambda_ > 0, "The lambda_ must be greater than 0."
        assert eps > 0, "The eps must be greater than 0."
        assert weight_decay >= 0, "The weight_decay must be greater equal 0."
        assert learning_rate > 0, "The learning rate must be greater than 0."
        assert learning_rate_decay >= 0, "The learning rate decay must be greater equal 0."
        assert learning_rate_scheduler_step_size > 0, "The learning rate decay step size must be greater than 0."
        assert (
            early_stop_threshold is None or early_stop_threshold >= 0
        ), "Early stop threshold must be greater than or equal to 0."
        assert initial_train_steps >= 0, "Initial training steps must be greater than or equal to 0."

        if contextualization_after_network:
            assert n_arms is not None, "`n_arms` need to be provided when performing `contextualization_after_network`."
            n_embedding_size *= n_arms

        super().__init__(
            n_features=n_embedding_size,
            selector=selector,
            buffer=buffer,
            train_batch_size=train_batch_size,
            eps=eps,
            lambda_=lambda_,
            lazy_uncertainty_update=lazy_uncertainty_update,
            clear_buffer_after_train=False,
        )

        self.save_hyperparameters(
            {
                "n_embedding_size": n_embedding_size,
                "min_samples_required_for_training": min_samples_required_for_training,
                "train_batch_size": train_batch_size,
                "weight_decay": weight_decay,
                "learning_rate": learning_rate,
                "learning_rate_decay": learning_rate_decay,
                "learning_rate_scheduler_step_size": learning_rate_scheduler_step_size,
                "early_stop_threshold": early_stop_threshold,
                "initial_train_steps": initial_train_steps,
                "contextualization_after_network": contextualization_after_network,
                "n_arms": n_arms,
                "warm_start": warm_start,
            }
        )

        self.network = network.to(self.device)

        self.register_buffer(
            "contextualized_actions", torch.empty(0, device=self.device)
        )  # shape: (buffer_size, n_parts, n_network_input_size)
        self.register_buffer(
            "embedded_actions", torch.empty(0, device=self.device)
        )  # shape: (buffer_size, n_network_input_size)
        self.register_buffer("rewards", torch.empty(0, device=self.device))  # shape: (buffer_size,)

        # Disable Lightning's automatic optimization. Has to be kept in sync with should_train_network.
        self.automatic_optimization = False

        self.contextualizer: MultiClassContextualizer | None = None
        if self.hparams["contextualization_after_network"]:
            assert n_arms is not None, "The number of arms must be provided if contextualization_after_network is True."

            assert n_embedding_size % n_arms == 0, (
                "If `contextualization_after_network` is True, `n_embedding_size` is the size of the output of the "
                "network * n_arms (Using disjoint contextualization)."
                "Therefore, `n_embedding_size` must be divisible by `n_arms`."
            )

<<<<<<< HEAD
            assert isinstance(buffer, ListDataBuffer), (
                "Currently only the `ListDataBuffer` supports" "`contextualization_after_network`."
            )

            self.contextualizer = MultiClassContextualizer(n_arms=n_arms)

        # We use this network to train the encoder model. We mock a linear head with the final layer of the encoder,
        # hence the single output dimension.
        self._helper_network = HelperNetwork(
            self.network,
            self.hparams["n_embedding_size"],
            self.contextualizer,
        ).to(self.device)

=======
            self.contextualizer = MultiClassContextualizer(n_arms=n_arms)

>>>>>>> a1d93946
        self._helper_network_init = self._helper_network.state_dict().copy() if not self.hparams["warm_start"] else None

    def _predict_action(
        self, contextualized_actions: ActionInputType, **kwargs: Any
    ) -> tuple[torch.Tensor, torch.Tensor]:
        """Predicts the action to take for the given input data according to neural linear.

        Args:
            contextualized_actions: The input data. Shape: (batch_size, n_arms, n_network_input_size)
                or a tuple of tensors of shape (batch_size, n_arms, n_network_input_size) if there are several inputs to
                the model.
            **kwargs: Additional keyword arguments.

        Returns:
            tuple:
            - chosen_actions: The one-hot encoded tensor of the chosen actions. Shape: (batch_size, n_arms).
            - p: The probability of the chosen actions. For now we always return 1 but we might return the actual
                probability in the future. Shape: (batch_size, ).
        """
        # MyPy forces us to call it `contextualized_actions` but this would be misleading here.
        input_data = contextualized_actions

        embedded_actions = self._get_contextualized_actions(input_data)  # shape: (batch_size, n_arms, n_embedding_size)
<<<<<<< HEAD

        print("Embedded actions given to LinearTS")
        print(embedded_actions.shape)
=======
>>>>>>> a1d93946

        # Call the linear bandit to get the best action via Thompson Sampling. Unfortunately, we can't use its forward
        # method here: because of inheriting it would call our forward and _predict_action method again.
        result, p = super()._predict_action(cast(ActionInputType, embedded_actions))  # shape: (batch_size, n_arms)
<<<<<<< HEAD

        print("Result from LinearTS")
        print(result.shape)
=======
>>>>>>> a1d93946

        return result, p

    def _get_contextualized_actions(self, input_data: ActionInputType) -> torch.Tensor:
        """Contextualize the input data.

        Args:
            input_data: A batch of input data. See `ActionInputType`. Shape: (batch_size, n_arms, n_network_input_size)
                or a tuple of tensors of shape (batch_size, n_arms, n_network_input_size) if there are several inputs to
                the model.

        Returns:
            A tensor of shape (batch_size, n_arms, n_embedding_size)
        """
        if self.hparams["contextualization_after_network"]:
            assert self.contextualizer is not None, "Missing contextualizer."
            # The network should output (batchsize * (n_arms = 1), n_)
            sample: torch.Tensor
            if isinstance(input_data, torch.Tensor):
                sample = input_data
            elif isinstance(input_data, tuple | list):
                sample = input_data[0]
            else:
                raise ValueError("The contextualized_actions must be either a torch.Tensor or a tuple of torch.Tensor.")

<<<<<<< HEAD
            assert sample.ndim >= 2, "The input data must have shape (batch_size, n_arms, ...)."

            assert sample.shape[1] == 1, (
                "If `contextualization_after_network` is True, `n_arms` must be 1. " f"But shape is {sample.shape}."
            )

            contextualized_embeddings: torch.Tensor = (
                self.contextualizer(self.network.forward(input_data))
                if isinstance(input_data, torch.Tensor)
                else self.contextualizer(self.network.forward(*input_data))
            )
=======
            assert sample.ndim == 3, "The input data must have shape (batch_size, n_arms, n_network_input_size)."

            assert sample.shape[1] == 1, "If `contextualization_after_network` is True, `n_arms` must be 1."

            contextualized_embeddings = self.contextualizer(self.network.forward(input_data))
>>>>>>> a1d93946
            # Shape (batch_size, n_arms, model_output_size * n_arms)
            assert (
                contextualized_embeddings.ndim == 3
            ), "The contextualized embeddings must have shape (batch_size, n_arms, model_output_size * n_arms)."

            return contextualized_embeddings
        else:
            return self._embed_contextualized_actions(input_data)

    def _embed_contextualized_actions(
        self,
        contextualized_actions: ActionInputType,
    ) -> torch.Tensor:
        """Embed the actions using the neural network.

        Args:
            contextualized_actions: The input data. Shape: (batch_size, n_arms, n_network_input_size)
                or a tuple of tensors of shape (batch_size, n_arms, n_network_input_size) if there are several inputs to
                the model.

        Returns:
            out: The embedded actions. Shape: (batch_size, n_arms, n_embedding_size)
        """
        if isinstance(contextualized_actions, torch.Tensor):
            assert contextualized_actions.ndim >= 3, (
                f"Contextualized actions must have shape (batch_size, n_chosen_arms, n_network_input_size)"
                f"but got shape {contextualized_actions.shape}"
            )

            batch_size, n_arms = contextualized_actions.shape[:2]

            # # We flatten the input to pass a two-dimensional tensor to the network
            flattened_actions = contextualized_actions.view(
                batch_size * n_arms, *contextualized_actions.shape[2:]
            )  # shape: (batch_size * n_arms, n_network_input_size)

            # TODO: Do we pass kwargs to the network? See issue #148.
            embedded_actions: torch.Tensor = self.network.forward(
                flattened_actions,
            )  # shape: (batch_size * n_arms, n_embedding_size)
        elif isinstance(contextualized_actions, tuple | list):
            # assert shape of all tensors
            assert len(contextualized_actions) > 1 and contextualized_actions[0].ndim >= 3, (
                "The tuple of contextualized_actions must contain more than one element and be of shape"
                "(batch_size, n_chosen_arms, ...). "
                f"Encountered shape {contextualized_actions[0].shape}"
            )

            batch_size, n_arms = contextualized_actions[0].shape[:2]

            flattened_actions_list: list[torch.Tensor] = []
            for i, input_part in enumerate(contextualized_actions):
                assert input_part.ndim >= 3 and input_part.shape[0] == batch_size and input_part.shape[1] == n_arms, (
                    f"All parts of the contextualized actions inputs must have shape"
                    f"(batch_size, n_chosen_arms, n_network_input_size)."
                    f"Expected shape {(batch_size, n_arms, ...)}"
                    f"but got shape {input_part.shape} for the {i}-th part."
                )
                # We flatten the input because e.g. BERT expects a tensor of shape (batch_size, sequence_length)
                # and not (batch_size, sequence_length, hidden_size)
                flattened_actions_list.append(input_part.view(batch_size * n_arms, *input_part.shape[2:]))

            # TODO: Do we pass kwargs to the network? See issue #148.
            embedded_actions = self.network.forward(
                *tuple(flattened_actions_list),
            )  # shape: (batch_size * n_arms, n_embedding_size)
        else:
            raise ValueError("The contextualized_actions must be either a torch.Tensor or a tuple of torch.Tensors.")

        assert (
            embedded_actions.ndim == 2
            and embedded_actions.shape[0] == batch_size * n_arms
            and embedded_actions.shape[1] == self.hparams["n_embedding_size"]
        ), (
            f"Embedded actions must have shape (batch_size * n_arms, n_embedding_size)."
            f"Expected shape {(batch_size * n_arms, self.hparams['n_embedding_size'])}"
            f"but got shape {embedded_actions.shape}"
        )

        embedded_actions = embedded_actions.view(
            batch_size, n_arms, -1
        )  # shape: (batch_size, n_arms, n_embedding_size)

        return embedded_actions

    def record_feedback(
        self,
        contextualized_actions: ActionInputType,
        rewards: torch.Tensor,
        chosen_actions: torch.Tensor | None = None,
    ) -> None:
        """Record a pair of actions and rewards for the bandit.

        Args:
            contextualized_actions: The contextualized actions that were chosen by the bandit.
                Size: (batch_size, n_actions, n_features).
            rewards: The rewards that were observed for the chosen actions. Size: (batch_size, n_actions).
            chosen_actions: The chosen actions one-hot encoded. Size: (batch_size, n_actions). Should only be provided
                if there is only a single contextualized action (see `contextualization_after_network`).
        """
        # TODO: embedding actions is unnecessary if we will update the network later anyways. See issue #149.
        embedded_actions = self._get_contextualized_actions(
            contextualized_actions
        )  # shape: (batch_size, n_actions, n_embedding_size)

        chosen_actions_idx = torch.argmax(chosen_actions, dim=1) if chosen_actions is not None else None
        assert (
            chosen_actions_idx is None or embedded_actions.shape[1] != 1
        ), "If there is only a single action, the chosen_actions_idx must be provided."

        embedded_actions = (
            embedded_actions[torch.arange(embedded_actions.shape[0]), (chosen_actions_idx)].unsqueeze(1)
            if chosen_actions_idx is not None
            else embedded_actions
        )

        self._add_data_to_buffer(contextualized_actions, rewards, embedded_actions, chosen_actions)

        # _total_samples_count is managed by the AbstractBandit
        self._samples_without_training_network += rewards.shape[0]

        if self.is_initial_training_stage() or (
            self.hparams["min_samples_required_for_training"] is not None
            and self._samples_without_training_network >= self.hparams["min_samples_required_for_training"]
        ):
            self.should_train_network = True
        else:
            self.should_train_network = False

        if (
            cast(int, self.hparams["initial_train_steps"] > 0)
            and self._total_samples_count > self.hparams["initial_train_steps"]
            and self._total_samples_count - rewards.size(0) <= self.hparams["initial_train_steps"]
        ):
            logger.info(
                "\nInitial training stage is over. "
                "The network will now be called only once min_samples_required_for_training samples are recorded."
            )

    @property
    def should_train_network(self) -> bool:
        """Should the network be updated in the next training epoch?

        If called after `record_action_data`, this property will overwrite the behavior of
        the `min_samples_required_for_training` parameter.
        """
        return self._should_train_network

    @should_train_network.setter
    def should_train_network(self, value: bool) -> None:
        """Should the network be updated in the next training epoch?

        If called after `record_action_data`, this property will overwrite the behavior of
        the `min_samples_required_for_training` parameter.

        Also sets lightning `automatic_optimization` to `should_train_network`.
        This is necessary to allow for correct updates of the neural network.
        It also needs to be False when we only train the head.
        """
        self.automatic_optimization = value
        self._should_train_network = value

    def on_train_start(self) -> None:
        """Lightning hook. Log a warning if a custom data loader was passed to `trainer.fit`."""
        super().on_train_start()

        assert self.trainer.train_dataloader is not None, "train_dataloader must be set before training starts."
        if self._custom_data_loader_passed:
            logger.warning(
                "You passed a train_dataloader to trainer.fit(). Data from the data buffer will be ignored. "
                "Only the data passed in the train_data_loader is used for training. The data is still added to "
                "the data buffer for future training runs."
            )

            num_samples = len(self.trainer.train_dataloader.dataset)
            required_samples = self.hparams["min_samples_required_for_training"]
            if (
                required_samples is not None
                and num_samples <= required_samples
                and not self.is_initial_training_stage()
            ):
                logger.warning(
                    f"The train_dataloader passed to trainer.fit() contains {num_samples} "
                    f"which is less than min_samples_required_for_training={required_samples}. "
                    f"Even though the initial training stage is over and not enough data samples were passed, "
                    "the network will still be trained, only on this data (no data from buffer). "
                    "Consider passing more data or decreasing min_samples_required_for_training."
                )

            self.should_train_network = True

        if not self.hparams["warm_start"] and self.should_train_network and self._helper_network_init is not None:
            self._helper_network.load_state_dict(self._helper_network_init)

    def is_initial_training_stage(self) -> bool:
        """Check if the bandit is in the initial training stage.

        Returns:
            True if the total seen samples is smaller or equal to initial_strain_Steps, False otherwise.
        """
        return self._total_samples_count <= cast(int, self.hparams["initial_train_steps"])

    def _update(
        self,
        batch: BufferDataFormat[ActionInputType],
        batch_idx: int,
    ) -> torch.Tensor:
        """Perform a training step on the neural linear bandit model.

        Args:
            batch: The batch of data to train on. Contains either
                the chosen contextualized actions (shape: batch_size, n_chosen_arms, n_features)
                and rewards (shape: batch_size, n_chosen_arms)
                or the embedded actions (batch_size, n_chosen_arms, n_embedding_size) and rewards
                or all three.
                When the head is updated, we always need all 3
                For Neural Linear n_chosen_arms must always be 1 because combinatorial bandits are
                not supported.
            batch_idx: The index of the batch.
        """
        # Assertions are happening in AbstractBandit

        assert len(batch) == 4, (
            "For head updates, batch must be three tensors: "
            "(contextualized_actions, embedded_actions, rewards, chosen_actions)."
            "Either use the `record_feedback` method and do not pass a `train_dataloader`"
            "to `trainer.fit` or make sure that enough data exists to train the network "
            "or manually set `should_train_network` to `True`."
        )

        realized_rewards: torch.Tensor = batch[2]  # shape: (batch_size, n_chosen_arms)

        assert realized_rewards.shape[1] == 1, (
            "The neural linear bandit can only choose one action at a time."
            "Combinatorial Neural Linear is not supported."
        )

        assert self.automatic_optimization == self.should_train_network, (
            "Automatic optimization needs to be True if the neural network should be trained."
            "Automatic optimization needs to be False if only the head should be trained."
            f"Currently, automatic_optimization={self.automatic_optimization} and"
            f"should_train_network={self.should_train_network}."
        )

        if self.should_train_network:
            chosen_contextualized_actions: ActionInputType = batch[0]  # shape: (batch_size, n_chosen_arms, n_features)
            chosen_actions = batch[3]

            # Asserting shapes of the input data
            loss = self._train_network(chosen_contextualized_actions, realized_rewards, chosen_actions=chosen_actions)
            self.log("loss", loss, on_step=True, on_epoch=False, prog_bar=False)
            return loss
        else:  # update the head
            assert batch[1] is not None, "The embedded actions must be provided for updating the head."
            embedded_actions: torch.Tensor = batch[1]  # shape: (batch_size, n_chosen_arms, n_embedding_size)

            # if self.hparams["contextualization_after_network"]:
            #     chosen_actions: None | torch.Tensor = batch[3]
            #     assert chosen_actions is not None, ("Chosen actions are needed when "
            #             "`contextualization_after_network is True")
            #     chosen_actions_idx = chosen_actions.argmax(dim=1)
            #     embedded_actions = embedded_actions[torch.arange(embedded_actions.shape[0]), :, chosen_actions_idx]

            self._train_head(embedded_actions, realized_rewards)
            # Since we are not training the network, we return a dummy loss
            return torch.tensor(0.0, device=self.device)

    def _train_network(
        self,
        context: ActionInputType,
        reward: torch.Tensor,
        chosen_actions: torch.Tensor | None = None,
    ) -> torch.Tensor:
        """Train the neural network on the given data by computing the loss."""
        assert self.automatic_optimization, "Automatic optimization must be enabled for training the network."

        assert reward.size(1) == 1, (
            "The neural linear bandit can only choose one action at a time."
            "Combinatorial Neural Linear is not supported."
        )
        if isinstance(context, torch.Tensor):
            assert context.size(1) == 1, (
                "The neural linear bandit can only choose one action at a time."
                "Combinatorial Neural Linear is not supported."
            )
            predicted_reward: torch.Tensor = self._helper_network.forward(
                context.squeeze(1).to(self.device)
            )  # shape: (batch_size,)
        else:
            assert all(
                input_part.size(1) == 1 for input_part in context
            ), "The neural linear bandit can only choose one action at a time."
            predicted_reward = self._helper_network.forward(
                *tuple(input_part.squeeze(1).to(self.device) for input_part in context)
            )  # shape: (batch_size,)

        if self.hparams["contextualization_after_network"]:
            assert (
                chosen_actions is not None
            ), "The `chosen_actions` are necessary if `contextualization_after_network` is True"

            chosen_actions_idx = chosen_actions.argmax(dim=1)
            predicted_reward = predicted_reward[torch.arange(predicted_reward.shape[0]), chosen_actions_idx]

        loss = self._compute_loss(predicted_reward, reward)

        # Compute the average loss
        avg_loss = loss.mean()

        if self.hparams["early_stop_threshold"] is not None and avg_loss <= self.hparams["early_stop_threshold"]:
            self.trainer.should_stop = True

        return avg_loss

    def _compute_loss(
        self,
        y_pred: torch.Tensor,
        y: torch.Tensor,
    ) -> torch.Tensor:
        """Compute the loss of the neural linear bandit.

        Args:
            y_pred: The predicted rewards. Shape: (batch_size,)
            y: The actual rewards. Shape: (batch_size,)

        Returns:
            The loss.
        """
        return torch.nn.functional.mse_loss(y_pred, y)

    def configure_optimizers(
        self,
    ) -> OptimizerLRSchedulerConfig:
        """Configure the optimizers and learning rate scheduler for the network training."""
        opt = torch.optim.Adam(
            self._helper_network.parameters(),
            lr=self.hparams["learning_rate"],
            weight_decay=self.hparams["weight_decay"],
        )
        scheduler = torch.optim.lr_scheduler.StepLR(
            opt,
            step_size=self.hparams["learning_rate_scheduler_step_size"],
            gamma=self.hparams["learning_rate_decay"],
        )
        return {
            "optimizer": opt,
            "lr_scheduler": scheduler,
        }

    def _train_head(self, z: torch.Tensor, y: torch.Tensor) -> None:
        """Perform an update step on the head of the neural linear bandit.

        Does not recompute the linear model from scratch and instead updates the existing linear model.

        Args:
            z: The embedded actions. Shape: (batch_size, n_actions, n_embedding_size)
            y: The rewards. Shape: (batch_size, n_actions)
        """
        super()._perform_update(z, y)

    def on_train_end(self) -> None:
        """Lightning hook. Reset the flags after training."""
        super().on_train_end()

        if self.should_train_network:
            self._samples_without_training_network = 0
            self.update_embeddings()
            self.retrain_head()

        if not self._training_skipped:
            self.should_train_network = False

    def update_embeddings(self) -> None:
        """Update all of the embeddings stored in the replay buffer."""
        # TODO: recomputing all embeddings at once takes forever. See issue #149.
        contexts, _, _, chosen_actions = self.buffer.get_all_data()  # shape: (num_samples, n_network_input_size)

        num_samples = contexts.shape[0] if isinstance(contexts, torch.Tensor) else contexts[0].shape[0]
        if num_samples == 0:
            return

        new_embedded_actions = torch.empty(num_samples, self.hparams["n_embedding_size"], device=self.device)

        self.network.eval()

        batch_size = cast(int, self.hparams["train_batch_size"])
        with torch.no_grad():
            for i in range(0, num_samples, batch_size):
                if isinstance(contexts, torch.Tensor):
                    batch_input = cast(
                        ActionInputType,
                        contexts[i : i + batch_size].unsqueeze(1).to(self.device),
                    )
                elif isinstance(contexts, tuple | list):
                    batch_input = cast(
                        ActionInputType,
                        tuple(input_part[i : i + batch_size].unsqueeze(1).to(self.device) for input_part in contexts),
                    )
                else:
                    raise ValueError(
                        "The contextualized_actions must be either a torch.Tensor or a tuple of torch.Tensors."
                    )

<<<<<<< HEAD
                embedded_actions = self._get_contextualized_actions(
=======
                new_embedded_actions[i : i + batch_size] = self._get_contextualized_actions(
>>>>>>> a1d93946
                    batch_input  # shape: (batch_size, 1, n_network_input_size)
                )  # shape: (batch_size, n_embedding_size)

                if not self.hparams["contextualization_after_network"]:
                    embedded_actions = embedded_actions.squeeze(1)
                else:
                    assert chosen_actions is not None, (
                        "Chosen actions are needed when " "`contextualization_after_network is True"
                    )
                    chosen_actions_idx = chosen_actions[i : i + batch_size].argmax(dim=1)
                    embedded_actions = embedded_actions[torch.arange(embedded_actions.shape[0]), chosen_actions_idx]

                new_embedded_actions[i : i + batch_size] = embedded_actions

        self.network.train()

        self.buffer.update_embeddings(new_embedded_actions)

    def retrain_head(self) -> None:
        """Retrain the linear head of the neural linear bandit.

        Recomputes the linear model from scratch.
        """
        # Retrieve training data.
        # We would like to retrain the head on the whole buffer.
        # We have to min with len(self.buffer) because the buffer might have deleted some of the old samples.
        _, z, y, _ = self.buffer.get_all_data()

        if y.shape[0] == 0:
            return

        if z is None:
            raise ValueError("Embedded actions required for updating linear head")

        # We need to unsqueeze the tensors because the buffer might not store the action dimension
        if z.ndim == 2 and y.ndim == 1:
            z = z.unsqueeze(1)
            y = y.unsqueeze(1)

        assert z.ndim == 3 and y.ndim == 2, (
            "The retrieved embedded actions must have shape (num_samples, n_actions, n_embedding_size "
            "and the rewards must have shape (num_samples, n_actions)."
        )
        assert z.shape[0] == y.shape[0], "The number of samples in the embedded actions and rewards must be the same."
        assert z.shape[1] == 1 and y.shape[1] == 1, "The number of actions in the embedded actions must be 1."
        assert (
            z.shape[2] == self.hparams["n_embedding_size"]
        ), f"The number of features in the embedded actions must be {self.hparams['n_embedding_size']}."

        # Reset the parameters
        self._init_linear_params()

        dataset = torch.utils.data.TensorDataset(z, y)
        train_loader = torch.utils.data.DataLoader(
            dataset,
            batch_size=self.hparams["train_batch_size"],
            shuffle=False,  # no need to shuffle because the update algorithm is assosicative
        )
        for z_batch, y_batch in train_loader:
            super()._perform_update(
                z_batch.to(self.device),  # shape: (num_samples, 1, n_embedding_size)
                y_batch.to(self.device),  # shape: (num_samples, 1)
            )

    def on_save_checkpoint(self, checkpoint: dict[str, Any]) -> None:
        """Handle saving custom NeuralLinearBandit state.

        Args:
            checkpoint: Dictionary to save the state into.
        """
        super().on_save_checkpoint(checkpoint)

        checkpoint["network_state"] = self.network.state_dict()
        checkpoint["helper_network_state"] = self._helper_network.state_dict()
        if self._helper_network_init is not None:
            checkpoint["init_helper_network_state"] = self._helper_network_init

        checkpoint["_should_train_network"] = self._should_train_network
        checkpoint["_samples_without_training_network"] = self._samples_without_training_network

        checkpoint["contextualized_actions"] = self.contextualized_actions
        checkpoint["embedded_actions"] = self.embedded_actions
        checkpoint["rewards"] = self.rewards

    def on_load_checkpoint(self, checkpoint: dict[str, Any]) -> None:
        """Handle loading custom NeuralLinearBandit state.

        Args:
            checkpoint: Dictionary containing the state to load.
        """
        super().on_load_checkpoint(checkpoint)

        if "network_state" in checkpoint:
            self.network.load_state_dict(checkpoint["network_state"])

        if "helper_network_state" in checkpoint:
            self._helper_network.load_state_dict(checkpoint["helper_network_state"])

        if "init_helper_network_state" in checkpoint and not self.hparams["warm_start"]:
            self._helper_network_init = checkpoint["init_helper_network_state"]

        if "_should_train_network" in checkpoint:
            self._should_train_network = checkpoint["_should_train_network"]
            self.automatic_optimization = self._should_train_network

        if "_samples_without_training_network" in checkpoint:
            self._samples_without_training_network = checkpoint["_samples_without_training_network"]

        if "contextualized_actions" in checkpoint:
            self.register_buffer("contextualized_actions", checkpoint["contextualized_actions"])

        if "embedded_actions" in checkpoint:
            self.register_buffer("embedded_actions", checkpoint["embedded_actions"])

        if "rewards" in checkpoint:
            self.register_buffer("rewards", checkpoint["rewards"])<|MERGE_RESOLUTION|>--- conflicted
+++ resolved
@@ -7,11 +7,7 @@
 from calvera.bandits.action_input_type import ActionInputType
 from calvera.bandits.linear_ts_bandit import LinearTSBandit
 from calvera.benchmark.multiclass import MultiClassContextualizer
-<<<<<<< HEAD
 from calvera.utils.data_storage import AbstractBanditDataBuffer, BufferDataFormat, ListDataBuffer
-=======
-from calvera.utils.data_storage import AbstractBanditDataBuffer, BufferDataFormat
->>>>>>> a1d93946
 from calvera.utils.selectors import AbstractSelector
 
 logger = logging.getLogger(__name__)
@@ -222,7 +218,6 @@
                 "Therefore, `n_embedding_size` must be divisible by `n_arms`."
             )
 
-<<<<<<< HEAD
             assert isinstance(buffer, ListDataBuffer), (
                 "Currently only the `ListDataBuffer` supports" "`contextualization_after_network`."
             )
@@ -237,10 +232,6 @@
             self.contextualizer,
         ).to(self.device)
 
-=======
-            self.contextualizer = MultiClassContextualizer(n_arms=n_arms)
-
->>>>>>> a1d93946
         self._helper_network_init = self._helper_network.state_dict().copy() if not self.hparams["warm_start"] else None
 
     def _predict_action(
@@ -264,22 +255,10 @@
         input_data = contextualized_actions
 
         embedded_actions = self._get_contextualized_actions(input_data)  # shape: (batch_size, n_arms, n_embedding_size)
-<<<<<<< HEAD
-
-        print("Embedded actions given to LinearTS")
-        print(embedded_actions.shape)
-=======
->>>>>>> a1d93946
 
         # Call the linear bandit to get the best action via Thompson Sampling. Unfortunately, we can't use its forward
         # method here: because of inheriting it would call our forward and _predict_action method again.
         result, p = super()._predict_action(cast(ActionInputType, embedded_actions))  # shape: (batch_size, n_arms)
-<<<<<<< HEAD
-
-        print("Result from LinearTS")
-        print(result.shape)
-=======
->>>>>>> a1d93946
 
         return result, p
 
@@ -305,7 +284,6 @@
             else:
                 raise ValueError("The contextualized_actions must be either a torch.Tensor or a tuple of torch.Tensor.")
 
-<<<<<<< HEAD
             assert sample.ndim >= 2, "The input data must have shape (batch_size, n_arms, ...)."
 
             assert sample.shape[1] == 1, (
@@ -317,13 +295,6 @@
                 if isinstance(input_data, torch.Tensor)
                 else self.contextualizer(self.network.forward(*input_data))
             )
-=======
-            assert sample.ndim == 3, "The input data must have shape (batch_size, n_arms, n_network_input_size)."
-
-            assert sample.shape[1] == 1, "If `contextualization_after_network` is True, `n_arms` must be 1."
-
-            contextualized_embeddings = self.contextualizer(self.network.forward(input_data))
->>>>>>> a1d93946
             # Shape (batch_size, n_arms, model_output_size * n_arms)
             assert (
                 contextualized_embeddings.ndim == 3
@@ -727,11 +698,7 @@
                         "The contextualized_actions must be either a torch.Tensor or a tuple of torch.Tensors."
                     )
 
-<<<<<<< HEAD
                 embedded_actions = self._get_contextualized_actions(
-=======
-                new_embedded_actions[i : i + batch_size] = self._get_contextualized_actions(
->>>>>>> a1d93946
                     batch_input  # shape: (batch_size, 1, n_network_input_size)
                 )  # shape: (batch_size, n_embedding_size)
 
