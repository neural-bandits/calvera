from abc import ABC, abstractmethod
from typing import Any

import torch


class AbstractSelector(ABC):
    """Defines the interface for all bandit action selectors.

    Given a tensor of scores per action, the selector chooses an action (i.e. an arm)
    or a set of actions (i.e. a super arm in combinatorial bandits). The selector
    returns a one hot encoded tensor of the chosen actions.
    """

    @abstractmethod
    def __call__(self, scores: torch.Tensor) -> torch.Tensor:
        """Selects a single action, or a set of actions in the case of combinatorial bandits.

        Args:
            scores: Scores for each action. Shape: (batch_size, n_arms).
                This may contain a probability distribution per sample or simply a score per
                arm (e.g. for UCB). In case of combinatorial bandits, these are the scores
                per arm from which the oracle selects a super arm (e.g. simply top-k).

        Returns:
            One hot encoded actions that were chosen. Shape: (batch_size, n_arms).
        """
        pass

    def get_state_dict(self) -> dict[str, Any]:
        """Return a serializable state dictionary for checkpointing.

        Returns:
            A dictionary containing the selector's type information.
        """
        return {"type": self.__class__.__name__}

    @staticmethod
    def from_state_dict(state: dict[str, Any]) -> "AbstractSelector":
        """Create a selector from a state dictionary.

        Args:
            state: Dictionary containing the selector's state information.

        Returns:
            A new selector instance initialized with the state.

        Raises:
            ValueError: If the selector type is unknown.
        """
        selector_type = state["type"]
        if selector_type == "EpsilonGreedySelector":
            selector = EpsilonGreedySelector(epsilon=state["epsilon"])
            selector.generator.set_state(state["generator_state"])
            return selector
        elif selector_type == "TopKSelector":
            return TopKSelector(k=state["k"])
        elif selector_type == "ArgMaxSelector":
            return ArgMaxSelector()
        else:
            raise ValueError(f"Unknown selector type: {selector_type}")


class ArgMaxSelector(AbstractSelector):
    """Selects the action with the highest score from a batch of scores."""

    def __call__(self, scores: torch.Tensor) -> torch.Tensor:
        """Select the action with the highest score for each sample in the batch.

        Args:
            scores: Scores for each action. Shape: (batch_size, n_arms).

        Returns:
            One-hot encoded selected actions. Shape: (batch_size, n_arms).
        """
        _, n_arms = scores.shape
        return torch.nn.functional.one_hot(torch.argmax(scores, dim=1), num_classes=n_arms)


class EpsilonGreedySelector(AbstractSelector):
    """Implements an epsilon-greedy action selection strategy."""

    def __init__(self, epsilon: float = 0.1, seed: int | None = None) -> None:
        """Initialize the epsilon-greedy selector.

        Args:
            epsilon: Exploration probability. Must be between 0 and 1.
            seed: Random seed for the generator. Defaults to None (explicit seed used).
        """
        assert 0 <= epsilon <= 1, "Epsilon must be between 0 and 1"
        self.epsilon = epsilon
        self.generator = torch.Generator()
        if seed is not None:
            self.generator.manual_seed(seed)

    def __call__(self, scores: torch.Tensor) -> torch.Tensor:
        """Select actions using the epsilon-greedy strategy for each sample in the batch.

        If the device of the scores
        tensor is different from the device of the generator, the generator is moved to the device of the scores tensor.

        Args:
            scores: Scores for each action. Shape: (batch_size, n_arms).

        Returns:
            One-hot encoded selected actions. Shape: (batch_size, n_arms).
        """
        if scores.device != self.generator.device:
            self.generator = torch.Generator(device=scores.device)
            self.generator.set_state(self.generator.get_state())

        batch_size, n_arms = scores.shape

        random_vals = torch.rand(batch_size, generator=self.generator, device=scores.device)
        explore_mask = random_vals < self.epsilon

        greedy_actions = torch.argmax(scores, dim=1)
        random_actions = torch.randint(0, n_arms, (batch_size,), generator=self.generator, device=scores.device)

        selected_actions = torch.where(explore_mask, random_actions, greedy_actions)

        return torch.nn.functional.one_hot(selected_actions, num_classes=n_arms)

    def get_state_dict(self) -> dict[str, Any]:
        """Return a serializable state dictionary for checkpointing.

        Returns:
            Dictionary containing the selector's state information.
        """
        state = super().get_state_dict()
        state["epsilon"] = self.epsilon
        state["generator_state"] = self.generator.get_state()
        return state


class TopKSelector(AbstractSelector):
    """Selects the top k actions with the highest scores."""

    def __init__(self, k: int):
        """Initialize the top-k selector.

        Args:
            k: Number of actions to select. Must be positive.
        """
        assert k > 0, "k must be positive"
        self.k = k

    def __call__(self, scores: torch.Tensor) -> torch.Tensor:
        """Select the top k actions with highest scores for each sample in the batch.

        Args:
            scores: Scores for each action. Shape: (batch_size, n_arms).

        Returns:
            One-hot encoded selected actions where exactly k entries are 1 per sample.
            Shape: (batch_size, n_arms).
        """
        batch_size, n_arms = scores.shape
        assert self.k <= n_arms, f"k ({self.k}) cannot be larger than number of arms ({n_arms})"

        selected_actions = torch.zeros(batch_size, n_arms, dtype=torch.int64, device=scores.device)
        remaining_scores = scores.clone()

        selected_mask = torch.zeros_like(scores, dtype=torch.bool, device=scores.device)

        for _ in range(self.k):
            max_indices = torch.argmax(remaining_scores, dim=1)

            batch_indices = torch.arange(batch_size, device=scores.device)
            selected_actions[batch_indices, max_indices] = 1
            selected_mask[batch_indices, max_indices] = True

            remaining_scores[selected_mask] = float("-inf")

        return selected_actions

<<<<<<< HEAD

class RandomSelector(AbstractSelector):
    """Selects k random actions from the available actions."""

    def __init__(self, k: int = 1, seed: int | None = None):
        """Initialize the random selector.

        Args:
            k: Number of actions to select. Must be positive.
            seed: Random seed for the generator. Defaults to None.
        """
        self.k = k
        self.generator = torch.Generator()
        if seed is not None:
            self.generator.manual_seed(seed)

    def __call__(self, scores: torch.Tensor) -> torch.Tensor:
        """Select k random actions for each sample in the batch.

        Args:
            scores: Scores for each action. Shape: (batch_size, n_arms).

        Returns:
            One-hot encoded selected actions where exactly k entries are 1 per sample.
            Shape: (batch_size, n_arms).
        """
        batch_size, n_arms = scores.shape
        selected_actions = torch.zeros(batch_size, n_arms, dtype=torch.int64, device=scores.device)
        for i in range(batch_size):
            perm = torch.randperm(n_arms, generator=self.generator, device=scores.device)
            selected_actions[i, perm[: self.k]] = 1
        return selected_actions
=======
    def get_state_dict(self) -> dict[str, Any]:
        """Return a serializable state dictionary for checkpointing.

        Returns:
            Dictionary containing the selector's state information.
        """
        state = super().get_state_dict()
        state["k"] = self.k
        return state
>>>>>>> f25c6b86
<|MERGE_RESOLUTION|>--- conflicted
+++ resolved
@@ -174,7 +174,16 @@
 
         return selected_actions
 
-<<<<<<< HEAD
+    def get_state_dict(self) -> dict[str, Any]:
+        """Return a serializable state dictionary for checkpointing.
+
+        Returns:
+            Dictionary containing the selector's state information.
+        """
+        state = super().get_state_dict()
+        state["k"] = self.k
+        return state
+
 
 class RandomSelector(AbstractSelector):
     """Selects k random actions from the available actions."""
@@ -206,15 +215,4 @@
         for i in range(batch_size):
             perm = torch.randperm(n_arms, generator=self.generator, device=scores.device)
             selected_actions[i, perm[: self.k]] = 1
-        return selected_actions
-=======
-    def get_state_dict(self) -> dict[str, Any]:
-        """Return a serializable state dictionary for checkpointing.
-
-        Returns:
-            Dictionary containing the selector's state information.
-        """
-        state = super().get_state_dict()
-        state["k"] = self.k
-        return state
->>>>>>> f25c6b86
+        return selected_actions