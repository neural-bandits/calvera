import random
from abc import ABC, abstractmethod
from collections.abc import Mapping, Sized
from typing import Any, Generic, Protocol, TypedDict, TypeVar, cast

import torch

from calvera.utils.action_input_type import ActionInputType

StateDictType = TypeVar("StateDictType", bound=Mapping[str, Any])
# BufferDataFormat = tuple[ActionInputType, torch.Tensor] | tuple[ActionInputType, torch.Tensor, torch.Tensor]
BufferDataFormat = tuple[ActionInputType, torch.Tensor | None, torch.Tensor, torch.Tensor | None]


class BanditStateDict(TypedDict):
    """Type definition for bandit state dictionary.

    This TypedDict defines the structure and types for the state dictionary used in checkpointing.
    Each key corresponds to a specific piece of state data with its expected type.

    Attributes:
        contextualized_actions: Tensor storing all contextualized actions in buffer.
            Shape: (buffer_size, num_items, n_features).
        embedded_actions: Tensor storing all embedded action representations.
            Shape: (buffer_size, n_embedding_size).
        rewards: Tensor storing all received rewards.
            Shape: (buffer_size,).
        retrieval_strategy: Strategy object controlling how data is managed in the buffer.
        max_size: Optional maximum size limit of the buffer. None means no size limit.
    """

    contextualized_actions: Any
    embedded_actions: Any
    rewards: Any
    chosen_actions: Any

    retrieval_strategy: "DataRetrievalStrategy"
    max_size: int | None


class DataRetrievalStrategy(Protocol):
    """Protocol defining how training data should be managed in the buffer.

    This protocol represents a strategy for determining which data points from the buffer
    should be used during training. Different implementations can select data in various ways
    (e.g., all data, most recent data, etc.).
    """

    def get_training_indices(self, total_samples: int) -> torch.Tensor:
        """Get indices of data points to use for training.

        For the `TensorDataBuffer` this has to be deterministic.

        Args:
            total_samples: Total number of samples in the buffer.

        Returns:
            Tensor of indices to use for training.
            Shape: (n_selected_samples,).
        """
        ...


class AllDataRetrievalStrategy(DataRetrievalStrategy):
    """Strategy that uses all available data points in the buffer for training."""

    def get_training_indices(self, total_samples: int) -> torch.Tensor:
        """Returns indices for all samples in the buffer.

        Args:
            total_samples: Total number of samples in the buffer.

        Returns:
            Tensor containing indices [0, ..., total_samples-1].
        """
        return torch.arange(total_samples)


class SlidingWindowRetrievalStrategy(DataRetrievalStrategy):
    """Strategy that uses only the last n data points from the buffer for training."""

    def __init__(self, window_size: int):
        """Initialize the sliding window strategy.

        Args:
            window_size: Number of most recent samples to use for training.
        """
        self.window_size = window_size

    def get_training_indices(self, total_samples: int) -> torch.Tensor:
        """Returns indices for the last window_size samples.

        Args:
            total_samples: Total number of samples in the buffer.

        Returns:
            Tensor containing the last window_size indices.
        """
        start_idx = max(0, total_samples - self.window_size)
        return torch.arange(start_idx, total_samples)


class AbstractBanditDataBuffer(
    ABC,
    torch.utils.data.Dataset[BufferDataFormat[ActionInputType]],
    Generic[ActionInputType, StateDictType],
    Sized,
):
    """Abstract base class for bandit data buffer management.

    A data buffer stores contextualized actions, optional embedded actions (depending on
    the bandit algorithm), and corresponding rewards. It also implements a strategy for
    selecting which data points to use during training.
    """

    def __init__(self, retrieval_strategy: DataRetrievalStrategy):
        """Initialize the data buffer.

        Args:
            retrieval_strategy: Strategy for managing training data selection.
        """
        self.retrieval_strategy = retrieval_strategy

    @abstractmethod
    def add_batch(
        self,
        contextualized_actions: ActionInputType,
        embedded_actions: torch.Tensor | None,
        rewards: torch.Tensor,
        chosen_actions: torch.Tensor | None,
    ) -> None:
        """Add a batch of data points to the buffer.

        Args:
            contextualized_actions: Tensor of contextualized actions.
                Shape: (buffer_size, n_features) or n_items tuple of tensors of shape (buffer_size, n_features).
            embedded_actions: Optional tensor of embedded actions.
                Shape: (buffer_size, n_embedding_size).
            rewards: Tensor of rewards received for each action.
                Shape: (buffer_size,).
            chosen_actions: The chosen actions one-hot encoded. Should only be provided
                if there is only a single context (e.g. NeuralLinear).
                Shape: (batch_size, n_actions).
        """
        pass

    @abstractmethod
    def get_all_data(
        self,
    ) -> tuple[ActionInputType, torch.Tensor | None, torch.Tensor, torch.Tensor | None]:
        """Get all available data from the buffer.

        Note that data which may have been deleted due to buffer size limits is not included.

        Returns:
            Tuple of (contextualized_actions, embedded_actions, rewards, chosen_actions) for all available data in the
            buffer.
        """
        pass

    @abstractmethod
    def get_batch(
        self,
        batch_size: int,
    ) -> tuple[ActionInputType, torch.Tensor | None, torch.Tensor, torch.Tensor | None]:
        """Get batches of training data according to retrieval strategy.

        Args:
            batch_size: Size of the batch to return.

        Returns:
            Tuple of (contextualized_actions, embedded_actions, rewards, chosen_actions) for the batch.
            contextualized_actions: ActionInputType - Either a tensor of shape (batch_size, n_features)
                or a tuple of tensors.
            embedded_actions: Optional tensor of shape (batch_size, n_embedding_size), or None if not used.
            rewards: Tensor of shape (batch_size,).
            chosen_actions: Optional tensor of one-hot encoded chosen actions. Shape: (batch_size, n_actions).

        Raises:
            ValueError: If requested batch_size is larger than available data.
        """
        pass

    @abstractmethod
    def update_embeddings(self, embedded_actions: torch.Tensor) -> None:
        """Update the embedded actions in the buffer.

        Args:
            embedded_actions: New embeddings for all contexts in buffer.
                Shape: (buffer_size, n_embedding_size).
        """
        pass

    @abstractmethod
    def state_dict(
        self,
    ) -> StateDictType:
        """Get state dictionary for checkpointing.

        Returns:
            Dictionary containing all necessary state information for restoring the buffer.
        """
        pass

    @abstractmethod
    def load_state_dict(
        self,
        state_dict: StateDictType,
    ) -> None:
        """Load state from checkpoint dictionary.

        Args:
            state_dict: Dictionary containing state information for restoring the buffer.
        """
        pass

    @abstractmethod
    def clear(self) -> None:
        """Clear the complete buffer.

        This removes all stored data points, effectively resetting the buffer to an empty state.
        """
        pass


class TensorDataBuffer(AbstractBanditDataBuffer[ActionInputType, BanditStateDict]):
    """In-memory implementation of bandit data buffer.

    Known limitations:
    - It can't handle a varying amount of actions over time.
    """

    def __init__(
        self,
        retrieval_strategy: DataRetrievalStrategy,
        max_size: int | None = None,
        device: torch.device | None = None,
    ):
        """Initialize the in-memory buffer.

        Args:
            retrieval_strategy: Strategy for managing training data selection.
            max_size: Optional maximum number of samples to store. None means unlimited.
            device: Device to store data on (default: CPU).
        """
        super().__init__(retrieval_strategy)

        self.max_size = max_size
        self.device = device if device is not None else torch.device("cpu")

        self.contextualized_actions: None | torch.Tensor = None
        self.embedded_actions = torch.empty(0, 0, device=device)  # shape: (n, n_embedding_size)
        self.rewards = torch.empty(0, device=device)  # shape: (n,)
        self.chosen_actions = torch.empty(0, 0, device=device)  # shape: (n, n_actions)

    def add_batch(
        self,
        contextualized_actions: ActionInputType,
        embedded_actions: torch.Tensor | None,
        rewards: torch.Tensor,
        chosen_actions: torch.Tensor | None = None,
    ) -> None:
        """Add a batch of data points to the buffer.

        Args:
            contextualized_actions: Tensor of contextualized actions.
                Shape: (batch_size, n_features) or n_items tuple of tensors of shape (batch_size, n_features).
            embedded_actions: Optional tensor of embedded actions.
                Shape: (batch_size, n_embedding_size).
            rewards: Tensor of rewards received for each action.
                Shape: (batch_size,).
            chosen_actions: The chosen actions one-hot encoded. NOT SUPPORTED YET!
                (once supported shape: (batch_size, n_actions))

        Raises:
            ValueError: If input shapes are inconsistent.
        """
        assert (
            embedded_actions is None or embedded_actions.shape[0] == rewards.shape[0]
        ), "Number of embeddings must match number of rewards"
        assert rewards.ndim == 1, "Rewards must have shape (batch_size,)"

        if isinstance(contextualized_actions, torch.Tensor):
            contextualized_actions_tensor = contextualized_actions
            assert contextualized_actions_tensor.ndim >= 2, (
                "Chosen actions must have shape (batch_size, n_features) "
                f"but got shape {contextualized_actions_tensor.shape}"
            )
            assert (
                contextualized_actions.shape[0] == rewards.shape[0]
            ), "Number of contextualized actions must match number of rewards"

            contextualized_actions_tensor = contextualized_actions.unsqueeze(1)  # shape: (batch_size, 1, n_features)
        elif isinstance(contextualized_actions, tuple | list):
            contextualized_actions_listtuple = cast(tuple[torch.Tensor] | list[torch.Tensor], contextualized_actions)
            assert len(contextualized_actions_listtuple) > 1, "Tuple must contain at least 2 tensors"
            assert (
                contextualized_actions_listtuple[0].ndim == 2
                and contextualized_actions_listtuple[0].shape[0] == rewards.shape[0]
            ), (
                f"Chosen actions must have shape (batch_size, n_features) "
                f"but got shape {contextualized_actions_listtuple[0].shape}"
            )
            assert all(
                action_item.ndim == 2 and action_item.shape == contextualized_actions_listtuple[0].shape
                for action_item in contextualized_actions_listtuple
            ), "All tensors in tuple must have shape (batch_size, n_features)"

            contextualized_actions_tensor = torch.stack(
                contextualized_actions_listtuple, dim=1
            )  # shape: (batch_size, n_parts, n_features)
        else:
            raise ValueError(
                f"Contextualized actions must be a torch.Tensor or a tuple of torch.Tensors. "
                f"Received {type(contextualized_actions)}."
            )

        # Move data to device
        contextualized_actions_tensor = contextualized_actions_tensor.to(self.device)
        if embedded_actions is not None:
            embedded_actions = embedded_actions.to(self.device)
        rewards = rewards.to(self.device)

        # Initialize buffer with proper shapes if empty
        if self.contextualized_actions is None:
            self.contextualized_actions = torch.empty(
                0,
                *contextualized_actions_tensor.shape[1:],
                device=self.device,
            )  # shape: (n, input_items, n_features)
        if embedded_actions is not None and self.embedded_actions.shape[1] == 0:
            self.embedded_actions = torch.empty(
                0, embedded_actions.shape[1], device=self.device
            )  # shape: (n, n_embedding_size)

        assert (
            contextualized_actions_tensor.shape[1:] == self.contextualized_actions.shape[1:]
            or self.contextualized_actions.shape[0] == 0
        ), (
            f"Input shape does not match buffer shape. Expected {self.contextualized_actions.shape[1:]}, "
            f"got {contextualized_actions_tensor.shape[1:]}"
        )

        self.contextualized_actions = torch.cat([self.contextualized_actions, contextualized_actions_tensor], dim=0)
        if embedded_actions is not None:
            assert embedded_actions.shape[1] == self.embedded_actions.shape[1], (
                f"Embedding size does not match embeddings in buffer. Expected {self.embedded_actions.shape[1]}, "
                f"got {embedded_actions.shape[1]}"
            )

            self.embedded_actions = torch.cat([self.embedded_actions, embedded_actions], dim=0)

        if chosen_actions is not None:
            if self.chosen_actions.shape[0] == 0:
                self.chosen_actions = torch.empty(0, chosen_actions.shape[1], device=self.device)

            assert chosen_actions.shape[1] == self.chosen_actions.shape[1], (
                "Shape of `chosen_actions` does not match the shape of the ones in buffer. Expected "
                f"{self.chosen_actions.shape[1]}, "
                f"got {chosen_actions.shape[1]}"
            )

            self.chosen_actions = torch.cat([self.chosen_actions, chosen_actions], dim=0)

        self.rewards = torch.cat([self.rewards, rewards])

        # Handle max size limit by keeping only the most recent data
        if self.max_size and self.contextualized_actions.shape[0] > self.max_size:
            self.contextualized_actions = self.contextualized_actions[-self.max_size :]
            if embedded_actions is not None:
                self.embedded_actions = self.embedded_actions[-self.max_size :]
            self.rewards = self.rewards[-self.max_size :]

    def __getitem__(self, index: int) -> BufferDataFormat[ActionInputType]:
        """Get contextualized actions and rewards for a specific index.

        Implements the torch Dataset protocol for accessing data by index.

        Args:
            index: Index of the data point to retrieve.

        Returns:
            Tuple of (contextualized_actions, rewards) or (contextualized_actions, embedded_actions, rewards)
            for the given index. The actual return type depends on whether embedded_actions are present.
        """
        available_indices = self._get_available_indices()
        available_index = available_indices[index]
        actions, embeddings, rewards, chosen_actions = self._get_data(torch.tensor([available_index]))

        return actions, embeddings, rewards, chosen_actions

    def get_all_data(
        self,
    ) -> tuple[ActionInputType, torch.Tensor | None, torch.Tensor, torch.Tensor | None]:
        """Get all available data from the buffer.

        Note that data which may have been deleted due to buffer size limits is not included.

        Returns:
            Tuple of (contextualized_actions, embedded_actions, rewards) for all available data in the buffer.
            contextualized_actions: ActionInputType - Either a tensor of shape (n, n_features) or a tuple of tensors.
            embedded_actions: Optional tensor of shape (n, n_embedding_size), or None if not used.
            rewards: Tensor of shape (n,).
        """
        num_items = self.contextualized_actions.shape[0] if self.contextualized_actions is not None else 0
        if num_items > 0:
            return self._get_data(torch.arange(num_items, device=self.device))
        else:
            return (
                torch.empty(0, 0, device=self.device),  # type: ignore
                None,
                torch.empty(0, device=self.device),
                None,
            )

    def get_batch(
        self,
        batch_size: int,
    ) -> tuple[ActionInputType, torch.Tensor | None, torch.Tensor, torch.Tensor | None]:
        """Get a random batch of training data from the buffer. Uses the retrieval strategy to select data.

        Args:
            batch_size: Number of samples to include in the batch.

        Returns:
            Tuple of (contextualized_actions, embedded_actions, rewards) for the batch.
            contextualized_actions: ActionInputType - Either a tensor of shape (batch_size, n_features)
                or a tuple of tensors.
            embedded_actions: Optional tensor of shape (batch_size, n_embedding_size), or None if not used.
            rewards: Tensor of shape (batch_size,).

        Raises:
            ValueError: If batch_size exceeds available data.
        """
        available_indices = self._get_available_indices()

        if len(available_indices) < batch_size:
            raise ValueError(
                f"Requested batch size {batch_size} is larger than data retrieved by RetrievalStrategy."
                f"RetrievalStrategy retrieved {len(available_indices)} data point(s)."
                f"To retrieve all data, use get_all_data()."
            )

        perm = torch.randperm(len(available_indices), device=self.device)
        batch_indices = available_indices[perm[:batch_size]]

        return self._get_data(batch_indices)

    def _get_data(
        self, indices: torch.Tensor
    ) -> tuple[ActionInputType, torch.Tensor | None, torch.Tensor, torch.Tensor | None]:
        """Get data for the given indices.

        Args:
            indices: Indices of data points to retrieve.

        Returns:
            Tuple of (contextualized_actions, embedded_actions, rewards) for the given indices.
            contextualized_actions: ActionInputType - Either a tensor or a tuple of tensors.
            embedded_actions: Optional tensor, or None if not used.
            rewards: Tensor of rewards.

        Raises:
            AssertionError: If indices is not a 1D tensor or is empty.
        """
        assert indices.ndim == 1, "Indices must be a 1D tensor"
        assert indices.size(0) > 0, "Indices must not be empty"
        assert self.contextualized_actions is not None, "Accessing an empty buffer"

        contextualized_actions_tensor = self.contextualized_actions[
            indices
        ]  # shape: (batch_size, n_parts, n_network_input_size)
        if contextualized_actions_tensor.size(1) == 1:  # single input
            contextualized_actions_batch = cast(
                ActionInputType, contextualized_actions_tensor.squeeze(1)
            )  # shape: (batch_size, n_network_input_size)
        else:  # multiple inputs -> input as tuple
            contextualized_actions_tuple = tuple(
                torch.unbind(contextualized_actions_tensor, dim=1)
            )  # n_parts tuples of tensors of shape (batch_size, n_network_input_size)

            contextualized_actions_batch = cast(ActionInputType, contextualized_actions_tuple)

        rewards_batch = self.rewards[indices]

        embedded_actions_batch = None
        if self.embedded_actions.numel() > 0:
            embedded_actions_batch = self.embedded_actions[indices]

        chosen_actions_batch = None
        if self.chosen_actions.numel() > 0:
            chosen_actions_batch = self.chosen_actions[indices]

        return contextualized_actions_batch, embedded_actions_batch, rewards_batch, chosen_actions_batch

    def update_embeddings(self, embedded_actions: torch.Tensor) -> None:
        """Update the embedded actions in the buffer.

        Args:
            embedded_actions: New embeddings for all contexts in buffer.
                Shape: (buffer_size, n_embedding_size).

        Raises:
            AssertionError: If the shape of embedded_actions doesn't match the buffer's expected shape.
        """
        assert embedded_actions.shape[0] == self.embedded_actions.shape[0], (
            f"Number of embeddings to update must match buffer size. "
            f"Expected {self.embedded_actions.shape[0]}, got {embedded_actions.shape[0]}"
        )

        if embedded_actions.shape[0] > 0:
            assert embedded_actions.ndim == 2 and embedded_actions.shape[1] == self.embedded_actions.shape[1], (
                f"Embedding size does not match embeddings in buffer. "
                f"Expected {self.embedded_actions.shape[1]}, got {embedded_actions.shape[1]}"
            )

            self.embedded_actions = embedded_actions.to(self.device)

    def __len__(self) -> int:
        """Get number of samples that the retrieval strategy considers for training.

        Returns:
            Number of samples available for training according to the retrieval strategy.
        """
        available_indices = self._get_available_indices()
        return len(available_indices)

    def _get_available_indices(self) -> torch.Tensor:
        """Get indices of samples available for training according to retrieval strategy.

        Returns:
            Tensor of indices that the retrieval strategy considers for training.
        """
<<<<<<< HEAD
        return self.buffer_strategy.get_training_indices(
            len(self.contextualized_actions) if self.contextualized_actions is not None else 0
        ).to(self.device)
=======
        return self.retrieval_strategy.get_training_indices(len(self.contextualized_actions)).to(self.device)
>>>>>>> c39b40dd

    def len_of_all_data(self) -> int:
        """Get the total number of samples in the buffer.

        Returns:
            Total number of samples stored in the buffer.
        """
        return len(self.contextualized_actions) if self.contextualized_actions is not None else 0

    def state_dict(
        self,
    ) -> BanditStateDict:
        """Create a state dictionary for checkpointing.

        Returns:
            Dictionary containing all necessary state information for restoring the buffer.
        """
        return {
            "contextualized_actions": self.contextualized_actions,
            "embedded_actions": self.embedded_actions,
            "rewards": self.rewards,
<<<<<<< HEAD
            "chosen_actions": self.chosen_actions,
            "buffer_strategy": self.buffer_strategy,
=======
            "retrieval_strategy": self.retrieval_strategy,
>>>>>>> c39b40dd
            "max_size": self.max_size,
        }

    def load_state_dict(
        self,
        state_dict: BanditStateDict,
    ) -> None:
        """Load state from a checkpoint dictionary.

        Args:
            state_dict: Dictionary containing state information for restoring the buffer.

        Raises:
            ValueError: If the state dictionary is missing required keys.
        """
        if state_dict["contextualized_actions"] is not None:
            self.contextualized_actions = state_dict["contextualized_actions"].to(self.device)
        self.embedded_actions = state_dict["embedded_actions"].to(device=self.device)
        self.rewards = state_dict["rewards"].to(device=self.device)
<<<<<<< HEAD
        self.chosen_actions = state_dict["chosen_actions"].to(device=self.device)
        self.buffer_strategy = state_dict["buffer_strategy"]
=======
        self.retrieval_strategy = state_dict["retrieval_strategy"]
>>>>>>> c39b40dd
        self.max_size = state_dict["max_size"]

    def clear(self) -> None:
        """Clear the complete buffer.

        All tensors are reinitialized as empty tensors with appropriate dimensions.
        """
        self.contextualized_actions = None
        self.embedded_actions = torch.empty(0, 0, device=self.device)  # shape: (n, n_embedding_size)
        self.rewards = torch.empty(0, device=self.device)  # shape: (n,)
        self.chosen_actions = torch.empty(0, 0, device=self.device)  # shape: (n, n_actions)


class ListDataBuffer(AbstractBanditDataBuffer[ActionInputType, BanditStateDict]):
    """A list-based implementation of the bandit data buffer.

    This implementation stores contextualized actions, optional embedded actions, rewards and
    chosen_actions in Python lists. `torch.Tensors` are not concatenated but stored as lists.
    Stores the `torch.Tensors` without modifying their location (device).
    """

    def __init__(self, retrieval_strategy: DataRetrievalStrategy, max_size: int | None = None):
        """Initialize the list-based buffer.

        Args:
            retrieval_strategy: Strategy for selecting training samples.
            max_size: Optional maximum number of samples to store.
        """
        super().__init__(retrieval_strategy)
        self.max_size = max_size
        self.contextualized_actions: list[ActionInputType] = []
        self.embedded_actions: list[torch.Tensor] = []  # Can store embeddings if provided
        self.rewards: list[float] = []
        self.chosen_actions: list[torch.Tensor] = []

    def add_batch(
        self,
        contextualized_actions: ActionInputType,
        embedded_actions: torch.Tensor | None,
        rewards: torch.Tensor,
        chosen_actions: torch.Tensor | None = None,
    ) -> None:
        """Add a batch of data to the buffer.

        Args:
            contextualized_actions: Either a list of actions (each can be a single value or list)
                or a tuple/list of such lists. (no action dimension!!!)
            embedded_actions: Either a list of embeddings corresponding to each action or None.
            rewards: A list of rewards for each action.
            chosen_actions: The chosen actions one-hot encoded. Size: (batch_size, n_actions). Should only be provided
                if there is only a single context (e.g. NeuralLinear).
        """
        batch_size = len(rewards)

        if isinstance(contextualized_actions, torch.Tensor):
            assert contextualized_actions.shape[0] == batch_size, "Number of actions must match number of rewards"

            for i in range(batch_size):
                self.contextualized_actions.append(cast(ActionInputType, contextualized_actions[i]))
                self.embedded_actions.append(embedded_actions[i]) if embedded_actions is not None else None
                self.rewards.append(rewards[i].item())
                self.chosen_actions.append(chosen_actions[i]) if chosen_actions is not None else None

        if isinstance(contextualized_actions, tuple | list):
            # if it is a tuple or a list the it must be a tuple or list of tensors with the same batch size
            assert all(
                action_item.shape[0] == batch_size for action_item in contextualized_actions
            ), "Number of actions must match number of rewards"

            for i in range(batch_size):
                self.contextualized_actions.append(
                    cast(ActionInputType, tuple(elem[i] for elem in contextualized_actions))
                )
                self.embedded_actions.append(embedded_actions[i]) if embedded_actions is not None else None
                self.rewards.append(rewards[i].item())
                self.chosen_actions.append(chosen_actions[i]) if chosen_actions is not None else None

        # Enforce max size limit: keep only the most recent data
        if self.max_size is not None and len(self.contextualized_actions) > self.max_size:
            excess = len(self.contextualized_actions) - self.max_size
            self.contextualized_actions = self.contextualized_actions[excess:]
            self.embedded_actions = self.embedded_actions[excess:]
            self.rewards = self.rewards[excess:]
            self.chosen_actions = self.chosen_actions[excess:]

    def get_all_data(
        self,
    ) -> tuple[ActionInputType, torch.Tensor | None, torch.Tensor, torch.Tensor | None]:
        """Retrieve all available data from the buffer.

        Returns:
            A tuple containing:
              - All contextualized actions,
              - All embedded actions (or None if not provided),
              - All rewards.
              - All chosen_actions (or None if not provided),
        """
        if len(self.contextualized_actions) == 0:
            return (
                cast(ActionInputType, torch.empty(0, 0)),
                None,
                torch.empty(0),
                None,
            )
        # If all stored embeddings are None, return None instead of a list.
        embeddings = None if all(emb is None for emb in self.embedded_actions) else self.embedded_actions

        if isinstance(self.contextualized_actions[0], tuple | list):
            # collate the contextualized actions
            contextualized_actions = tuple(
                [
                    torch.stack([elem[i] for elem in self.contextualized_actions])
                    for i in range(len(self.contextualized_actions[0]))
                ]
            )
            # Tuple (of tensors) of contextualized actions
            return (
                cast(ActionInputType, contextualized_actions),
                torch.stack(embeddings) if embeddings is not None and (len(embeddings) > 0) else None,
                torch.tensor(self.rewards),
                (
                    torch.stack(self.chosen_actions)
                    if self.chosen_actions is not None and len(self.chosen_actions) > 0
                    else None
                ),
            )
        else:
            return (
                cast(ActionInputType, torch.stack(cast(list[torch.Tensor], self.contextualized_actions))),
                torch.stack(embeddings) if embeddings is not None and len(embeddings) else None,
                torch.tensor(self.rewards),
                (
                    torch.stack(self.chosen_actions)
                    if self.chosen_actions is not None and len(self.chosen_actions) > 0
                    else None
                ),
            )

    def get_batch(
        self,
        batch_size: int,
    ) -> tuple[ActionInputType, torch.Tensor | None, torch.Tensor, torch.Tensor | None]:
        """Get a random batch of data from the buffer using the retrieval strategy.

        Args:
            batch_size: Number of samples to retrieve.

        Returns:
            A tuple (batch_contextualized_actions, batch_embedded_actions, batch_rewards, batch_chosen_actions).
            (lists of tensors)

        Raises:
            ValueError: If the requested batch size exceeds available data.
        """
        available_indices = self._get_available_indices()
        if len(available_indices) < batch_size:
            raise ValueError(
                f"Requested batch size {batch_size} is larger than available data ({len(available_indices)})."
            )
        # Randomly sample batch indices
        batch_indices: list[int] = random.sample(available_indices.tolist(), batch_size)

        batch_contextualized_list = [self.contextualized_actions[i] for i in batch_indices]
        batch_contextualized: ActionInputType
        if isinstance(self.contextualized_actions[0], tuple | list):
            # collate the contextualized actions
            batch_contextualized = cast(
                ActionInputType,
                tuple(
                    [
                        torch.stack([elem[i] for elem in batch_contextualized_list])
                        for i in range(len(self.contextualized_actions[0]))
                    ]
                ),
            )
        else:
            batch_contextualized = cast(
                ActionInputType, torch.stack(cast(list[torch.Tensor], self.contextualized_actions))
            )

        # Only return embedded actions if at least one entry is not None
        if any(self.embedded_actions[i] is not None for i in batch_indices):
            batch_embedded = torch.stack([self.embedded_actions[i] for i in batch_indices])
        else:
            batch_embedded = None

        if any(self.chosen_actions[i] is not None for i in batch_indices):
            batch_chosen_actions = torch.stack([self.chosen_actions[i] for i in batch_indices])
        else:
            batch_chosen_actions = None

        batch_rewards = torch.tensor([self.rewards[i] for i in batch_indices])

        return (batch_contextualized, batch_embedded, batch_rewards, batch_chosen_actions)

    def _get_available_indices(self) -> torch.Tensor:
        """Determine which indices should be used for training based on the retrieval strategy.

        Returns:
            A list of indices.
        """
        total = len(self.contextualized_actions)
        # Assume retrieval_strategy.get_training_indices returns a list of indices
        indices = self.retrieval_strategy.get_training_indices(total)
        return indices

    def update_embeddings(self, embedded_actions: torch.Tensor) -> None:
        """Update the stored embedded actions.

        Args:
            embedded_actions: A list of new embeddings matching the buffer size.
        """
        if len(embedded_actions) != len(self.embedded_actions):
            raise ValueError("Number of embeddings to update must match buffer size.")
        self.embedded_actions = [emb for emb in embedded_actions]

    def __getitem__(self, index: int) -> Any:
        """Retrieve a single data point based on the training indices.

        Args:
            index: The index in the available training data.

        Returns:
            A tuple of (action, embedding, reward, chosen_actions)
            Where embedding and chosen_actions can be `None` depending on whether embeddings are provided.
        """
        available_indices = self._get_available_indices()
        actual_index = available_indices[index]

        # Add a dimension for the actions
        action: Any
        if isinstance(self.contextualized_actions[actual_index], tuple):
            action = tuple(
                self.contextualized_actions[actual_index][i].unsqueeze(0)
                for i in range(len(self.contextualized_actions[actual_index]))
            )
        else:
            action = cast(torch.Tensor, self.contextualized_actions[actual_index]).unsqueeze(0)

        reward = torch.tensor(self.rewards[actual_index]).unsqueeze(0)
        embedding = (
            self.embedded_actions[actual_index].unsqueeze(0)
            if (self.embedded_actions[actual_index] is not None)
            else None
        )
        chosen_actions = self.chosen_actions[index] if self.chosen_actions else None

        return (action, embedding, reward, chosen_actions)

    def __len__(self) -> int:
        """Return the number of samples available for training."""
        return len(self._get_available_indices())

    def state_dict(self) -> BanditStateDict:
        """Create a state dictionary for checkpointing.

        Returns:
            A dictionary containing the current state of the buffer.
        """
        return {
            "contextualized_actions": self.contextualized_actions,
            "embedded_actions": self.embedded_actions,
            "rewards": self.rewards,
            "chosen_actions": self.chosen_actions,
            "retrieval_strategy": self.retrieval_strategy,
            "max_size": self.max_size,
        }

    def load_state_dict(self, state_dict: BanditStateDict) -> None:
        """Load the buffer state from a checkpoint.

        Args:
            state_dict: A dictionary containing state information.
        """
        self.contextualized_actions = state_dict["contextualized_actions"]
        self.embedded_actions = state_dict["embedded_actions"]
        self.rewards = state_dict["rewards"]
        self.chosen_actions = state_dict["chosen_actions"]

        self.retrieval_strategy = state_dict["retrieval_strategy"]
        self.max_size = state_dict["max_size"]

    def clear(self) -> None:
        """Clear the entire buffer."""
        self.contextualized_actions.clear()
        self.embedded_actions.clear()
        self.rewards.clear()
        self.chosen_actions.clear()<|MERGE_RESOLUTION|>--- conflicted
+++ resolved
@@ -531,13 +531,9 @@
         Returns:
             Tensor of indices that the retrieval strategy considers for training.
         """
-<<<<<<< HEAD
-        return self.buffer_strategy.get_training_indices(
+        return self.retrieval_strategy.get_training_indices(
             len(self.contextualized_actions) if self.contextualized_actions is not None else 0
         ).to(self.device)
-=======
-        return self.retrieval_strategy.get_training_indices(len(self.contextualized_actions)).to(self.device)
->>>>>>> c39b40dd
 
     def len_of_all_data(self) -> int:
         """Get the total number of samples in the buffer.
@@ -559,12 +555,8 @@
             "contextualized_actions": self.contextualized_actions,
             "embedded_actions": self.embedded_actions,
             "rewards": self.rewards,
-<<<<<<< HEAD
             "chosen_actions": self.chosen_actions,
-            "buffer_strategy": self.buffer_strategy,
-=======
             "retrieval_strategy": self.retrieval_strategy,
->>>>>>> c39b40dd
             "max_size": self.max_size,
         }
 
@@ -584,12 +576,8 @@
             self.contextualized_actions = state_dict["contextualized_actions"].to(self.device)
         self.embedded_actions = state_dict["embedded_actions"].to(device=self.device)
         self.rewards = state_dict["rewards"].to(device=self.device)
-<<<<<<< HEAD
         self.chosen_actions = state_dict["chosen_actions"].to(device=self.device)
-        self.buffer_strategy = state_dict["buffer_strategy"]
-=======
         self.retrieval_strategy = state_dict["retrieval_strategy"]
->>>>>>> c39b40dd
         self.max_size = state_dict["max_size"]
 
     def clear(self) -> None:
