import random
from abc import ABC, abstractmethod
from collections.abc import Mapping, Sized
from typing import Any, Generic, Protocol, TypedDict, TypeVar, cast

import torch

from calvera.utils.action_input_type import ActionInputType

StateDictType = TypeVar("StateDictType", bound=Mapping[str, Any])
# BufferDataFormat = tuple[ActionInputType, torch.Tensor] | tuple[ActionInputType, torch.Tensor, torch.Tensor]
BufferDataFormat = tuple[ActionInputType, torch.Tensor | None, torch.Tensor, torch.Tensor | None]


class BanditStateDict(TypedDict):
    """Type definition for bandit state dictionary.

    This TypedDict defines the structure and types for the state dictionary used in checkpointing.
    Each key corresponds to a specific piece of state data with its expected type.

    Attributes:
        contextualized_actions: Tensor storing all contextualized actions in buffer.
            Shape: (buffer_size, num_items, n_features).
        embedded_actions: Tensor storing all embedded action representations.
            Shape: (buffer_size, n_embedding_size).
        rewards: Tensor storing all received rewards.
            Shape: (buffer_size,).
        buffer_strategy: Strategy object controlling how data is managed in the buffer.
        max_size: Optional maximum size limit of the buffer. None means no size limit.
    """

    contextualized_actions: Any
    embedded_actions: Any
    rewards: Any
    chosen_actions: Any

    buffer_strategy: "DataBufferStrategy"
    max_size: int | None


class DataBufferStrategy(Protocol):
    """Protocol defining how training data should be managed in the buffer.

    This protocol represents a strategy for determining which data points from the buffer
    should be used during training. Different implementations can select data in various ways
    (e.g., all data, most recent data, etc.).
    """

    def get_training_indices(self, total_samples: int) -> torch.Tensor:
        """Get indices of data points to use for training.

        For the `TensorDataBuffer` this has to be deterministic.

        Args:
            total_samples: Total number of samples in the buffer.

        Returns:
            Tensor of indices to use for training.
            Shape: (n_selected_samples,).
        """
        ...


class AllDataBufferStrategy(DataBufferStrategy):
    """Strategy that uses all available data points in the buffer for training."""

    def get_training_indices(self, total_samples: int) -> torch.Tensor:
        """Returns indices for all samples in the buffer.

        Args:
            total_samples: Total number of samples in the buffer.

        Returns:
            Tensor containing indices [0, ..., total_samples-1].
        """
        return torch.arange(total_samples)


class SlidingWindowBufferStrategy(DataBufferStrategy):
    """Strategy that uses only the last n data points from the buffer for training."""

    def __init__(self, window_size: int):
        """Initialize the sliding window strategy.

        Args:
            window_size: Number of most recent samples to use for training.
        """
        self.window_size = window_size

    def get_training_indices(self, total_samples: int) -> torch.Tensor:
        """Returns indices for the last window_size samples.

        Args:
            total_samples: Total number of samples in the buffer.

        Returns:
            Tensor containing the last window_size indices.
        """
        start_idx = max(0, total_samples - self.window_size)
        return torch.arange(start_idx, total_samples)


class AbstractBanditDataBuffer(
    ABC,
    torch.utils.data.Dataset[BufferDataFormat[ActionInputType]],
    Generic[ActionInputType, StateDictType],
    Sized,
):
    """Abstract base class for bandit data buffer management.

    A data buffer stores contextualized actions, optional embedded actions (depending on
    the bandit algorithm), and corresponding rewards. It also implements a strategy for
    selecting which data points to use during training.
    """

    def __init__(self, buffer_strategy: DataBufferStrategy):
        """Initialize the data buffer.

        Args:
            buffer_strategy: Strategy for managing training data selection.
        """
        self.buffer_strategy = buffer_strategy

    @abstractmethod
    def add_batch(
        self,
        contextualized_actions: ActionInputType,
        embedded_actions: torch.Tensor | None,
        rewards: torch.Tensor,
        chosen_actions: torch.Tensor | None,
    ) -> None:
        """Add a batch of data points to the buffer.

        Args:
            contextualized_actions: Tensor of contextualized actions.
                Shape: (buffer_size, n_features) or n_items tuple of tensors of shape (buffer_size, n_features).
            embedded_actions: Optional tensor of embedded actions.
                Shape: (buffer_size, n_embedding_size).
            rewards: Tensor of rewards received for each action.
                Shape: (buffer_size,).
            chosen_actions: The chosen actions one-hot encoded. Should only be provided
                if there is only a single context (e.g. NeuralLinear).
                Shape: (batch_size, n_actions).
        """
        pass

    @abstractmethod
    def get_all_data(
        self,
    ) -> tuple[ActionInputType, torch.Tensor | None, torch.Tensor, torch.Tensor | None]:
        """Get all available data from the buffer.

        Note that data which may have been deleted due to buffer size limits is not included.

        Returns:
            Tuple of (contextualized_actions, embedded_actions, rewards, chosen_actions) for all available data in the
            buffer.
        """
        pass

    @abstractmethod
    def get_batch(
        self,
        batch_size: int,
    ) -> tuple[ActionInputType, torch.Tensor | None, torch.Tensor, torch.Tensor | None]:
        """Get batches of training data according to buffer strategy.

        Args:
            batch_size: Size of the batch to return.

        Returns:
            Tuple of (contextualized_actions, embedded_actions, rewards, chosen_actions) for the batch.
            contextualized_actions: ActionInputType - Either a tensor of shape (batch_size, n_features)
                or a tuple of tensors.
            embedded_actions: Optional tensor of shape (batch_size, n_embedding_size), or None if not used.
            rewards: Tensor of shape (batch_size,).
            chosen_actions: Optional tensor of one-hot encoded chosen actions. Shape: (batch_size, n_actions).

        Raises:
            ValueError: If requested batch_size is larger than available data.
        """
        pass

    @abstractmethod
    def update_embeddings(self, embedded_actions: torch.Tensor) -> None:
        """Update the embedded actions in the buffer.

        Args:
            embedded_actions: New embeddings for all contexts in buffer.
                Shape: (buffer_size, n_embedding_size).
        """
        pass

    @abstractmethod
    def state_dict(
        self,
    ) -> StateDictType:
        """Get state dictionary for checkpointing.

        Returns:
            Dictionary containing all necessary state information for restoring the buffer.
        """
        pass

    @abstractmethod
    def load_state_dict(
        self,
        state_dict: StateDictType,
    ) -> None:
        """Load state from checkpoint dictionary.

        Args:
            state_dict: Dictionary containing state information for restoring the buffer.
        """
        pass

    @abstractmethod
    def clear(self) -> None:
        """Clear the complete buffer.

        This removes all stored data points, effectively resetting the buffer to an empty state.
        """
        pass


class TensorDataBuffer(AbstractBanditDataBuffer[ActionInputType, BanditStateDict]):
    """In-memory implementation of bandit data buffer.

    Known limitations:
    - It can't handle a varying amount of actions over time.
    """

    def __init__(
        self,
        buffer_strategy: DataBufferStrategy,
        max_size: int | None = None,
        device: torch.device | None = None,
    ):
        """Initialize the in-memory buffer.

        Args:
            buffer_strategy: Strategy for managing training data selection.
            max_size: Optional maximum number of samples to store. None means unlimited.
            device: Device to store data on (default: CPU).
        """
        super().__init__(buffer_strategy)

        self.max_size = max_size
        self.device = device if device is not None else torch.device("cpu")

        self.contextualized_actions: None | torch.Tensor = None
        self.embedded_actions = torch.empty(0, 0, device=device)  # shape: (n, n_embedding_size)
        self.rewards = torch.empty(0, device=device)  # shape: (n,)
        self.chosen_actions = torch.empty(0, 0, device=device)  # shape: (n, n_actions)

    def add_batch(
        self,
        contextualized_actions: ActionInputType,
        embedded_actions: torch.Tensor | None,
        rewards: torch.Tensor,
        chosen_actions: torch.Tensor | None = None,
    ) -> None:
        """Add a batch of data points to the buffer.

        Args:
            contextualized_actions: Tensor of contextualized actions.
                Shape: (batch_size, n_features) or n_items tuple of tensors of shape (batch_size, n_features).
            embedded_actions: Optional tensor of embedded actions.
                Shape: (batch_size, n_embedding_size).
            rewards: Tensor of rewards received for each action.
                Shape: (batch_size,).
            chosen_actions: The chosen actions one-hot encoded. NOT SUPPORTED YET!
                (once supported shape: (batch_size, n_actions))

        Raises:
            ValueError: If input shapes are inconsistent.
        """
        assert (
            embedded_actions is None or embedded_actions.shape[0] == rewards.shape[0]
        ), "Number of embeddings must match number of rewards"
        assert rewards.ndim == 1, "Rewards must have shape (batch_size,)"

        if isinstance(contextualized_actions, torch.Tensor):
            contextualized_actions_tensor = contextualized_actions
            assert contextualized_actions_tensor.ndim >= 2, (
                "Chosen actions must have shape (batch_size, n_features) "
                f"but got shape {contextualized_actions_tensor.shape}"
            )
            assert (
                contextualized_actions.shape[0] == rewards.shape[0]
            ), "Number of contextualized actions must match number of rewards"

            contextualized_actions_tensor = contextualized_actions.unsqueeze(1)  # shape: (batch_size, 1, n_features)
        elif isinstance(contextualized_actions, tuple | list):
            contextualized_actions_listtuple = cast(tuple[torch.Tensor] | list[torch.Tensor], contextualized_actions)
            assert len(contextualized_actions_listtuple) > 1, "Tuple must contain at least 2 tensors"
            assert (
                contextualized_actions_listtuple[0].ndim == 2
                and contextualized_actions_listtuple[0].shape[0] == rewards.shape[0]
            ), (
                f"Chosen actions must have shape (batch_size, n_features) "
                f"but got shape {contextualized_actions_listtuple[0].shape}"
            )
            assert all(
                action_item.ndim == 2 and action_item.shape == contextualized_actions_listtuple[0].shape
                for action_item in contextualized_actions_listtuple
            ), "All tensors in tuple must have shape (batch_size, n_features)"

            contextualized_actions_tensor = torch.stack(
                contextualized_actions_listtuple, dim=1
            )  # shape: (batch_size, n_parts, n_features)
        else:
            raise ValueError(
                f"Contextualized actions must be a torch.Tensor or a tuple of torch.Tensors. "
                f"Received {type(contextualized_actions)}."
            )

        # Move data to device
        contextualized_actions_tensor = contextualized_actions_tensor.to(self.device)
        if embedded_actions is not None:
            embedded_actions = embedded_actions.to(self.device)
        rewards = rewards.to(self.device)

        # Initialize buffer with proper shapes if empty
        if self.contextualized_actions is None:
            self.contextualized_actions = torch.empty(
                0,
                *contextualized_actions_tensor.shape[1:],
                device=self.device,
            )  # shape: (n, input_items, n_features)
        if embedded_actions is not None and self.embedded_actions.shape[1] == 0:
            self.embedded_actions = torch.empty(
                0, embedded_actions.shape[1], device=self.device
            )  # shape: (n, n_embedding_size)

        assert (
            contextualized_actions_tensor.shape[1:] == self.contextualized_actions.shape[1:]
            or self.contextualized_actions.shape[0] == 0
        ), (
            f"Input shape does not match buffer shape. Expected {self.contextualized_actions.shape[1:]}, "
            f"got {contextualized_actions_tensor.shape[1:]}"
        )

        print(self.contextualized_actions.shape)
        print(contextualized_actions_tensor.shape)
        self.contextualized_actions = torch.cat([self.contextualized_actions, contextualized_actions_tensor], dim=0)
        if embedded_actions is not None:
            assert embedded_actions.shape[1] == self.embedded_actions.shape[1], (
                f"Embedding size does not match embeddings in buffer. Expected {self.embedded_actions.shape[1]}, "
                f"got {embedded_actions.shape[1]}"
            )

            self.embedded_actions = torch.cat([self.embedded_actions, embedded_actions], dim=0)

        if chosen_actions is not None:
            if self.chosen_actions.shape[0] == 0:
                self.chosen_actions = torch.empty(0, chosen_actions.shape[1], device=self.device)

            assert chosen_actions.shape[1] == self.chosen_actions.shape[1], (
                "Shape of `chosen_actions` does not match the shape of the ones in buffer. Expected "
                f"{self.chosen_actions.shape[1]}, "
                f"got {chosen_actions.shape[1]}"
            )

            self.chosen_actions = torch.cat([self.chosen_actions, chosen_actions], dim=0)

        self.rewards = torch.cat([self.rewards, rewards])

        # Handle max size limit by keeping only the most recent data
        if self.max_size and self.contextualized_actions.shape[0] > self.max_size:
            self.contextualized_actions = self.contextualized_actions[-self.max_size :]
            if embedded_actions is not None:
                self.embedded_actions = self.embedded_actions[-self.max_size :]
            self.rewards = self.rewards[-self.max_size :]

    def __getitem__(self, index: int) -> BufferDataFormat[ActionInputType]:
        """Get contextualized actions and rewards for a specific index.

        Implements the torch Dataset protocol for accessing data by index.

        Args:
            index: Index of the data point to retrieve.

        Returns:
            Tuple of (contextualized_actions, rewards) or (contextualized_actions, embedded_actions, rewards)
            for the given index. The actual return type depends on whether embedded_actions are present.
        """
        available_indices = self._get_available_indices()
        available_index = available_indices[index]
        actions, embeddings, rewards, chosen_actions = self._get_data(torch.tensor([available_index]))

        return actions, embeddings, rewards, chosen_actions

    def get_all_data(
        self,
    ) -> tuple[ActionInputType, torch.Tensor | None, torch.Tensor, torch.Tensor | None]:
        """Get all available data from the buffer.

        Note that data which may have been deleted due to buffer size limits is not included.

        Returns:
            Tuple of (contextualized_actions, embedded_actions, rewards) for all available data in the buffer.
            contextualized_actions: ActionInputType - Either a tensor of shape (n, n_features) or a tuple of tensors.
            embedded_actions: Optional tensor of shape (n, n_embedding_size), or None if not used.
            rewards: Tensor of shape (n,).
        """
        num_items = self.contextualized_actions.shape[0] if self.contextualized_actions is not None else 0
        if num_items > 0:
            return self._get_data(torch.arange(num_items, device=self.device))
        else:
            return (
                torch.empty(0, 0, device=self.device),  # type: ignore
                None,
                torch.empty(0, device=self.device),
                None,
            )

    def get_batch(
        self,
        batch_size: int,
    ) -> tuple[ActionInputType, torch.Tensor | None, torch.Tensor, torch.Tensor | None]:
        """Get a random batch of training data from the buffer. Uses the buffer strategy to select data.

        Args:
            batch_size: Number of samples to include in the batch.

        Returns:
            Tuple of (contextualized_actions, embedded_actions, rewards) for the batch.
            contextualized_actions: ActionInputType - Either a tensor of shape (batch_size, n_features)
                or a tuple of tensors.
            embedded_actions: Optional tensor of shape (batch_size, n_embedding_size), or None if not used.
            rewards: Tensor of shape (batch_size,).

        Raises:
            ValueError: If batch_size exceeds available data.
        """
        available_indices = self._get_available_indices()

        if len(available_indices) < batch_size:
            raise ValueError(
                f"Requested batch size {batch_size} is larger than data retrieved by BufferStrategy."
                f"BufferStrategy retrieved {len(available_indices)} data point(s)."
                f"To retrieve all data, use get_all_data()."
            )

        perm = torch.randperm(len(available_indices), device=self.device)
        batch_indices = available_indices[perm[:batch_size]]

        return self._get_data(batch_indices)

    def _get_data(
        self, indices: torch.Tensor
    ) -> tuple[ActionInputType, torch.Tensor | None, torch.Tensor, torch.Tensor | None]:
        """Get data for the given indices.

        Args:
            indices: Indices of data points to retrieve.

        Returns:
            Tuple of (contextualized_actions, embedded_actions, rewards) for the given indices.
            contextualized_actions: ActionInputType - Either a tensor or a tuple of tensors.
            embedded_actions: Optional tensor, or None if not used.
            rewards: Tensor of rewards.

        Raises:
            AssertionError: If indices is not a 1D tensor or is empty.
        """
        assert indices.ndim == 1, "Indices must be a 1D tensor"
        assert indices.size(0) > 0, "Indices must not be empty"
        assert self.contextualized_actions is not None, "Accessing an empty buffer"

        contextualized_actions_tensor = self.contextualized_actions[
            indices
        ]  # shape: (batch_size, n_parts, n_network_input_size)
        if contextualized_actions_tensor.size(1) == 1:  # single input
            contextualized_actions_batch = cast(
                ActionInputType, contextualized_actions_tensor.squeeze(1)
            )  # shape: (batch_size, n_network_input_size)
        else:  # multiple inputs -> input as tuple
            contextualized_actions_tuple = tuple(
                torch.unbind(contextualized_actions_tensor, dim=1)
            )  # n_parts tuples of tensors of shape (batch_size, n_network_input_size)

            contextualized_actions_batch = cast(ActionInputType, contextualized_actions_tuple)

        rewards_batch = self.rewards[indices]

        embedded_actions_batch = None
        if self.embedded_actions.numel() > 0:
            embedded_actions_batch = self.embedded_actions[indices]

        chosen_actions_batch = None
        if self.chosen_actions.numel() > 0:
            chosen_actions_batch = self.chosen_actions[indices]

        return contextualized_actions_batch, embedded_actions_batch, rewards_batch, chosen_actions_batch

    def update_embeddings(self, embedded_actions: torch.Tensor) -> None:
        """Update the embedded actions in the buffer.

        Args:
            embedded_actions: New embeddings for all contexts in buffer.
                Shape: (buffer_size, n_embedding_size).

        Raises:
            AssertionError: If the shape of embedded_actions doesn't match the buffer's expected shape.
        """
        assert embedded_actions.shape[0] == self.embedded_actions.shape[0], (
            f"Number of embeddings to update must match buffer size. "
            f"Expected {self.embedded_actions.shape[0]}, got {embedded_actions.shape[0]}"
        )

        if embedded_actions.shape[0] > 0:
            assert embedded_actions.ndim == 2 and embedded_actions.shape[1] == self.embedded_actions.shape[1], (
                f"Embedding size does not match embeddings in buffer. "
                f"Expected {self.embedded_actions.shape[1]}, got {embedded_actions.shape[1]}"
            )

            self.embedded_actions = embedded_actions.to(self.device)

    def __len__(self) -> int:
        """Get number of samples that the buffer strategy considers for training.

        Returns:
            Number of samples available for training according to the buffer strategy.
        """
        available_indices = self._get_available_indices()
        return len(available_indices)

    def _get_available_indices(self) -> torch.Tensor:
        """Get indices of samples available for training according to buffer strategy.

        Returns:
            Tensor of indices that the buffer strategy considers for training.
        """
        return self.buffer_strategy.get_training_indices(
            len(self.contextualized_actions) if self.contextualized_actions is not None else 0
        ).to(self.device)

    def len_of_all_data(self) -> int:
        """Get the total number of samples in the buffer.

        Returns:
            Total number of samples stored in the buffer.
        """
        return len(self.contextualized_actions) if self.contextualized_actions is not None else 0

    def state_dict(
        self,
    ) -> BanditStateDict:
        """Create a state dictionary for checkpointing.

        Returns:
            Dictionary containing all necessary state information for restoring the buffer.
        """
        # TODO(rob2u): add the chosen_actions to the state_dict. See
        return {  # type: ignore
            "contextualized_actions": self.contextualized_actions,
            "embedded_actions": self.embedded_actions,
            "rewards": self.rewards,
            "chosen_actions": self.chosen_actions,
            "buffer_strategy": self.buffer_strategy,
            "max_size": self.max_size,
        }

    def load_state_dict(
        self,
        state_dict: BanditStateDict,
    ) -> None:
        """Load state from a checkpoint dictionary.

        Args:
            state_dict: Dictionary containing state information for restoring the buffer.

        Raises:
            ValueError: If the state dictionary is missing required keys.
        """
        if state_dict["contextualized_actions"] is not None:
            self.contextualized_actions = state_dict["contextualized_actions"].to(self.device)
        self.embedded_actions = state_dict["embedded_actions"].to(device=self.device)
        self.rewards = state_dict["rewards"].to(device=self.device)
        self.chosen_actions = state_dict["chosen_actions"].to(device=self.device)
        self.buffer_strategy = state_dict["buffer_strategy"]
        self.max_size = state_dict["max_size"]

    def clear(self) -> None:
        """Clear the complete buffer.

        All tensors are reinitialized as empty tensors with appropriate dimensions.
        """
        self.contextualized_actions = None
        self.embedded_actions = torch.empty(0, 0, device=self.device)  # shape: (n, n_embedding_size)
        self.rewards = torch.empty(0, device=self.device)  # shape: (n,)
        self.chosen_actions = torch.empty(0, 0, device=self.device)  # shape: (n, n_actions)


class ListDataBuffer(AbstractBanditDataBuffer[ActionInputType, BanditStateDict]):
    """A list-based implementation of the bandit data buffer.

    This implementation stores contextualized actions, optional embedded actions, rewards and
    chosen_actions in Python lists. `torch.Tensors` are not concatenated but stored as lists.
    Stores the `torch.Tensors` without modifying their location (device).
    """

    def __init__(self, buffer_strategy: DataBufferStrategy, max_size: int | None = None):
        """Initialize the list-based buffer.

        Args:
            buffer_strategy: Strategy for selecting training samples.
            max_size: Optional maximum number of samples to store.
        """
        super().__init__(buffer_strategy)
        self.max_size = max_size
        self.contextualized_actions: list[ActionInputType] = []
        self.embedded_actions: list[torch.Tensor] = []  # Can store embeddings if provided
        self.rewards: list[float] = []
        self.chosen_actions: list[torch.Tensor] = []

    def add_batch(
        self,
        contextualized_actions: ActionInputType,
        embedded_actions: torch.Tensor | None,
        rewards: torch.Tensor,
        chosen_actions: torch.Tensor | None = None,
    ) -> None:
        """Add a batch of data to the buffer.

        Args:
            contextualized_actions: Either a list of actions (each can be a single value or list)
                or a tuple/list of such lists. (no action dimension!!!)
            embedded_actions: Either a list of embeddings corresponding to each action or None.
            rewards: A list of rewards for each action.
            chosen_actions: The chosen actions one-hot encoded. Size: (batch_size, n_actions). Should only be provided
                if there is only a single context (e.g. NeuralLinear).
        """
        batch_size = len(rewards)

        if isinstance(contextualized_actions, torch.Tensor):
            assert contextualized_actions.shape[0] == batch_size, "Number of actions must match number of rewards"

            for i in range(batch_size):
                self.contextualized_actions.append(cast(ActionInputType, contextualized_actions[i]))
                self.embedded_actions.append(embedded_actions[i]) if embedded_actions is not None else None
                self.rewards.append(rewards[i].item())
                self.chosen_actions.append(chosen_actions[i]) if chosen_actions is not None else None

        if isinstance(contextualized_actions, tuple | list):
            # if it is a tuple or a list the it must be a tuple or list of tensors with the same batch size
            assert all(
                action_item.shape[0] == batch_size for action_item in contextualized_actions
            ), "Number of actions must match number of rewards"

            for i in range(batch_size):
                self.contextualized_actions.append(
                    cast(ActionInputType, tuple(elem[i] for elem in contextualized_actions))
                )
                self.embedded_actions.append(embedded_actions[i]) if embedded_actions is not None else None
                self.rewards.append(rewards[i].item())
                self.chosen_actions.append(chosen_actions[i]) if chosen_actions is not None else None

        # Enforce max size limit: keep only the most recent data
        if self.max_size is not None and len(self.contextualized_actions) > self.max_size:
            excess = len(self.contextualized_actions) - self.max_size
            self.contextualized_actions = self.contextualized_actions[excess:]
            self.embedded_actions = self.embedded_actions[excess:]
            self.rewards = self.rewards[excess:]
            self.chosen_actions = self.chosen_actions[excess:]

    def get_all_data(
        self,
    ) -> tuple[ActionInputType, torch.Tensor | None, torch.Tensor, torch.Tensor | None]:
        """Retrieve all available data from the buffer.

        Returns:
            A tuple containing:
              - All contextualized actions,
              - All embedded actions (or None if not provided),
              - All rewards.
              - All chosen_actions (or None if not provided),
        """
        if len(self.contextualized_actions) == 0:
            return (
                cast(ActionInputType, torch.empty(0, 0)),
                None,
                torch.empty(0),
                None,
            )
        # If all stored embeddings are None, return None instead of a list.
        embeddings = None if all(emb is None for emb in self.embedded_actions) else self.embedded_actions

        if isinstance(self.contextualized_actions[0], tuple | list):
            # collate the contextualized actions
            contextualized_actions = tuple(
                [
                    torch.stack([elem[i] for elem in self.contextualized_actions])
                    for i in range(len(self.contextualized_actions[0]))
                ]
            )
            # Tuple (of tensors) of contextualized actions
            return (
                cast(ActionInputType, contextualized_actions),
                torch.stack(embeddings) if embeddings is not None and (len(embeddings) > 0) else None,
                torch.tensor(self.rewards),
                (
                    torch.stack(self.chosen_actions)
                    if self.chosen_actions is not None and len(self.chosen_actions) > 0
                    else None
                ),
            )
        else:
            return (
                cast(ActionInputType, torch.stack(cast(list[torch.Tensor], self.contextualized_actions))),
                torch.stack(embeddings) if embeddings is not None and len(embeddings) else None,
                torch.tensor(self.rewards),
                (
                    torch.stack(self.chosen_actions)
                    if self.chosen_actions is not None and len(self.chosen_actions) > 0
                    else None
                ),
            )

    def get_batch(
        self,
        batch_size: int,
    ) -> tuple[ActionInputType, torch.Tensor | None, torch.Tensor, torch.Tensor | None]:
        """Get a random batch of data from the buffer using the buffer strategy.

        Args:
            batch_size: Number of samples to retrieve.

        Returns:
            A tuple (batch_contextualized_actions, batch_embedded_actions, batch_rewards, batch_chosen_actions).
            (lists of tensors)

        Raises:
            ValueError: If the requested batch size exceeds available data.
        """
        available_indices = self._get_available_indices()
        if len(available_indices) < batch_size:
            raise ValueError(
                f"Requested batch size {batch_size} is larger than available data ({len(available_indices)})."
            )
        # Randomly sample batch indices
        batch_indices: list[int] = random.sample(available_indices.tolist(), batch_size)

        batch_contextualized_list = [self.contextualized_actions[i] for i in batch_indices]
        batch_contextualized: ActionInputType
        if isinstance(self.contextualized_actions[0], tuple | list):
            # collate the contextualized actions
            batch_contextualized = cast(
                ActionInputType,
                tuple(
                    [
                        torch.stack([elem[i] for elem in batch_contextualized_list])
                        for i in range(len(self.contextualized_actions[0]))
                    ]
                ),
            )
        else:
            batch_contextualized = cast(
                ActionInputType, torch.stack(cast(list[torch.Tensor], self.contextualized_actions))
            )

        # Only return embedded actions if at least one entry is not None
        if any(self.embedded_actions[i] is not None for i in batch_indices):
            batch_embedded = torch.stack([self.embedded_actions[i] for i in batch_indices])
        else:
            batch_embedded = None

        if any(self.chosen_actions[i] is not None for i in batch_indices):
            batch_chosen_actions = torch.stack([self.chosen_actions[i] for i in batch_indices])
        else:
            batch_chosen_actions = None

        batch_rewards = torch.tensor([self.rewards[i] for i in batch_indices])

        return (batch_contextualized, batch_embedded, batch_rewards, batch_chosen_actions)

    def _get_available_indices(self) -> torch.Tensor:
        """Determine which indices should be used for training based on the buffer strategy.

        Returns:
            A list of indices.
        """
        total = len(self.contextualized_actions)
        # Assume buffer_strategy.get_training_indices returns a list of indices
        indices = self.buffer_strategy.get_training_indices(total)
        return indices

    def update_embeddings(self, embedded_actions: torch.Tensor) -> None:
        """Update the stored embedded actions.

        Args:
            embedded_actions: A list of new embeddings matching the buffer size.
        """
        if len(embedded_actions) != len(self.embedded_actions):
            raise ValueError("Number of embeddings to update must match buffer size.")
        self.embedded_actions = [emb for emb in embedded_actions]

    def __getitem__(self, index: int) -> Any:
        """Retrieve a single data point based on the training indices.

        Args:
            index: The index in the available training data.

        Returns:
            A tuple of (action, embedding, reward, chosen_actions)
            Where embedding and chosen_actions can be `None` depending on whether embeddings are provided.
        """
        available_indices = self._get_available_indices()
        actual_index = available_indices[index]

        # Add a dimension for the actions
        action: Any
        if isinstance(self.contextualized_actions[actual_index], tuple):
            action = tuple(
                self.contextualized_actions[actual_index][i].unsqueeze(0)
                for i in range(len(self.contextualized_actions[actual_index]))
            )
        else:
            action = cast(torch.Tensor, self.contextualized_actions[actual_index]).unsqueeze(0)

        reward = torch.tensor(self.rewards[actual_index]).unsqueeze(0)
        embedding = (
            self.embedded_actions[actual_index].unsqueeze(0)
            if (self.embedded_actions[actual_index] is not None)
            else None
        )
        chosen_actions = self.chosen_actions[index] if self.chosen_actions else None

        return (action, embedding, reward, chosen_actions)

    def __len__(self) -> int:
        """Return the number of samples available for training."""
        return len(self._get_available_indices())

    def state_dict(self) -> BanditStateDict:
        """Create a state dictionary for checkpointing.

        Returns:
            A dictionary containing the current state of the buffer.
        """
        return {
            "contextualized_actions": self.contextualized_actions,
            "embedded_actions": self.embedded_actions,
            "rewards": self.rewards,
            "chosen_actions": self.chosen_actions,
            "buffer_strategy": self.buffer_strategy,
            "max_size": self.max_size,
        }

    def load_state_dict(self, state_dict: BanditStateDict) -> None:
        """Load the buffer state from a checkpoint.

        Args:
            state_dict: A dictionary containing state information.
        """
        self.contextualized_actions = state_dict["contextualized_actions"]
        self.embedded_actions = state_dict["embedded_actions"]
        self.rewards = state_dict["rewards"]
        self.chosen_actions = state_dict["chosen_actions"]

        self.buffer_strategy = state_dict["buffer_strategy"]
        self.max_size = state_dict["max_size"]
<<<<<<< HEAD

        print(state_dict)
=======
>>>>>>> d3179ff9

    def clear(self) -> None:
        """Clear the entire buffer."""
        self.contextualized_actions.clear()
        self.embedded_actions.clear()
        self.rewards.clear()
        self.chosen_actions.clear()<|MERGE_RESOLUTION|>--- conflicted
+++ resolved
@@ -341,8 +341,6 @@
             f"got {contextualized_actions_tensor.shape[1:]}"
         )
 
-        print(self.contextualized_actions.shape)
-        print(contextualized_actions_tensor.shape)
         self.contextualized_actions = torch.cat([self.contextualized_actions, contextualized_actions_tensor], dim=0)
         if embedded_actions is not None:
             assert embedded_actions.shape[1] == self.embedded_actions.shape[1], (
@@ -862,11 +860,6 @@
 
         self.buffer_strategy = state_dict["buffer_strategy"]
         self.max_size = state_dict["max_size"]
-<<<<<<< HEAD
-
-        print(state_dict)
-=======
->>>>>>> d3179ff9
 
     def clear(self) -> None:
         """Clear the entire buffer."""
