from unittest.mock import MagicMock

import lightning as pl
import pytest
import torch
import torch.nn as nn

from neural_bandits.bandits.neural_linear_bandit import NeuralLinearBandit
from neural_bandits.utils.data_storage import AllDataBufferStrategy, InMemoryDataBuffer


@pytest.fixture(autouse=True)
def seed_tests() -> None:
    pl.seed_everything(42)


# ------------------------------------------------------------------------------
# 1) Tests for NeuralLinearBandit
# ------------------------------------------------------------------------------
def test_neural_linear_bandit_forward_shape() -> None:
    """Verify forward() returns a one-hot action (batch_size, n_arms) with correct shape."""
    batch_size, n_arms, n_features, n_embeddings = 2, 3, 4, 5

    # Simple network: embed from 4 to 5 dimensions
    network = nn.Sequential(
        nn.Linear(n_features, n_embeddings, bias=False),
        # don't add a ReLU here because its the final layer
    )
    buffer = InMemoryDataBuffer[torch.Tensor](buffer_strategy=AllDataBufferStrategy())

    # Create bandit
    bandit = NeuralLinearBandit[torch.Tensor](
        n_embedding_size=n_embeddings,  # same as input if encoder is identity
        network=network,
        buffer=buffer,
    )

    contextualized_actions = torch.randn(batch_size, n_arms, n_features)
    output, p = bandit.forward(contextualized_actions)

    # Check shape
    assert output.shape == (
        batch_size,
        n_arms,
    ), f"Expected shape {(batch_size, n_arms)}, got {output.shape}"

    assert p.shape == (batch_size,), f"Expected shape {(batch_size,)}, got {p.shape}"
    assert torch.all(p >= 0) and torch.all(p <= 1), "Probabilities should be in [0, 1]"


def test_neural_linear_bandit_forward_no_network_small_sample() -> None:
    """Test forward with a small sample data we can reason about:
    If the bandit is random or identity, we just confirm shape & no errors.
    """
    n_features = 2
    network = nn.Identity()
    buffer = InMemoryDataBuffer[torch.Tensor](buffer_strategy=AllDataBufferStrategy())
    bandit = NeuralLinearBandit[torch.Tensor](
        n_embedding_size=n_features,
        network=network,
        buffer=buffer,
    )

    # Provide a simple known input
    contextualized_actions = torch.tensor([[[1.0, 0.0], [0.0, 1.0]]], dtype=torch.float32)  # shape (1, 2, 2)

    output, p = bandit.forward(contextualized_actions)
    # The bandit returns an argmax one-hot. Just confirm shape & no error
    assert output.shape == (1, 2), f"Expected shape (1, 2), got {output.shape}"
    assert torch.sum(output).item() == 1, "One-hot vector in the row"

    assert p.shape == (1,), f"Expected shape (1,), got {p.shape}"
    assert 0 <= p.item() <= 1, "Probability should be in [0, 1]"


def test_neural_linear_bandit_forward_small_sample_correct() -> None:
    """Test forward with a small sample data we can reason about:
    Actually confirm the correct output.
    """
    n_features = 2
    network = nn.Sequential(
        nn.Linear(n_features, n_features, bias=False),
        # don't add a ReLU here because its the final layer
    )

    # fix the weights of the encoder to only regard the first feature, and the second one a little bit
    network[0].weight.data = torch.tensor([[1.0, 0.0], [0.0, 0.1]])
    buffer = InMemoryDataBuffer[torch.Tensor](buffer_strategy=AllDataBufferStrategy())

    bandit: NeuralLinearBandit[torch.Tensor] = NeuralLinearBandit(
        n_embedding_size=n_features,
        network=network,
        buffer=buffer,
    )

    # Provide a simple known input
    contextualized_actions = torch.tensor([[[1.0, 0.0], [0.0, 1.0]]], dtype=torch.float32)  # shape (1, 2, 2)

    # Set the bandit's theta to select the first feature (x1)
    bandit.theta = torch.tensor([1.0, 0.0])
    # Decrease the precision matrix to make the selection more deterministic
    bandit.precision_matrix = torch.tensor([[0.01, 0.0], [0.0, 0.01]])

    output, _ = bandit(contextualized_actions)
    assert output.shape == (1, 2)
    # assert that the correct action is selected
    assert torch.all(output == torch.tensor([[1, 0]]))

    # now change the weights of the head to only regard the second feature (x2)
    bandit.theta = torch.tensor([0.0, 1.0])
    bandit.precision_matrix = torch.tensor([[0.01, 0.0], [0.0, 0.01]])

    output, _ = bandit(contextualized_actions)
    assert output.shape == (1, 2)
    # assert that the correct action is selected
    assert torch.all(output == torch.tensor([[0, 1]]))

    # TODO: test output probabilities are correct


# ------------------------------------------------------------------------------
# 2) Tests for updating the NeuralLinear bandit
# ------------------------------------------------------------------------------
@pytest.fixture
def small_context_reward_batch() -> (
    tuple[torch.Tensor, torch.Tensor, torch.utils.data.Dataset[tuple[torch.Tensor, torch.Tensor]]]
):
    """
    Generates synthetic test data for training steps.

    Returns:
        tuple: A tuple containing:
            - chosen_contextualized_actions: A tensor with shape (2, 1, 4) representing the selected contextualized
                actions.
            - rewards: A tensor with shape (2, 1) representing the corresponding rewards.
            - dataset: A dataset containing 2 samples for testing purposes.
    """

    batch_size, n_chosen_arms, n_features = 2, 1, 4
    contextualized_actions = torch.randn(batch_size, n_chosen_arms, n_features)
    # e.g., random rewards
    rewards = torch.randn(batch_size, n_chosen_arms)

    class RandomDataset(torch.utils.data.Dataset[tuple[torch.Tensor, torch.Tensor]]):
        def __init__(self, actions: torch.Tensor, rewards: torch.Tensor):
            self.actions = actions
            self.rewards = rewards

        def __len__(self) -> int:
            return len(self.actions)

        def __getitem__(self, idx: int) -> tuple[torch.Tensor, torch.Tensor]:
            return self.actions[idx], self.rewards[idx]

    dataset = RandomDataset(contextualized_actions, rewards)
    return contextualized_actions, rewards, dataset


def test_neural_linear_bandit_training_step(
    small_context_reward_batch: tuple[
        torch.Tensor,
        torch.Tensor,
        torch.utils.data.Dataset[tuple[torch.Tensor, torch.Tensor]],
    ],
) -> None:
    """Test that a training step runs without error on a small dataset and updates the replay buffer."""
    actions, rewards, dataset = small_context_reward_batch
    n_features = actions.shape[2]
    n_embedding_size = 4

    network = nn.Sequential(
        nn.Linear(n_features, n_embedding_size, bias=False),
        # don't add a ReLU because its the final layer
    )

    buffer = InMemoryDataBuffer[torch.Tensor](buffer_strategy=AllDataBufferStrategy())

    bandit = NeuralLinearBandit[torch.Tensor](
        network=network,
        n_embedding_size=n_embedding_size,
        network_update_freq=4,
        head_update_freq=2,
        network_update_batch_size=2,
        lr=1e-3,
        buffer=buffer,
    )
    bandit.lazy_uncertainty_update = True

    theta_1 = bandit.theta.clone()
    precision_matrix_1 = bandit.precision_matrix.clone()
    b_1 = bandit.b.clone()
    nn_before = network[0].weight.clone()

    # Initially empty buffer
    assert buffer.contextualized_actions.numel() == 0
    assert buffer.embedded_actions.numel() == 0
    assert buffer.rewards.numel() == 0

    # Run training step
    trainer = pl.Trainer(fast_dev_run=True)
    trainer.fit(
        bandit,
        torch.utils.data.DataLoader(dataset, batch_size=2, shuffle=False, num_workers=0),
    )

    # After training step, buffer should have newly appended rows
    assert buffer.contextualized_actions.shape[0] == actions.shape[0]
    assert buffer.embedded_actions.shape[0] == actions.shape[0]
    assert buffer.rewards.shape[0] == actions.shape[0]

    # The head should have been updated
    assert not torch.allclose(bandit.theta, theta_1)
    assert not torch.allclose(bandit.precision_matrix, precision_matrix_1)
    assert not torch.allclose(bandit.b, b_1)

    # Check that the precision matrix is symmetric and positive definite
    assert torch.allclose(bandit.precision_matrix, bandit.precision_matrix.T)
    vals, _ = torch.linalg.eigh(bandit.precision_matrix)
    assert torch.all(vals > 0), "Precision matrix must be positive definite, but eigenvalues are not all positive."

    # But the network should not have been updated
    assert torch.allclose(nn_before, network[0].weight)

    # Store the updated values
    theta_2 = bandit.theta.clone()
    precision_matrix_2 = bandit.precision_matrix.clone()
    b_2 = bandit.b.clone()

    # Now run another training step
    trainer = pl.Trainer(fast_dev_run=True)
    trainer.fit(
        bandit,
        torch.utils.data.DataLoader(dataset, batch_size=2, shuffle=False, num_workers=0),
    )

    # The buffer should have grown
    assert buffer.contextualized_actions.shape[0] == 2 * actions.shape[0]
    assert buffer.embedded_actions.shape[0] == 2 * actions.shape[0]
    assert buffer.rewards.shape[0] == 2 * actions.shape[0]

    # The head should have been updated again
    assert not torch.allclose(bandit.theta, theta_2)
    assert not torch.allclose(bandit.precision_matrix, precision_matrix_2)
    assert not torch.allclose(bandit.b, b_2)

    # Check that the precision matrix is symmetric and positive definite
    assert torch.allclose(bandit.precision_matrix, bandit.precision_matrix.T)
    vals, _ = torch.linalg.eigh(bandit.precision_matrix)
    assert torch.all(vals > 0), "Precision matrix must be positive definite, but eigenvalues are not all positive."

    # And the network should have been updated
    assert not torch.allclose(nn_before, network[0].weight)


def test_neural_linear_bandit_hparams_effect() -> None:
    """Verify hyperparameters are saved and affect the bandit:
    E.g., different embedding size changes bandit.precision_matrix shape, etc.
    """
    n_features = 4
    n_embedding_size = 10

    # Dummy network
    network = nn.Linear(n_features, n_embedding_size, bias=False)

    buffer: InMemoryDataBuffer[torch.Tensor] = InMemoryDataBuffer(
        buffer_strategy=AllDataBufferStrategy()
    )

    bandit = NeuralLinearBandit[torch.Tensor](
        network=network,
        n_embedding_size=n_embedding_size,
        network_update_freq=10,
        head_update_freq=5,
        lr=1e-2,
        buffer=buffer,
    )

    # Check hparams
<<<<<<< HEAD
    assert bandit.hparams["n_encoder_input_size"] == n_features

    # these are the features after embedding that are input into the linear head...
    # this is a little ugly but it comes from the inheritance of the LinearTSBandit
    assert bandit.hparams["n_features"] == n_embedding_size

=======
    assert (
        bandit.hparams["n_features"] == n_embedding_size
    )  # these are the features after embedding that are input into the linear head... this is a little ugly but it comes from the inheritance of the LinearTSBandit
>>>>>>> 0a92178a
    assert bandit.hparams["n_embedding_size"] == n_embedding_size
    assert bandit.hparams["network_update_freq"] == 10
    assert bandit.hparams["head_update_freq"] == 5
    assert bandit.hparams["lr"] == 1e-2

    # Check that NeuralLinearBandit was configured accordingly
    assert bandit.precision_matrix.shape == (
        n_embedding_size,
        n_embedding_size,
    ), "Precision matrix should match n_embedding_size."


# ------------------------------------------------------------------------------
# 3) Tests for NeuralLinearBandit with tuple input
# ------------------------------------------------------------------------------


@pytest.fixture
def small_context_reward_tupled_batch() -> tuple[
    tuple[torch.Tensor, torch.Tensor],
    tuple[torch.Tensor, torch.Tensor],
    torch.Tensor,
    torch.utils.data.Dataset[tuple[tuple[torch.Tensor, torch.Tensor], torch.Tensor]],
]:
    """
    Returns (chosen_contextualized_actions, rewards):
      chosen_contextualized_actions shape: (batch_size=2, n_chosen_arms=1, n_features=4)
      rewards shape: (2,1)
    """
    batch_size, n_arms, n_features = 2, 3, 4
    n_chosen_arms = 1
    contextualized_actions = torch.randn(batch_size, n_arms, n_features)
    other_input_tensor = torch.randn(batch_size, n_arms, n_features)
    # e.g., random rewards
    realized_rewards = torch.randn(batch_size, n_chosen_arms)

    class RandomTupleDataset(
        torch.utils.data.Dataset[tuple[tuple[torch.Tensor, torch.Tensor], torch.Tensor]]
    ):
        def __init__(
            self,
            actions: tuple[torch.Tensor, torch.Tensor],
            realized_rewards: torch.Tensor,
        ):
            self.actions = actions
            self.realized_rewards = realized_rewards

        def __len__(self) -> int:
            return len(self.actions)

        def __getitem__(
            self, idx: int
        ) -> tuple[tuple[torch.Tensor, torch.Tensor], torch.Tensor]:
            return (self.actions[0][idx], self.actions[1][idx]), self.realized_rewards[
                idx
            ]

    chosen_idx = 0
    chosen_contextualized_actions = (
        contextualized_actions[:, chosen_idx, :].unsqueeze(1),
        other_input_tensor[:, chosen_idx, :].unsqueeze(1),
    )

    dataset = RandomTupleDataset(chosen_contextualized_actions, realized_rewards)
    return (
        (contextualized_actions, other_input_tensor),
        chosen_contextualized_actions,
        realized_rewards,
        dataset,
    )


def test_neural_linear_bandit_tuple_input(
    small_context_reward_tupled_batch: tuple[
        tuple[torch.Tensor, torch.Tensor],
        tuple[torch.Tensor, torch.Tensor],
        torch.Tensor,
        torch.utils.data.Dataset[tuple[torch.Tensor, torch.Tensor]],
    ],
) -> None:
    """
    Test that the neural linear bandit can handle tuple input.
    """
    batch_size, n_arms, n_features = 2, 3, 4
    n_chosen_arms = 1
    n_embedding_size = 10

    contextualized_actions, chosen_contextualized_actions, _, dataset = (
        small_context_reward_tupled_batch
    )

    # Dummy network
    network = nn.Linear(n_features, n_embedding_size, bias=False)
    network.forward = MagicMock()  # type: ignore
    network.forward.return_value = torch.randn(batch_size * n_arms, n_embedding_size)

    bandit: NeuralLinearBandit[tuple[torch.Tensor, torch.Tensor]] = NeuralLinearBandit(
        network=network,
        buffer=InMemoryDataBuffer(buffer_strategy=AllDataBufferStrategy()),
        n_embedding_size=n_embedding_size,
        network_update_freq=batch_size,
        head_update_freq=1,
        network_update_batch_size=batch_size,
        lr=1e-2,
    )

    output, p = bandit.forward(contextualized_actions)
    assert output.shape == (batch_size, n_arms)
    assert torch.sum(output).item() == batch_size, "One-hot vector in each row"

    assert p.shape == (batch_size,)
    assert torch.all(0 <= p) and torch.all(p <= 1), "Probabilities should be in [0, 1]"

    assert network.forward.call_count == 1
    call_args = network.forward.call_args
    assert call_args is not None, "network.forward was not called."
    args, kwargs = call_args

    # Check that the expected tensors are in args and compare them using torch.allclose.
    # We expect to receive tensors of shapes (batch_size * n_arms, n_features)
    expected_arg1 = contextualized_actions[0].reshape(batch_size * n_arms, n_features)
    expected_arg2 = contextualized_actions[1].reshape(batch_size * n_arms, n_features)

    assert torch.allclose(
        args[0], expected_arg1
    ), "First argument of forward mismatches."
    assert torch.allclose(
        args[1], expected_arg2
    ), "Second argument of forward mismatches."

    network.forward = MagicMock()  # type: ignore
    network.forward.return_value = torch.randn(
        batch_size * n_chosen_arms, n_embedding_size
    )

    ###################### now for the training step ######################
    trainer = pl.Trainer(fast_dev_run=True)
    trainer.fit(
        bandit,
        torch.utils.data.DataLoader(
            dataset, batch_size=2, shuffle=False, num_workers=0
        ),
    )
    assert (
        network.forward.call_count == 2 * n_chosen_arms
    )  # batch_size * n_chosen_arms / batch_size. Once forward and once backward.

    call_args = network.forward.call_args
    assert call_args is not None, "network.forward was not called."
    args, kwargs = call_args

    # Check that the expected tensors are in args and compare them using torch.allclose.
    # We expect to receive tensors of shapes (batch_size * n_chosen_arms, n_features)
    expected_arg1 = chosen_contextualized_actions[0].reshape(
        batch_size * n_chosen_arms, n_features
    )
    expected_arg2 = chosen_contextualized_actions[1].reshape(
        batch_size * n_chosen_arms, n_features
    )

    assert torch.allclose(
        args[0], expected_arg1
    ), "First argument of forward mismatches."
    assert torch.allclose(
        args[1], expected_arg2
    ), "Second argument of forward mismatches."<|MERGE_RESOLUTION|>--- conflicted
+++ resolved
@@ -262,9 +262,7 @@
     # Dummy network
     network = nn.Linear(n_features, n_embedding_size, bias=False)
 
-    buffer: InMemoryDataBuffer[torch.Tensor] = InMemoryDataBuffer(
-        buffer_strategy=AllDataBufferStrategy()
-    )
+    buffer: InMemoryDataBuffer[torch.Tensor] = InMemoryDataBuffer(buffer_strategy=AllDataBufferStrategy())
 
     bandit = NeuralLinearBandit[torch.Tensor](
         network=network,
@@ -276,18 +274,9 @@
     )
 
     # Check hparams
-<<<<<<< HEAD
-    assert bandit.hparams["n_encoder_input_size"] == n_features
-
-    # these are the features after embedding that are input into the linear head...
-    # this is a little ugly but it comes from the inheritance of the LinearTSBandit
+    # these are the features after embedding that are input into the linear head... this is a little ugly but it
+    # comes from the inheritance of the LinearTSBandit
     assert bandit.hparams["n_features"] == n_embedding_size
-
-=======
-    assert (
-        bandit.hparams["n_features"] == n_embedding_size
-    )  # these are the features after embedding that are input into the linear head... this is a little ugly but it comes from the inheritance of the LinearTSBandit
->>>>>>> 0a92178a
     assert bandit.hparams["n_embedding_size"] == n_embedding_size
     assert bandit.hparams["network_update_freq"] == 10
     assert bandit.hparams["head_update_freq"] == 5
@@ -324,9 +313,7 @@
     # e.g., random rewards
     realized_rewards = torch.randn(batch_size, n_chosen_arms)
 
-    class RandomTupleDataset(
-        torch.utils.data.Dataset[tuple[tuple[torch.Tensor, torch.Tensor], torch.Tensor]]
-    ):
+    class RandomTupleDataset(torch.utils.data.Dataset[tuple[tuple[torch.Tensor, torch.Tensor], torch.Tensor]]):
         def __init__(
             self,
             actions: tuple[torch.Tensor, torch.Tensor],
@@ -338,12 +325,8 @@
         def __len__(self) -> int:
             return len(self.actions)
 
-        def __getitem__(
-            self, idx: int
-        ) -> tuple[tuple[torch.Tensor, torch.Tensor], torch.Tensor]:
-            return (self.actions[0][idx], self.actions[1][idx]), self.realized_rewards[
-                idx
-            ]
+        def __getitem__(self, idx: int) -> tuple[tuple[torch.Tensor, torch.Tensor], torch.Tensor]:
+            return (self.actions[0][idx], self.actions[1][idx]), self.realized_rewards[idx]
 
     chosen_idx = 0
     chosen_contextualized_actions = (
@@ -375,9 +358,7 @@
     n_chosen_arms = 1
     n_embedding_size = 10
 
-    contextualized_actions, chosen_contextualized_actions, _, dataset = (
-        small_context_reward_tupled_batch
-    )
+    contextualized_actions, chosen_contextualized_actions, _, dataset = small_context_reward_tupled_batch
 
     # Dummy network
     network = nn.Linear(n_features, n_embedding_size, bias=False)
@@ -399,7 +380,7 @@
     assert torch.sum(output).item() == batch_size, "One-hot vector in each row"
 
     assert p.shape == (batch_size,)
-    assert torch.all(0 <= p) and torch.all(p <= 1), "Probabilities should be in [0, 1]"
+    assert torch.all(p >= 0) and torch.all(p <= 1), "Probabilities should be in [0, 1]"
 
     assert network.forward.call_count == 1
     call_args = network.forward.call_args
@@ -411,25 +392,17 @@
     expected_arg1 = contextualized_actions[0].reshape(batch_size * n_arms, n_features)
     expected_arg2 = contextualized_actions[1].reshape(batch_size * n_arms, n_features)
 
-    assert torch.allclose(
-        args[0], expected_arg1
-    ), "First argument of forward mismatches."
-    assert torch.allclose(
-        args[1], expected_arg2
-    ), "Second argument of forward mismatches."
+    assert torch.allclose(args[0], expected_arg1), "First argument of forward mismatches."
+    assert torch.allclose(args[1], expected_arg2), "Second argument of forward mismatches."
 
     network.forward = MagicMock()  # type: ignore
-    network.forward.return_value = torch.randn(
-        batch_size * n_chosen_arms, n_embedding_size
-    )
+    network.forward.return_value = torch.randn(batch_size * n_chosen_arms, n_embedding_size)
 
     ###################### now for the training step ######################
     trainer = pl.Trainer(fast_dev_run=True)
     trainer.fit(
         bandit,
-        torch.utils.data.DataLoader(
-            dataset, batch_size=2, shuffle=False, num_workers=0
-        ),
+        torch.utils.data.DataLoader(dataset, batch_size=2, shuffle=False, num_workers=0),
     )
     assert (
         network.forward.call_count == 2 * n_chosen_arms
@@ -441,16 +414,8 @@
 
     # Check that the expected tensors are in args and compare them using torch.allclose.
     # We expect to receive tensors of shapes (batch_size * n_chosen_arms, n_features)
-    expected_arg1 = chosen_contextualized_actions[0].reshape(
-        batch_size * n_chosen_arms, n_features
-    )
-    expected_arg2 = chosen_contextualized_actions[1].reshape(
-        batch_size * n_chosen_arms, n_features
-    )
-
-    assert torch.allclose(
-        args[0], expected_arg1
-    ), "First argument of forward mismatches."
-    assert torch.allclose(
-        args[1], expected_arg2
-    ), "Second argument of forward mismatches."+    expected_arg1 = chosen_contextualized_actions[0].reshape(batch_size * n_chosen_arms, n_features)
+    expected_arg2 = chosen_contextualized_actions[1].reshape(batch_size * n_chosen_arms, n_features)
+
+    assert torch.allclose(args[0], expected_arg1), "First argument of forward mismatches."
+    assert torch.allclose(args[1], expected_arg2), "Second argument of forward mismatches."