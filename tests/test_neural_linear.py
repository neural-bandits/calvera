from unittest.mock import MagicMock

import lightning as pl
import pytest
import torch
import torch.nn as nn

from neural_bandits.bandits.neural_linear_bandit import NeuralLinearBandit
from neural_bandits.utils.data_storage import AllDataBufferStrategy, InMemoryDataBuffer


@pytest.fixture(autouse=True)
def seed_tests() -> None:
    pl.seed_everything(42)


# ------------------------------------------------------------------------------
# 1) Tests for NeuralLinearBandit
# ------------------------------------------------------------------------------
def test_neural_linear_bandit_forward_shape() -> None:
    """
    Verify forward() returns a one-hot action (batch_size, n_arms) with correct shape.
    """
    batch_size, n_arms, n_features, n_embeddings = 2, 3, 4, 5

    # Simple network: embed from 4 to 5 dimensions
    network = nn.Sequential(
        nn.Linear(n_features, n_embeddings, bias=False),
        # don't add a ReLU here because its the final layer
    )
    buffer = InMemoryDataBuffer(buffer_strategy=AllDataBufferStrategy())

    # Create bandit
<<<<<<< HEAD
    bandit: NeuralLinearBandit[torch.Tensor] = NeuralLinearBandit(
        n_embedding_size=n_embeddings,  # same as input if network is identity
        network=network,
=======
    bandit = NeuralLinearBandit(
        n_encoder_input_size=n_features,
        n_embedding_size=n_embeddings,  # same as input if encoder is identity
        encoder=encoder,
        buffer=buffer,
>>>>>>> 0dc0f05e
    )

    contextualized_actions = torch.randn(batch_size, n_arms, n_features)
    output, p = bandit.forward(contextualized_actions)

    # Check shape
    assert output.shape == (
        batch_size,
        n_arms,
    ), f"Expected shape {(batch_size, n_arms)}, got {output.shape}"

    assert p.shape == (batch_size,), f"Expected shape {(batch_size,)}, got {p.shape}"
    assert torch.all(0 <= p) and torch.all(p <= 1), "Probabilities should be in [0, 1]"


def test_neural_linear_bandit_forward_no_network_small_sample() -> None:
    """
    Test forward with a small sample data we can reason about:
    If the bandit is random or identity, we just confirm shape & no errors.
    """
    n_features = 2
<<<<<<< HEAD
    network = nn.Identity()
    bandit: NeuralLinearBandit[torch.Tensor] = NeuralLinearBandit(
        n_embedding_size=n_features,
        network=network,
=======
    encoder = nn.Identity()
    buffer = InMemoryDataBuffer(buffer_strategy=AllDataBufferStrategy())
    bandit = NeuralLinearBandit(
        n_encoder_input_size=n_features,
        n_embedding_size=n_features,
        encoder=encoder,
        buffer=buffer,
>>>>>>> 0dc0f05e
    )

    # Provide a simple known input
    contextualized_actions = torch.tensor(
        [[[1.0, 0.0], [0.0, 1.0]]], dtype=torch.float32
    )  # shape (1, 2, 2)

    output, p = bandit.forward(contextualized_actions)
    # The bandit returns an argmax one-hot. Just confirm shape & no error
    assert output.shape == (1, 2), f"Expected shape (1, 2), got {output.shape}"
    assert torch.sum(output).item() == 1, "One-hot vector in the row"

    assert p.shape == (1,), f"Expected shape (1,), got {p.shape}"
    assert 0 <= p.item() <= 1, "Probability should be in [0, 1]"


def test_neural_linear_bandit_forward_small_sample_correct() -> None:
    """
    Test forward with a small sample data we can reason about:
    Actually confirm the correct output.
    """
    n_features = 2
    network = nn.Sequential(
        nn.Linear(n_features, n_features, bias=False),
        # don't add a ReLU here because its the final layer
    )

<<<<<<< HEAD
    # fix the weights of the network to only regard the first feature, and the second one a litple bit
    network[0].weight.data = torch.tensor([[1.0, 0.0], [0.0, 0.1]])
=======
    # fix the weights of the encoder to only regard the first feature, and the second one a litple bit
    encoder[0].weight.data = torch.tensor([[1.0, 0.0], [0.0, 0.1]])
    buffer = InMemoryDataBuffer(buffer_strategy=AllDataBufferStrategy())
>>>>>>> 0dc0f05e

    bandit: NeuralLinearBandit[torch.Tensor] = NeuralLinearBandit(
        n_embedding_size=n_features,
<<<<<<< HEAD
        network=network,
=======
        encoder=encoder,
        buffer=buffer,
>>>>>>> 0dc0f05e
    )

    # Provide a simple known input
    contextualized_actions = torch.tensor(
        [[[1.0, 0.0], [0.0, 1.0]]], dtype=torch.float32
    )  # shape (1, 2, 2)

    # Set the bandit's theta to select the first feature (x1)
    bandit.theta = torch.tensor([1.0, 0.0])
    # Decrease the precision matrix to make the selection more deterministic
    bandit.precision_matrix = torch.tensor([[0.01, 0.0], [0.0, 0.01]])

    output, _ = bandit(contextualized_actions)
    assert output.shape == (1, 2)
    # assert that the correct action is selected
    assert torch.all(output == torch.tensor([[1, 0]]))

    # now change the weights of the head to only regard the second feature (x2)
    bandit.theta = torch.tensor([0.0, 1.0])
    bandit.precision_matrix = torch.tensor([[0.01, 0.0], [0.0, 0.01]])

    output, _ = bandit(contextualized_actions)
    assert output.shape == (1, 2)
    # assert that the correct action is selected
    assert torch.all(output == torch.tensor([[0, 1]]))

    # TODO: test output probabilities are correct


# ------------------------------------------------------------------------------
# 2) Tests for updating the NeuralLinear bandit
# ------------------------------------------------------------------------------
@pytest.fixture
def small_context_reward_batch() -> tuple[
    torch.Tensor,
    torch.Tensor,
    torch.utils.data.Dataset[tuple[torch.Tensor, torch.Tensor]],
]:
    """
    Returns (chosen_contextualized_actions, rewards):
      chosen_contextualized_actions shape: (batch_size=2, n_chosen_arms=1, n_features=4)
      rewards shape: (2,1)
    """
    batch_size, n_chosen_arms, n_features = 2, 1, 4
    contextualized_actions = torch.randn(batch_size, n_chosen_arms, n_features)
    # e.g., random rewards
    rewards = torch.randn(batch_size, n_chosen_arms)

    class RandomDataset(torch.utils.data.Dataset[tuple[torch.Tensor, torch.Tensor]]):
        def __init__(self, actions: torch.Tensor, rewards: torch.Tensor):
            self.actions = actions
            self.rewards = rewards

        def __len__(self) -> int:
            return len(self.actions)

        def __getitem__(self, idx: int) -> tuple[torch.Tensor, torch.Tensor]:
            return self.actions[idx], self.rewards[idx]

    dataset = RandomDataset(contextualized_actions, rewards)
    return contextualized_actions, rewards, dataset


def test_neural_linear_bandit_training_step(
    small_context_reward_batch: tuple[
        torch.Tensor,
        torch.Tensor,
        torch.utils.data.Dataset[tuple[torch.Tensor, torch.Tensor]],
    ],
) -> None:
    """
    Test that a training step runs without error on a small dataset and updates the replay buffer.
    """
    actions, rewards, dataset = small_context_reward_batch
    n_features = actions.shape[2]
    n_embedding_size = 4

    network = nn.Sequential(
        nn.Linear(n_features, n_embedding_size, bias=False),
        # don't add a ReLU because its the final layer
    )

<<<<<<< HEAD
    bandit: NeuralLinearBandit[torch.Tensor] = NeuralLinearBandit(
        network=network,
        n_embedding_size=n_embedding_size,
        network_update_freq=4,
=======
    buffer = InMemoryDataBuffer(buffer_strategy=AllDataBufferStrategy())

    bandit = NeuralLinearBandit(
        encoder=encoder,
        n_encoder_input_size=n_features,
        n_embedding_size=n_embedding_size,
        encoder_update_batch_size=2,
        encoder_update_freq=4,
>>>>>>> 0dc0f05e
        head_update_freq=2,
        network_update_batch_size=2,
        lr=1e-3,
        buffer=buffer,
    )

    theta_1 = bandit.theta.clone()
    precision_matrix_1 = bandit.precision_matrix.clone()
    b_1 = bandit.b.clone()
    nn_before = network[0].weight.clone()

    # Initially empty buffer
    assert bandit.buffer.contextualized_actions.numel() == 0
    assert bandit.buffer.embedded_actions.numel() == 0
    assert bandit.buffer.rewards.numel() == 0

    # Run training step
    trainer = pl.Trainer(fast_dev_run=True)
    trainer.fit(
        bandit,
        torch.utils.data.DataLoader(
            dataset, batch_size=2, shuffle=False, num_workers=0
        ),
    )

    # After training step, buffer should have newly appended rows
    assert bandit.buffer.contextualized_actions.shape[0] == actions.shape[0]
    assert bandit.buffer.embedded_actions.shape[0] == actions.shape[0]
    assert bandit.buffer.rewards.shape[0] == actions.shape[0]

    # The head should have been updated
    assert not torch.allclose(bandit.theta, theta_1)
    assert not torch.allclose(bandit.precision_matrix, precision_matrix_1)
    assert not torch.allclose(bandit.b, b_1)

    # Check that the precision matrix is symmetric and positive definite
    assert torch.allclose(bandit.precision_matrix, bandit.precision_matrix.T)
    vals, _ = torch.linalg.eigh(bandit.precision_matrix)
    assert torch.all(
        vals > 0
    ), "Precision matrix must be positive definite, but eigenvalues are not all positive."

    # But the network should not have been updated
    assert torch.allclose(nn_before, network[0].weight)

    # Store the updated values
    theta_2 = bandit.theta.clone()
    precision_matrix_2 = bandit.precision_matrix.clone()
    b_2 = bandit.b.clone()

    # Now run another training step
    trainer = pl.Trainer(fast_dev_run=True)
    trainer.fit(
        bandit,
        torch.utils.data.DataLoader(
            dataset, batch_size=2, shuffle=False, num_workers=0
        ),
    )

    # The buffer should have grown
    assert bandit.buffer.contextualized_actions.shape[0] == 2 * actions.shape[0]
    assert bandit.buffer.embedded_actions.shape[0] == 2 * actions.shape[0]
    assert bandit.buffer.rewards.shape[0] == 2 * actions.shape[0]

    # The head should have been updated again
    assert not torch.allclose(bandit.theta, theta_2)
    assert not torch.allclose(bandit.precision_matrix, precision_matrix_2)
    assert not torch.allclose(bandit.b, b_2)

    # Check that the precision matrix is symmetric and positive definite
    assert torch.allclose(bandit.precision_matrix, bandit.precision_matrix.T)
    vals, _ = torch.linalg.eigh(bandit.precision_matrix)
    assert torch.all(
        vals > 0
    ), "Precision matrix must be positive definite, but eigenvalues are not all positive."

    # And the network should have been updated
    assert not torch.allclose(nn_before, network[0].weight)


def test_neural_linear_bandit_hparams_effect() -> None:
    """
    Verify hyperparameters are saved and affect the bandit:
    E.g., different embedding size changes bandit.precision_matrix shape, etc.
    """
    n_features = 4
    n_embedding_size = 10

    # Dummy network
    network = nn.Linear(n_features, n_embedding_size, bias=False)

<<<<<<< HEAD
    bandit: NeuralLinearBandit[torch.Tensor] = NeuralLinearBandit(
        network=network,
=======
    buffer = InMemoryDataBuffer(buffer_strategy=AllDataBufferStrategy())

    bandit = NeuralLinearBandit(
        encoder=encoder,
        n_encoder_input_size=n_features,
>>>>>>> 0dc0f05e
        n_embedding_size=n_embedding_size,
        network_update_freq=10,
        head_update_freq=5,
        lr=1e-2,
        buffer=buffer,
    )

    # Check hparams
    assert (
        bandit.hparams["n_features"] == n_embedding_size
    )  # these are the features after embedding that are input into the linear head... this is a little ugly but it comes from the inheritance of the LinearTSBandit
    assert bandit.hparams["n_embedding_size"] == n_embedding_size
    assert bandit.hparams["network_update_freq"] == 10
    assert bandit.hparams["head_update_freq"] == 5
    assert bandit.hparams["lr"] == 1e-2

    # Check that NeuralLinearBandit was configured accordingly
    assert bandit.precision_matrix.shape == (
        n_embedding_size,
        n_embedding_size,
    ), "Precision matrix should match n_embedding_size."


# ------------------------------------------------------------------------------
# 3) Tests for NeuralLinearBandit with tuple input
# ------------------------------------------------------------------------------


@pytest.fixture
def small_context_reward_tupled_batch() -> tuple[
    tuple[torch.Tensor, torch.Tensor],
    tuple[torch.Tensor, torch.Tensor],
    torch.Tensor,
    torch.utils.data.Dataset[tuple[tuple[torch.Tensor, torch.Tensor], torch.Tensor]],
]:
    """
    Returns (chosen_contextualized_actions, rewards):
      chosen_contextualized_actions shape: (batch_size=2, n_chosen_arms=1, n_features=4)
      rewards shape: (2,1)
    """
    batch_size, n_arms, n_features = 2, 3, 4
    n_chosen_arms = 1
    contextualized_actions = torch.randn(batch_size, n_arms, n_features)
    other_input_tensor = torch.randn(batch_size, n_arms, n_features)
    # e.g., random rewards
    realized_rewards = torch.randn(batch_size, n_chosen_arms)

    class RandomTupleDataset(
        torch.utils.data.Dataset[tuple[tuple[torch.Tensor, torch.Tensor], torch.Tensor]]
    ):
        def __init__(
            self,
            actions: tuple[torch.Tensor, torch.Tensor],
            realized_rewards: torch.Tensor,
        ):
            self.actions = actions
            self.realized_rewards = realized_rewards

        def __len__(self) -> int:
            return len(self.actions)

        def __getitem__(
            self, idx: int
        ) -> tuple[tuple[torch.Tensor, torch.Tensor], torch.Tensor]:
            return (self.actions[0][idx], self.actions[1][idx]), self.realized_rewards[
                idx
            ]

    chosen_idx = 0
    chosen_contextualized_actions = (
        contextualized_actions[:, chosen_idx, :].unsqueeze(1),
        other_input_tensor[:, chosen_idx, :].unsqueeze(1),
    )

    dataset = RandomTupleDataset(chosen_contextualized_actions, realized_rewards)
    return (
        (contextualized_actions, other_input_tensor),
        chosen_contextualized_actions,
        realized_rewards,
        dataset,
    )


def test_neural_linear_bandit_tuple_input(
    small_context_reward_tupled_batch: tuple[
        tuple[torch.Tensor, torch.Tensor],
        tuple[torch.Tensor, torch.Tensor],
        torch.Tensor,
        torch.utils.data.Dataset[tuple[torch.Tensor, torch.Tensor]],
    ],
) -> None:
    """
    Test that the neural linear bandit can handle tuple input.
    """
    batch_size, n_arms, n_features = 2, 3, 4
    n_chosen_arms = 1
    n_embedding_size = 10

    contextualized_actions, chosen_contextualized_actions, _, dataset = (
        small_context_reward_tupled_batch
    )

    # Dummy network
    network = nn.Linear(n_features, n_embedding_size, bias=False)
    network.forward = MagicMock()  # type: ignore
    network.forward.return_value = torch.randn(batch_size * n_arms, n_embedding_size)

    bandit: NeuralLinearBandit[tuple[torch.Tensor, torch.Tensor]] = NeuralLinearBandit(
        network=network,
        n_embedding_size=n_embedding_size,
        network_update_freq=batch_size,
        head_update_freq=1,
        network_update_batch_size=batch_size,
        lr=1e-2,
    )

    output, p = bandit.forward(contextualized_actions)
    assert output.shape == (batch_size, n_arms)
    assert torch.sum(output).item() == batch_size, "One-hot vector in each row"

    assert p.shape == (batch_size,)
    assert torch.all(0 <= p) and torch.all(p <= 1), "Probabilities should be in [0, 1]"

    assert network.forward.call_count == 1
    call_args = network.forward.call_args
    assert call_args is not None, "network.forward was not called."
    args, kwargs = call_args

    # Check that the expected tensors are in args and compare them using torch.allclose.
    # We expect to receive tensors of shapes (batch_size * n_arms, n_features)
    expected_arg1 = contextualized_actions[0].reshape(batch_size * n_arms, n_features)
    expected_arg2 = contextualized_actions[1].reshape(batch_size * n_arms, n_features)

    assert torch.allclose(
        args[0], expected_arg1
    ), "First argument of forward mismatches."
    assert torch.allclose(
        args[1], expected_arg2
    ), "Second argument of forward mismatches."

    network.forward = MagicMock()  # type: ignore
    network.forward.return_value = torch.randn(
        batch_size * n_chosen_arms, n_embedding_size
    )

    ###################### now for the training step ######################
    trainer = pl.Trainer(fast_dev_run=True)
    trainer.fit(
        bandit,
        torch.utils.data.DataLoader(
            dataset, batch_size=2, shuffle=False, num_workers=0
        ),
    )
    assert (
        network.forward.call_count == 2 * n_chosen_arms
    )  # batch_size * n_chosen_arms / batch_size. Once forward and once backward.

    call_args = network.forward.call_args
    assert call_args is not None, "network.forward was not called."
    args, kwargs = call_args

    # Check that the expected tensors are in args and compare them using torch.allclose.
    # We expect to receive tensors of shapes (batch_size * n_chosen_arms, n_features)
    expected_arg1 = chosen_contextualized_actions[0].reshape(
        batch_size * n_chosen_arms, n_features
    )
    expected_arg2 = chosen_contextualized_actions[1].reshape(
        batch_size * n_chosen_arms, n_features
    )

    assert torch.allclose(
        args[0], expected_arg1
    ), "First argument of forward mismatches."
    assert torch.allclose(
        args[1], expected_arg2
    ), "Second argument of forward mismatches."<|MERGE_RESOLUTION|>--- conflicted
+++ resolved
@@ -28,20 +28,13 @@
         nn.Linear(n_features, n_embeddings, bias=False),
         # don't add a ReLU here because its the final layer
     )
-    buffer = InMemoryDataBuffer(buffer_strategy=AllDataBufferStrategy())
+    buffer = InMemoryDataBuffer[torch.Tensor](buffer_strategy=AllDataBufferStrategy())
 
     # Create bandit
-<<<<<<< HEAD
-    bandit: NeuralLinearBandit[torch.Tensor] = NeuralLinearBandit(
-        n_embedding_size=n_embeddings,  # same as input if network is identity
-        network=network,
-=======
-    bandit = NeuralLinearBandit(
-        n_encoder_input_size=n_features,
+    bandit = NeuralLinearBandit[torch.Tensor](
         n_embedding_size=n_embeddings,  # same as input if encoder is identity
-        encoder=encoder,
+        network=network,
         buffer=buffer,
->>>>>>> 0dc0f05e
     )
 
     contextualized_actions = torch.randn(batch_size, n_arms, n_features)
@@ -63,20 +56,12 @@
     If the bandit is random or identity, we just confirm shape & no errors.
     """
     n_features = 2
-<<<<<<< HEAD
     network = nn.Identity()
-    bandit: NeuralLinearBandit[torch.Tensor] = NeuralLinearBandit(
+    buffer = InMemoryDataBuffer[torch.Tensor](buffer_strategy=AllDataBufferStrategy())
+    bandit = NeuralLinearBandit[torch.Tensor](
         n_embedding_size=n_features,
         network=network,
-=======
-    encoder = nn.Identity()
-    buffer = InMemoryDataBuffer(buffer_strategy=AllDataBufferStrategy())
-    bandit = NeuralLinearBandit(
-        n_encoder_input_size=n_features,
-        n_embedding_size=n_features,
-        encoder=encoder,
         buffer=buffer,
->>>>>>> 0dc0f05e
     )
 
     # Provide a simple known input
@@ -104,23 +89,14 @@
         # don't add a ReLU here because its the final layer
     )
 
-<<<<<<< HEAD
-    # fix the weights of the network to only regard the first feature, and the second one a litple bit
+    # fix the weights of the encoder to only regard the first feature, and the second one a little bit
     network[0].weight.data = torch.tensor([[1.0, 0.0], [0.0, 0.1]])
-=======
-    # fix the weights of the encoder to only regard the first feature, and the second one a litple bit
-    encoder[0].weight.data = torch.tensor([[1.0, 0.0], [0.0, 0.1]])
-    buffer = InMemoryDataBuffer(buffer_strategy=AllDataBufferStrategy())
->>>>>>> 0dc0f05e
+    buffer = InMemoryDataBuffer[torch.Tensor](buffer_strategy=AllDataBufferStrategy())
 
     bandit: NeuralLinearBandit[torch.Tensor] = NeuralLinearBandit(
         n_embedding_size=n_features,
-<<<<<<< HEAD
-        network=network,
-=======
-        encoder=encoder,
+        network=network,
         buffer=buffer,
->>>>>>> 0dc0f05e
     )
 
     # Provide a simple known input
@@ -203,21 +179,12 @@
         # don't add a ReLU because its the final layer
     )
 
-<<<<<<< HEAD
-    bandit: NeuralLinearBandit[torch.Tensor] = NeuralLinearBandit(
+    buffer = InMemoryDataBuffer[torch.Tensor](buffer_strategy=AllDataBufferStrategy())
+
+    bandit = NeuralLinearBandit[torch.Tensor](
         network=network,
         n_embedding_size=n_embedding_size,
         network_update_freq=4,
-=======
-    buffer = InMemoryDataBuffer(buffer_strategy=AllDataBufferStrategy())
-
-    bandit = NeuralLinearBandit(
-        encoder=encoder,
-        n_encoder_input_size=n_features,
-        n_embedding_size=n_embedding_size,
-        encoder_update_batch_size=2,
-        encoder_update_freq=4,
->>>>>>> 0dc0f05e
         head_update_freq=2,
         network_update_batch_size=2,
         lr=1e-3,
@@ -230,9 +197,9 @@
     nn_before = network[0].weight.clone()
 
     # Initially empty buffer
-    assert bandit.buffer.contextualized_actions.numel() == 0
-    assert bandit.buffer.embedded_actions.numel() == 0
-    assert bandit.buffer.rewards.numel() == 0
+    assert buffer.contextualized_actions.numel() == 0
+    assert buffer.embedded_actions.numel() == 0
+    assert buffer.rewards.numel() == 0
 
     # Run training step
     trainer = pl.Trainer(fast_dev_run=True)
@@ -244,9 +211,9 @@
     )
 
     # After training step, buffer should have newly appended rows
-    assert bandit.buffer.contextualized_actions.shape[0] == actions.shape[0]
-    assert bandit.buffer.embedded_actions.shape[0] == actions.shape[0]
-    assert bandit.buffer.rewards.shape[0] == actions.shape[0]
+    assert buffer.contextualized_actions.shape[0] == actions.shape[0]
+    assert buffer.embedded_actions.shape[0] == actions.shape[0]
+    assert buffer.rewards.shape[0] == actions.shape[0]
 
     # The head should have been updated
     assert not torch.allclose(bandit.theta, theta_1)
@@ -278,9 +245,9 @@
     )
 
     # The buffer should have grown
-    assert bandit.buffer.contextualized_actions.shape[0] == 2 * actions.shape[0]
-    assert bandit.buffer.embedded_actions.shape[0] == 2 * actions.shape[0]
-    assert bandit.buffer.rewards.shape[0] == 2 * actions.shape[0]
+    assert buffer.contextualized_actions.shape[0] == 2 * actions.shape[0]
+    assert buffer.embedded_actions.shape[0] == 2 * actions.shape[0]
+    assert buffer.rewards.shape[0] == 2 * actions.shape[0]
 
     # The head should have been updated again
     assert not torch.allclose(bandit.theta, theta_2)
@@ -309,16 +276,12 @@
     # Dummy network
     network = nn.Linear(n_features, n_embedding_size, bias=False)
 
-<<<<<<< HEAD
-    bandit: NeuralLinearBandit[torch.Tensor] = NeuralLinearBandit(
-        network=network,
-=======
-    buffer = InMemoryDataBuffer(buffer_strategy=AllDataBufferStrategy())
-
-    bandit = NeuralLinearBandit(
-        encoder=encoder,
-        n_encoder_input_size=n_features,
->>>>>>> 0dc0f05e
+    buffer: InMemoryDataBuffer[torch.Tensor] = InMemoryDataBuffer(
+        buffer_strategy=AllDataBufferStrategy()
+    )
+
+    bandit = NeuralLinearBandit[torch.Tensor](
+        network=network,
         n_embedding_size=n_embedding_size,
         network_update_freq=10,
         head_update_freq=5,
@@ -428,6 +391,7 @@
 
     bandit: NeuralLinearBandit[tuple[torch.Tensor, torch.Tensor]] = NeuralLinearBandit(
         network=network,
+        buffer=InMemoryDataBuffer(buffer_strategy=AllDataBufferStrategy()),
         n_embedding_size=n_embedding_size,
         network_update_freq=batch_size,
         head_update_freq=1,
