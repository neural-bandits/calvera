--- conflicted
+++ resolved
@@ -11,17 +11,10 @@
 from calvera.bandits.abstract_bandit import _collate_fn
 from calvera.bandits.neural_linear_bandit import NeuralLinearBandit
 from calvera.utils.data_storage import (
-<<<<<<< HEAD
-    AllDataBufferStrategy,
-    ListDataBuffer,
-    SlidingWindowBufferStrategy,
-    TensorDataBuffer,
-=======
     AllDataRetrievalStrategy,
-    InMemoryDataBuffer,
     ListDataBuffer,
     SlidingWindowRetrievalStrategy,
->>>>>>> c39b40dd
+    TensorDataBuffer,
 )
 
 
@@ -42,11 +35,7 @@
         nn.Linear(n_features, n_embeddings, bias=False),
         # don't add a ReLU here because its the final layer
     )
-<<<<<<< HEAD
-    buffer = TensorDataBuffer[torch.Tensor](buffer_strategy=AllDataBufferStrategy())
-=======
-    buffer = InMemoryDataBuffer[torch.Tensor](retrieval_strategy=AllDataRetrievalStrategy())
->>>>>>> c39b40dd
+    buffer = TensorDataBuffer[torch.Tensor](retrieval_strategy=AllDataRetrievalStrategy())
 
     # Create bandit
     bandit = NeuralLinearBandit[torch.Tensor](
@@ -74,11 +63,7 @@
     """
     n_features = 2
     network = nn.Identity()
-<<<<<<< HEAD
-    buffer = TensorDataBuffer[torch.Tensor](buffer_strategy=AllDataBufferStrategy())
-=======
-    buffer = InMemoryDataBuffer[torch.Tensor](retrieval_strategy=AllDataRetrievalStrategy())
->>>>>>> c39b40dd
+    buffer = TensorDataBuffer[torch.Tensor](retrieval_strategy=AllDataRetrievalStrategy())
     bandit = NeuralLinearBandit[torch.Tensor](
         n_embedding_size=n_features,
         network=network,
@@ -109,11 +94,7 @@
 
     # fix the weights of the encoder to only regard the first feature, and the second one a little bit
     network[0].weight.data = torch.tensor([[1.0, 0.0], [0.0, 0.1]])
-<<<<<<< HEAD
-    buffer = TensorDataBuffer[torch.Tensor](buffer_strategy=AllDataBufferStrategy())
-=======
-    buffer = InMemoryDataBuffer[torch.Tensor](retrieval_strategy=AllDataRetrievalStrategy())
->>>>>>> c39b40dd
+    buffer = TensorDataBuffer[torch.Tensor](retrieval_strategy=AllDataRetrievalStrategy())
 
     bandit: NeuralLinearBandit[torch.Tensor] = NeuralLinearBandit(
         n_embedding_size=n_features,
@@ -169,11 +150,7 @@
     )
     nn.init.normal_(network[0].weight, mean=0.5, std=0.1)  # Specific weights for testing
 
-<<<<<<< HEAD
-    buffer = TensorDataBuffer[torch.Tensor](buffer_strategy=AllDataBufferStrategy())
-=======
-    buffer = InMemoryDataBuffer[torch.Tensor](retrieval_strategy=AllDataRetrievalStrategy())
->>>>>>> c39b40dd
+    buffer = TensorDataBuffer[torch.Tensor](retrieval_strategy=AllDataRetrievalStrategy())
 
     original_bandit = NeuralLinearBandit[torch.Tensor](
         network=network,
@@ -211,11 +188,7 @@
     )
     nn.init.zeros_(new_network[0].weight)  # Different weights
 
-<<<<<<< HEAD
-    new_buffer = TensorDataBuffer[torch.Tensor](buffer_strategy=AllDataBufferStrategy())
-=======
-    new_buffer = InMemoryDataBuffer[torch.Tensor](retrieval_strategy=AllDataRetrievalStrategy())
->>>>>>> c39b40dd
+    new_buffer = TensorDataBuffer[torch.Tensor](retrieval_strategy=AllDataRetrievalStrategy())
 
     loaded_bandit = NeuralLinearBandit[torch.Tensor].load_from_checkpoint(
         checkpoint_path,
@@ -484,11 +457,7 @@
         # don't add a ReLU because its the final layer
     )
 
-<<<<<<< HEAD
-    buffer = TensorDataBuffer[torch.Tensor](buffer_strategy=AllDataBufferStrategy())
-=======
-    buffer = InMemoryDataBuffer[torch.Tensor](retrieval_strategy=AllDataRetrievalStrategy())
->>>>>>> c39b40dd
+    buffer = TensorDataBuffer[torch.Tensor](retrieval_strategy=AllDataRetrievalStrategy())
 
     bandit = NeuralLinearBandit[torch.Tensor](
         network=network,
@@ -684,11 +653,7 @@
         # don't add a ReLU because its the final layer
     )
 
-<<<<<<< HEAD
-    buffer = TensorDataBuffer[torch.Tensor](buffer_strategy=SlidingWindowBufferStrategy(window_size=1))
-=======
-    buffer = InMemoryDataBuffer[torch.Tensor](retrieval_strategy=SlidingWindowRetrievalStrategy(window_size=1))
->>>>>>> c39b40dd
+    buffer = TensorDataBuffer[torch.Tensor](retrieval_strategy=SlidingWindowRetrievalStrategy(window_size=1))
 
     bandit = NeuralLinearBandit[torch.Tensor](
         network=network,
@@ -760,11 +725,7 @@
     # Dummy network
     network = nn.Linear(n_features, n_embedding_size, bias=False)
 
-<<<<<<< HEAD
-    buffer: TensorDataBuffer[torch.Tensor] = TensorDataBuffer(buffer_strategy=AllDataBufferStrategy())
-=======
-    buffer: InMemoryDataBuffer[torch.Tensor] = InMemoryDataBuffer(retrieval_strategy=AllDataRetrievalStrategy())
->>>>>>> c39b40dd
+    buffer: TensorDataBuffer[torch.Tensor] = TensorDataBuffer(retrieval_strategy=AllDataRetrievalStrategy())
 
     bandit = NeuralLinearBandit[torch.Tensor](
         network=network,
@@ -865,11 +826,7 @@
 
     bandit: NeuralLinearBandit[tuple[torch.Tensor, torch.Tensor]] = NeuralLinearBandit(
         network=network.to("cpu"),
-<<<<<<< HEAD
-        buffer=TensorDataBuffer(buffer_strategy=AllDataBufferStrategy()),
-=======
-        buffer=InMemoryDataBuffer(retrieval_strategy=AllDataRetrievalStrategy()),
->>>>>>> c39b40dd
+        buffer=TensorDataBuffer(retrieval_strategy=AllDataRetrievalStrategy()),
         n_embedding_size=n_embedding_size,
         min_samples_required_for_training=batch_size,
         train_batch_size=batch_size,
