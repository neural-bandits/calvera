--- conflicted
+++ resolved
@@ -153,44 +153,7 @@
     return contextualized_actions, rewards, dataset
 
 
-<<<<<<< HEAD
-def test_neural_linear_bandit_module_forward_shape(
-    small_context_reward_batch: tuple[
-        torch.Tensor,
-        torch.Tensor,
-        torch.utils.data.Dataset[tuple[torch.Tensor, torch.Tensor]],
-    ],
-) -> None:
-    """
-    Test that calling the module's forward (bandit forward) yields shape (batch_size, n_arms).
-    """
-    actions, rewards, dataset = small_context_reward_batch
-    n_features = actions.shape[2]
-    n_embedding_size = 8
-
-    # Simple encoder that shrinks dimension to n_embedding_size:
-    encoder = nn.Sequential(
-        nn.Linear(n_features, n_embedding_size, bias=False),
-        # don't add a ReLU here because its the final layer
-    )
-
-    module = NeuralLinearBanditModule(
-        encoder=encoder,
-        n_features=n_features,
-        n_embedding_size=n_embedding_size,
-        encoder_update_freq=2,
-        head_update_freq=1,
-        lr=1e-3,
-    )
-
-    output = module.bandit.forward(actions)
-    assert output.shape == (actions.shape[0], actions.shape[1])
-
-
-def test_neural_linear_bandit_module_training_step(
-=======
 def test_neural_linear_bandit_training_step(
->>>>>>> dcbfe933
     small_context_reward_batch: tuple[
         torch.Tensor,
         torch.Tensor,
