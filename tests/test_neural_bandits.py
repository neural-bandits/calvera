from pathlib import Path
from typing import Any, cast

import lightning as pl
import pytest
import torch
import torch.nn as nn

from calvera.bandits.abstract_bandit import _collate_fn
from calvera.bandits.neural_bandit import NeuralBandit
from calvera.bandits.neural_ts_bandit import NeuralTSBandit
from calvera.bandits.neural_ucb_bandit import NeuralUCBBandit
<<<<<<< HEAD
from calvera.utils.data_storage import AllDataBufferStrategy, InMemoryDataBuffer, SlidingWindowBufferStrategy
from calvera.utils.selectors import EpsilonGreedySelector, TopKSelector
=======
from calvera.utils.data_storage import AllDataRetrievalStrategy, InMemoryDataBuffer, SlidingWindowRetrievalStrategy
from calvera.utils.selectors import EpsilonGreedySelector
>>>>>>> c39b40dd


@pytest.fixture(autouse=True)
def seed_tests() -> None:
    pl.seed_everything(42)


@pytest.fixture
def network_and_buffer() -> tuple[int, nn.Module, InMemoryDataBuffer[torch.Tensor]]:
    """
    Create a simple network and buffer for bandit testing
    """
    n_features: int = 4
    network: nn.Module = nn.Sequential(nn.Linear(n_features, 8), nn.ReLU(), nn.Linear(8, 1))
    buffer = InMemoryDataBuffer[torch.Tensor](retrieval_strategy=AllDataRetrievalStrategy())
    return n_features, network, buffer


@pytest.fixture
def small_context_reward_batch() -> tuple[
    torch.Tensor,
    torch.Tensor,
    torch.utils.data.Dataset[tuple[torch.Tensor, torch.Tensor | None, torch.Tensor, torch.Tensor | None]],
]:
    """
    Returns (chosen_contextualized_actions, rewards, dataset):
      chosen_contextualized_actions shape: (batch_size=2, n_chosen_arms=1, n_features=4)
      rewards shape: (2,1)
    """
    batch_size, n_chosen_arms, n_features = 2, 1, 4
    contextualized_actions = torch.randn(batch_size, n_chosen_arms, n_features)
    rewards = torch.randn(batch_size, n_chosen_arms)

    class RandomDataset(
        torch.utils.data.Dataset[tuple[torch.Tensor, torch.Tensor | None, torch.Tensor, torch.Tensor | None]]
    ):
        def __init__(self, actions: torch.Tensor, rewards: torch.Tensor):
            self.actions = actions
            self.rewards = rewards

        def __len__(self) -> int:
            return len(self.actions)

        def __getitem__(self, idx: int) -> tuple[torch.Tensor, None, torch.Tensor, None]:
            return self.actions[idx], None, self.rewards[idx], None

    dataset = RandomDataset(contextualized_actions, rewards)
    return contextualized_actions, rewards, dataset


# ------------------------------------------------------------------------------
# 1) Common Tests for NeuralBandit Base Class
# ------------------------------------------------------------------------------
@pytest.mark.parametrize("bandit_type", ["ucb", "ts"])
def test_neural_bandit_forward_shape(
    network_and_buffer: tuple[int, nn.Module, InMemoryDataBuffer[torch.Tensor]],
    bandit_type: str,
) -> None:
    """
    Verify forward() returns a one-hot action (batch_size, n_arms) with correct shape
    for both UCB and TS bandits.
    """
    batch_size, n_arms = 2, 3
    n_features, network, buffer = network_and_buffer

    if bandit_type == "ucb":
        bandit: NeuralBandit = NeuralUCBBandit(n_features=n_features, network=network, buffer=buffer)
    else:
        bandit = NeuralTSBandit(n_features=n_features, network=network, buffer=buffer)

    contextualized_actions: torch.Tensor = torch.randn(batch_size, n_arms, n_features)
    output, p = bandit.forward(contextualized_actions)

    assert output.shape == (
        batch_size,
        n_arms,
    ), f"Expected shape {(batch_size, n_arms)}, got {output.shape}"
    assert p.shape == (batch_size,), f"Expected shape {(batch_size,)}, got {p.shape}"
    assert torch.all(p >= 0) and torch.all(p <= 1), "Probabilities should be in [0, 1]"


@pytest.mark.parametrize("bandit_type", ["ucb", "ts"])
def test_neural_bandit_training_step(
    network_and_buffer: tuple[int, nn.Module, InMemoryDataBuffer[torch.Tensor]],
    small_context_reward_batch: tuple[
        torch.Tensor,
        torch.Tensor,
        torch.utils.data.Dataset[tuple[torch.Tensor, torch.Tensor]],
    ],
    bandit_type: str,
) -> None:
    """
    Test that a training step runs without error and updates parameters correctly
    for both UCB and TS bandits.
    """
    actions, rewards, dataset = small_context_reward_batch
    n_features, network, buffer = network_and_buffer

    if bandit_type == "ucb":
        bandit: NeuralBandit = NeuralUCBBandit(
            n_features=n_features,
            network=network,
            buffer=buffer,
            train_batch_size=2,
            min_samples_required_for_training=4,
            initial_train_steps=4,
        )
    else:
        bandit = NeuralTSBandit(
            n_features=n_features,
            network=network,
            buffer=buffer,
            train_batch_size=2,
            min_samples_required_for_training=4,
            initial_train_steps=4,
        )

    params_1 = {name: param.clone() for name, param in bandit.theta_t.named_parameters()}

    assert buffer.contextualized_actions.numel() == 0
    assert buffer.rewards.numel() == 0
    assert bandit.is_initial_training_stage(), "Should be in initial training stage"

    trainer = pl.Trainer(fast_dev_run=True, max_steps=10)
    bandit.record_feedback(actions, rewards)
    assert bandit.should_train_network, "Should train network after new samples"
    trainer.fit(bandit)

    assert buffer.contextualized_actions.shape[0] == actions.shape[0]
    assert buffer.rewards.shape[0] == rewards.shape[0]
    assert bandit.is_initial_training_stage(), "Should be in initial training stage"

    # Training should happen because we're within `initial_train_steps` (buffer size = 2 <= 4)
    # Network parameters should have been updated
    for name, param in bandit.theta_t.named_parameters():
        assert not torch.allclose(param, params_1[name]), f"Parameter {name} was not updated"

    params_2 = {name: param.clone() for name, param in bandit.theta_t.named_parameters()}

    trainer = pl.Trainer(fast_dev_run=True)
    bandit.record_feedback(actions, rewards)
    assert bandit.should_train_network, "Should train network after new samples"
    trainer.fit(bandit)

    assert buffer.contextualized_actions.shape[0] == 2 * actions.shape[0]
    assert buffer.rewards.shape[0] == 2 * rewards.shape[0]
    assert bandit.is_initial_training_stage(), "Should be in initial training stage"

    # Training should happen because we're within `initial_train_steps` (buffer size = 4 <= 4)
    # Network parameters should have been updated
    for name, param in bandit.theta_t.named_parameters():
        assert not torch.allclose(param, params_2[name]), f"Parameter {name} was not updated"

    params_3 = {name: param.clone() for name, param in bandit.theta_t.named_parameters()}

    trainer = pl.Trainer(fast_dev_run=True)
    bandit.record_feedback(actions, rewards)

    assert not bandit.should_train_network, "Not enough samples to train"

    trainer.fit(bandit)

    assert buffer.contextualized_actions.shape[0] == 3 * actions.shape[0]
    assert buffer.rewards.shape[0] == 3 * rewards.shape[0]
    assert not bandit.is_initial_training_stage(), "Should not be in initial training stage"

    # Training should NOT happen here because new samples since last train = 2 = (6 - 4) <= 4
    # Network parameters should remain unchanged
    for name, param in bandit.theta_t.named_parameters():
        assert torch.allclose(param, params_3[name])

    params_4 = {name: param.clone() for name, param in bandit.theta_t.named_parameters()}

    trainer = pl.Trainer(fast_dev_run=True)
    bandit.record_feedback(actions, rewards)

    assert bandit.should_train_network, "Should train network after new samples"

    trainer.fit(bandit)

    assert buffer.contextualized_actions.shape[0] == 4 * actions.shape[0]
    assert buffer.rewards.shape[0] == 4 * rewards.shape[0]
    assert not bandit.is_initial_training_stage(), "Should not be in initial training stage"

    # Training SHOULD happen here because new samples since last train = 4 = (8 - 4) <= 4
    # Network parameters should be updated
    for name, param in bandit.theta_t.named_parameters():
        assert not torch.allclose(param, params_4[name]), f"Parameter {name} was not updated"

    params_5 = {name: param.clone() for name, param in bandit.theta_t.named_parameters()}

    trainer = pl.Trainer(fast_dev_run=True)
    bandit.record_feedback(actions, rewards)
    assert not bandit.should_train_network, "Not enough samples to train"

    assert buffer.contextualized_actions.shape[0] == 5 * actions.shape[0]
    assert buffer.rewards.shape[0] == 5 * rewards.shape[0]
    assert not bandit.is_initial_training_stage(), "Should not be in initial training stage"

    bandit.should_train_network = True
    assert bandit.should_train_network, "Just set it to True"

    trainer.fit(bandit)

    # Training should happen because explicitly set to True
    for name, param in bandit.theta_t.named_parameters():
        assert not torch.allclose(param, params_5[name]), f"Parameter {name} was not updated"


@pytest.mark.parametrize("bandit_type", ["ucb", "ts"])
def test_neural_bandit_training_step_custom_dataloader(
    network_and_buffer: tuple[int, nn.Module, InMemoryDataBuffer[torch.Tensor]],
    small_context_reward_batch: tuple[
        torch.Tensor,
        torch.Tensor,
        torch.utils.data.Dataset[tuple[torch.Tensor, torch.Tensor | None, torch.Tensor, torch.Tensor | None]],
    ],
    bandit_type: str,
) -> None:
    """
    Test that a training step runs without error and updates parameters correctly
    for both UCB and TS bandits.
    """
    actions, rewards, dataset = small_context_reward_batch
    n_features, network, buffer = network_and_buffer

    if bandit_type == "ucb":
        bandit: NeuralBandit = NeuralUCBBandit(
            n_features=n_features,
            network=network,
            buffer=buffer,
            train_batch_size=2,
            min_samples_required_for_training=4,
            initial_train_steps=4,
        )
    else:
        bandit = NeuralTSBandit(
            n_features=n_features,
            network=network,
            buffer=buffer,
            train_batch_size=2,
            min_samples_required_for_training=4,
            initial_train_steps=4,
        )

    params_1 = {name: param.clone() for name, param in bandit.theta_t.named_parameters()}

    assert buffer.contextualized_actions.numel() == 0
    assert buffer.rewards.numel() == 0

    trainer = pl.Trainer(fast_dev_run=True, max_steps=10)
    bandit.record_feedback(actions, rewards)
    assert bandit.should_train_network, "Should train network after new samples"
    trainer.fit(bandit)

    assert buffer.contextualized_actions.shape[0] == actions.shape[0]
    assert buffer.rewards.shape[0] == rewards.shape[0]
    assert bandit.is_initial_training_stage(), "Should be in initial training stage"

    # Training should happen because we're within `initial_train_steps` (buffer size = 2 <= 4)
    # Network parameters should have been updated
    for name, param in bandit.theta_t.named_parameters():
        assert not torch.allclose(param, params_1[name]), f"Parameter {name} was not updated"

    params_2 = {name: param.clone() for name, param in bandit.theta_t.named_parameters()}

    trainer = pl.Trainer(fast_dev_run=True)
    bandit.record_feedback(actions, rewards)
    assert bandit.should_train_network, "Should train network after new samples"
    trainer.fit(bandit)

    assert buffer.contextualized_actions.shape[0] == 2 * actions.shape[0]
    assert buffer.rewards.shape[0] == 2 * rewards.shape[0]
    assert bandit.is_initial_training_stage(), "Should be in initial training stage"

    # Training should happen because we're within `initial_train_steps` (buffer size = 4 <= 4)
    # Network parameters should have been updated
    for name, param in bandit.theta_t.named_parameters():
        assert not torch.allclose(param, params_2[name]), f"Parameter {name} was not updated"

    params_3 = {name: param.clone() for name, param in bandit.theta_t.named_parameters()}

    trainer = pl.Trainer(fast_dev_run=True)

    assert not bandit.should_train_network, "Not enough samples to train"

    trainer.fit(
        bandit, torch.utils.data.DataLoader(dataset, batch_size=2, shuffle=False, num_workers=0, collate_fn=_collate_fn)
    )

    assert buffer.contextualized_actions.shape[0] == 3 * actions.shape[0]
    assert buffer.rewards.shape[0] == 3 * rewards.shape[0]
    assert not bandit.is_initial_training_stage(), "Should be in initial training stage"

    # Training should happen here because we called trainer.fit with a dataloader.
    # even if not enough new samples since last train = 2 = (6 - 4) <= 4
    # we still force the update.
    for name, param in bandit.theta_t.named_parameters():
        assert not torch.allclose(param, params_3[name])


@pytest.mark.parametrize("bandit_type", ["ucb", "ts"])
def test_neural_bandit_training_step_sliding_window(
    network_and_buffer: tuple[int, nn.Module, InMemoryDataBuffer[torch.Tensor]],
    small_context_reward_batch: tuple[
        torch.Tensor,
        torch.Tensor,
        torch.utils.data.Dataset[tuple[torch.Tensor, torch.Tensor]],
    ],
    bandit_type: str,
) -> None:
    """
    Test that a training step runs with SlidingWindowRetrievalStrategy runs without error and
    updates parameters correctly for both UCB and TS bandits.

    It's hard to test that we actually trained on the correct data though.
    """
    actions, rewards, dataset = small_context_reward_batch
    n_features, network, _ = network_and_buffer
    buffer = InMemoryDataBuffer[torch.Tensor](retrieval_strategy=SlidingWindowRetrievalStrategy(window_size=4))

    if bandit_type == "ucb":
        bandit: NeuralBandit = NeuralUCBBandit(
            n_features=n_features,
            network=network,
            buffer=buffer,
            train_batch_size=2,
            min_samples_required_for_training=4,
            initial_train_steps=4,
        )
    else:
        bandit = NeuralTSBandit(
            n_features=n_features,
            network=network,
            buffer=buffer,
            train_batch_size=2,
            min_samples_required_for_training=4,
            initial_train_steps=4,
        )

    params_1 = {name: param.clone() for name, param in bandit.theta_t.named_parameters()}

    assert buffer.contextualized_actions.numel() == 0
    assert buffer.rewards.numel() == 0
    assert bandit.is_initial_training_stage(), "Should be in initial training stage"

    trainer = pl.Trainer(fast_dev_run=True, max_steps=10)
    bandit.record_feedback(actions, rewards)
    assert bandit.should_train_network, "Should train network after new samples"
    assert buffer.contextualized_actions.shape[0] == actions.shape[0]
    assert buffer.rewards.shape[0] == rewards.shape[0]
    trainer.fit(bandit)

    # Training should happen because we're within `initial_train_steps` (buffer size = 2 <= 4)
    # Network parameters should have been updated
    for name, param in bandit.theta_t.named_parameters():
        assert not torch.allclose(param, params_1[name]), f"Parameter {name} was not updated"

    params_2 = {name: param.clone() for name, param in bandit.theta_t.named_parameters()}

    trainer = pl.Trainer(fast_dev_run=True)
    bandit.record_feedback(actions, rewards)
    assert bandit.should_train_network, "Should train network after new samples"
    assert buffer.contextualized_actions.shape[0] == 2 * actions.shape[0]
    assert buffer.rewards.shape[0] == 2 * rewards.shape[0]
    assert bandit.is_initial_training_stage(), "Should be in initial training stage"
    trainer.fit(bandit)

    # Training should happen because we're within `initial_train_steps` (buffer size = 4 <= 4)
    # Network parameters should have been updated
    for name, param in bandit.theta_t.named_parameters():
        assert not torch.allclose(param, params_2[name]), f"Parameter {name} was not updated"

    params_3 = {name: param.clone() for name, param in bandit.theta_t.named_parameters()}

    trainer = pl.Trainer(fast_dev_run=True)

    bandit.record_feedback(actions, rewards)

    assert buffer.contextualized_actions.shape[0] == 3 * actions.shape[0]
    assert buffer.rewards.shape[0] == 3 * rewards.shape[0]
    assert not bandit.is_initial_training_stage(), "Should not be in initial training stage"
    assert not bandit.should_train_network, "Not enough samples to train"

    trainer.fit(bandit)

    # Training should NOT happen here because new samples since last train = 2 = (6 - 4) <= 4
    # Network parameters should remain unchanged
    for name, param in bandit.theta_t.named_parameters():
        assert torch.allclose(param, params_3[name])

    params_4 = {name: param.clone() for name, param in bandit.theta_t.named_parameters()}

    trainer = pl.Trainer(fast_dev_run=True)
    bandit.record_feedback(actions, rewards)

    assert buffer.contextualized_actions.shape[0] == 4 * actions.shape[0]
    assert buffer.rewards.shape[0] == 4 * rewards.shape[0]
    assert not bandit.is_initial_training_stage(), "Should not be in initial training stage"
    assert bandit.should_train_network, "Should train network after new samples"

    trainer.fit(bandit)

    # Training SHOULD happen here because new samples since last train = 4 = (8 - 4) <= 4
    # Network parameters should be updated
    for name, param in bandit.theta_t.named_parameters():
        assert not torch.allclose(param, params_4[name]), f"Parameter {name} was not updated"

    trainer = pl.Trainer(fast_dev_run=True)
    bandit.record_feedback(actions, rewards)
    assert buffer.contextualized_actions.shape[0] == 5 * actions.shape[0]
    assert buffer.rewards.shape[0] == 5 * rewards.shape[0]
    assert not bandit.is_initial_training_stage(), "Should not be in initial training stage"
    assert not bandit.should_train_network, "Not enough samples to train"

    bandit.should_train_network = True
    assert bandit.should_train_network, "Just set it to True"

    trainer.fit(bandit)

    # Training should happen because explicitly set to True
    for name, param in bandit.theta_t.named_parameters():
        assert not torch.allclose(param, params_4[name]), f"Parameter {name} was not updated"


@pytest.mark.parametrize("bandit_type", ["ucb", "ts"])
def test_neural_bandit_hparams_effect(
    network_and_buffer: tuple[int, nn.Module, InMemoryDataBuffer[torch.Tensor]],
    bandit_type: str,
) -> None:
    """
    Verify hyperparameters are saved and affect the bandit behavior
    for both UCB and TS bandits.
    """
    n_features, network, buffer = network_and_buffer

    weight_decay: float = 0.1
    exploration_rate: float = 0.2
    learning_rate: float = 0.01
    train_batch_size: int = 25
    min_samples_required_for_training: int = 50
    initial_train_steps: int = 100

    if bandit_type == "ucb":
        bandit: NeuralBandit = NeuralUCBBandit(
            n_features=n_features,
            network=network,
            buffer=buffer,
            weight_decay=weight_decay,
            exploration_rate=exploration_rate,
            learning_rate=learning_rate,
            learning_rate_decay=0.2,
            learning_rate_scheduler_step_size=2,
            train_batch_size=train_batch_size,
            min_samples_required_for_training=min_samples_required_for_training,
            initial_train_steps=initial_train_steps,
        )
    else:
        bandit = NeuralTSBandit(
            n_features=n_features,
            network=network,
            buffer=buffer,
            weight_decay=weight_decay,
            exploration_rate=exploration_rate,
            learning_rate=learning_rate,
            learning_rate_decay=0.2,
            learning_rate_scheduler_step_size=2,
            train_batch_size=train_batch_size,
            min_samples_required_for_training=min_samples_required_for_training,
            initial_train_steps=initial_train_steps,
        )

    assert bandit.hparams["n_features"] == n_features
    assert bandit.hparams["weight_decay"] == weight_decay
    assert bandit.hparams["exploration_rate"] == exploration_rate
    assert bandit.hparams["train_batch_size"] == train_batch_size
    assert bandit.hparams["learning_rate"] == learning_rate
    assert bandit.hparams["min_samples_required_for_training"] == min_samples_required_for_training
    assert bandit.hparams["initial_train_steps"] == initial_train_steps

    assert torch.all(bandit.Z_t == weight_decay), "Z_t should be initialized with weight_decay"

    opt_lr = cast(dict[str, Any], bandit.configure_optimizers())
    assert isinstance(opt_lr["optimizer"], torch.optim.Adam)
    assert opt_lr["optimizer"].param_groups[0]["lr"] == learning_rate
    assert opt_lr["optimizer"].param_groups[0]["weight_decay"] == weight_decay

    assert isinstance(opt_lr["lr_scheduler"], torch.optim.lr_scheduler.StepLR)
    assert opt_lr["lr_scheduler"].step_size == 2
    assert opt_lr["lr_scheduler"].gamma == 0.2


@pytest.mark.parametrize("bandit_type", ["ucb", "ts"])
def test_neural_bandit_parameter_validation(
    network_and_buffer: tuple[int, nn.Module, InMemoryDataBuffer[torch.Tensor]],
    bandit_type: str,
) -> None:
    """
    Test that the bandit properly validates parameter relationships.
    """
    n_features, network, buffer = network_and_buffer

    BanditClass: type[NeuralUCBBandit | NeuralTSBandit]

    BanditClass = NeuralUCBBandit if bandit_type == "ucb" else NeuralTSBandit

    # This should work fine
    BanditClass(
        n_features=n_features,
        network=network,
        buffer=buffer,
        train_batch_size=16,
        min_samples_required_for_training=32,
        initial_train_steps=48,
    )

    # Invalid: negative parameters
    with pytest.raises(
        AssertionError,
    ):
        BanditClass(
            n_features=n_features,
            network=network,
            buffer=buffer,
            train_batch_size=15,
            min_samples_required_for_training=-40,
            initial_train_steps=45,
        )

    # Invalid: negative parameters
    with pytest.raises(AssertionError):
        BanditClass(
            n_features=n_features,
            network=network,
            buffer=buffer,
            train_batch_size=-17,
            min_samples_required_for_training=34,
            initial_train_steps=50,
        )


@pytest.mark.parametrize("bandit_type", ["ucb", "ts"])
def test_neural_bandit_save_load_checkpoint(
    network_and_buffer: tuple[int, nn.Module, InMemoryDataBuffer[torch.Tensor]],
    small_context_reward_batch: tuple[
        torch.Tensor,
        torch.Tensor,
        torch.utils.data.Dataset[tuple[torch.Tensor, torch.Tensor]],
    ],
    tmp_path: Path,
    bandit_type: str,
) -> None:
    """
    Test saving and loading a Neural bandit model checkpoint.
    Verifies that the loaded model preserves state and produces identical predictions.
    """
    n_features, network, buffer = network_and_buffer
    actions, rewards, dataset = small_context_reward_batch

    if bandit_type == "ucb":
        original_bandit: NeuralBandit = NeuralUCBBandit(
            n_features=n_features,
            network=network,
            buffer=buffer,
            weight_decay=0.05,
            exploration_rate=0.1,
            learning_rate=0.02,
            train_batch_size=1,
            min_samples_required_for_training=2,
            initial_train_steps=1,
        )
    else:
        original_bandit = NeuralTSBandit(
            n_features=n_features,
            network=network,
            buffer=buffer,
            weight_decay=0.05,
            exploration_rate=0.1,
            learning_rate=0.02,
            train_batch_size=1,
            min_samples_required_for_training=2,
            initial_train_steps=1,
        )

    test_context = torch.randn(1, 3, n_features)

    original_predictions, _ = original_bandit(test_context)

    trainer = pl.Trainer(
        default_root_dir=str(tmp_path),
        max_steps=3,
        enable_checkpointing=True,
    )
    trainer.fit(original_bandit, torch.utils.data.DataLoader(dataset, batch_size=1, collate_fn=_collate_fn))

    checkpoint_path = tmp_path / f"neural_{bandit_type}.ckpt"
    trainer.save_checkpoint(checkpoint_path)

    new_network = nn.Sequential(nn.Linear(n_features, 8), nn.ReLU(), nn.Linear(8, 1))
    new_buffer = InMemoryDataBuffer[torch.Tensor](retrieval_strategy=AllDataRetrievalStrategy())

    bandit_class = NeuralUCBBandit if bandit_type == "ucb" else NeuralTSBandit
    loaded_bandit = bandit_class.load_from_checkpoint(
        checkpoint_path,
        n_features=n_features,
        network=new_network,
        buffer=new_buffer,
    )

    # Verify hyperparameters are preserved
    assert loaded_bandit.hparams["weight_decay"] == original_bandit.hparams["weight_decay"]
    assert loaded_bandit.hparams["exploration_rate"] == original_bandit.hparams["exploration_rate"]
    assert loaded_bandit.hparams["learning_rate"] == original_bandit.hparams["learning_rate"]

    # Verify Z_t tensor is preserved
    assert torch.allclose(original_bandit.Z_t, loaded_bandit.Z_t)

    # Verify network weights are preserved
    for (orig_name, orig_param), (loaded_name, loaded_param) in zip(
        original_bandit.theta_t.named_parameters(), loaded_bandit.theta_t.named_parameters(), strict=True
    ):
        assert orig_name == loaded_name
        assert torch.allclose(orig_param, loaded_param)

    # Verify the model produces identical predictions after loading
    if bandit_type == "ucb":
        assert torch.equal(original_bandit(test_context)[0], loaded_bandit(test_context)[0])
    else:
        n_samples = 50
        original_choices = []
        loaded_choices = []

        for i in range(n_samples):
            seed = 1000 + i
            torch.manual_seed(seed)
            orig_action, _ = original_bandit(test_context)
            torch.manual_seed(seed)
            loaded_action, _ = loaded_bandit(test_context)

            original_choices.append(orig_action.argmax(dim=1).item())
            loaded_choices.append(loaded_action.argmax(dim=1).item())

        # Verify the pattern of selections is similar (correlation > 0.8)
        agreement_rate = (
            sum(
                original_choice == loaded_choice
                for original_choice, loaded_choice in zip(original_choices, loaded_choices, strict=False)
            )
            / n_samples
        )
        assert agreement_rate > 0.8, f"Models only agreed on {agreement_rate:.1%} of selections"


@pytest.mark.parametrize("bandit_type", ["ucb", "ts"])
def test_neural_bandit_save_load_with_epsilon_greedy(
    network_and_buffer: tuple[int, nn.Module, InMemoryDataBuffer[torch.Tensor]],
    small_context_reward_batch: tuple[
        torch.Tensor,
        torch.Tensor,
        torch.utils.data.Dataset[tuple[torch.Tensor, torch.Tensor]],
    ],
    tmp_path: Path,
    bandit_type: str,
) -> None:
    """
    Test saving and loading a Neural bandit with EpsilonGreedySelector.
    Ensures the selector type and state are preserved.
    """
    n_features, network, buffer = network_and_buffer
    _, _, dataset = small_context_reward_batch

    epsilon = 0.15

    if bandit_type == "ucb":
        original_bandit: NeuralBandit = NeuralUCBBandit(
            n_features=n_features,
            network=network,
            buffer=buffer,
            selector=EpsilonGreedySelector(epsilon=epsilon, seed=42),
            train_batch_size=1,
            initial_train_steps=1,
        )
    else:
        original_bandit = NeuralTSBandit(
            n_features=n_features,
            network=network,
            buffer=buffer,
            selector=EpsilonGreedySelector(epsilon=epsilon, seed=42),
            train_batch_size=1,
            initial_train_steps=1,
        )

    trainer = pl.Trainer(
        default_root_dir=str(tmp_path),
        max_steps=1,
        enable_checkpointing=True,
    )
    trainer.fit(original_bandit, torch.utils.data.DataLoader(dataset, batch_size=1, collate_fn=_collate_fn))

    checkpoint_path = tmp_path / f"neural_{bandit_type}_eps_greedy.ckpt"
    trainer.save_checkpoint(checkpoint_path)

    new_network = nn.Sequential(nn.Linear(n_features, 8), nn.ReLU(), nn.Linear(8, 1))
    new_buffer = InMemoryDataBuffer[torch.Tensor](retrieval_strategy=AllDataRetrievalStrategy())

    bandit_class = NeuralUCBBandit if bandit_type == "ucb" else NeuralTSBandit
    loaded_bandit = bandit_class.load_from_checkpoint(
        checkpoint_path,
        n_features=n_features,
        network=new_network,
        buffer=new_buffer,
    )

    # Verify selector was properly restored
    assert isinstance(loaded_bandit.selector, EpsilonGreedySelector)
    assert loaded_bandit.selector.epsilon == epsilon

    # Verify selector produces the same outputs with the same seeds
    scores = torch.tensor([[0.9, 0.8, 0.7]])

    original_bandit.selector.generator.manual_seed(123)  # type: ignore
    loaded_bandit.selector.generator.manual_seed(123)

    original_selection = original_bandit.selector(scores)
    loaded_selection = loaded_bandit.selector(scores)

    assert torch.equal(original_selection, loaded_selection), "Selector states don't match after loading"


@pytest.mark.parametrize("bandit_type", ["ucb", "ts"])
def test_neural_bandit_buffer_state_preserved(
    network_and_buffer: tuple[int, nn.Module, InMemoryDataBuffer[torch.Tensor]],
    small_context_reward_batch: tuple[
        torch.Tensor,
        torch.Tensor,
        torch.utils.data.Dataset[tuple[torch.Tensor, torch.Tensor]],
    ],
    tmp_path: Path,
    bandit_type: str,
) -> None:
    """
    Test that buffer contents are preserved when saving/loading a checkpoint.
    """
    n_features, network, buffer = network_and_buffer
    actions, rewards, dataset = small_context_reward_batch

    if bandit_type == "ucb":
        original_bandit: NeuralBandit = NeuralUCBBandit(
            n_features=n_features,
            network=network,
            buffer=buffer,
            min_samples_required_for_training=2,
            train_batch_size=2,
            initial_train_steps=2,
        )
    else:
        original_bandit = NeuralTSBandit(
            n_features=n_features,
            network=network,
            buffer=buffer,
            min_samples_required_for_training=2,
            train_batch_size=2,
            initial_train_steps=2,
        )

    trainer = pl.Trainer(
        default_root_dir=str(tmp_path),
        max_steps=1,
        enable_checkpointing=True,
    )
    trainer.fit(original_bandit, torch.utils.data.DataLoader(dataset, batch_size=2, collate_fn=_collate_fn))

    checkpoint_path = tmp_path / f"neural_{bandit_type}_buffer.ckpt"
    trainer.save_checkpoint(checkpoint_path)

    new_network = nn.Sequential(nn.Linear(n_features, 8), nn.ReLU(), nn.Linear(8, 1))
    new_buffer = InMemoryDataBuffer[torch.Tensor](retrieval_strategy=AllDataRetrievalStrategy())

    bandit_class = NeuralUCBBandit if bandit_type == "ucb" else NeuralTSBandit
    loaded_bandit = bandit_class.load_from_checkpoint(
        checkpoint_path,
        n_features=n_features,
        network=new_network,
        buffer=new_buffer,
    )

    assert len(loaded_bandit.buffer) == 2

    assert torch.equal(actions, loaded_bandit.buffer.contextualized_actions)  # type: ignore
    assert torch.equal(rewards.squeeze(1), loaded_bandit.buffer.rewards)  # type: ignore

    # Verify counters were properly saved/loaded
    assert loaded_bandit._new_samples_count == original_bandit._new_samples_count
    assert loaded_bandit._total_samples_count == original_bandit._total_samples_count
    assert loaded_bandit._should_train_network == original_bandit._should_train_network


# ------------------------------------------------------------------------------
# 2) Specific Tests for each Bandit Type
# ------------------------------------------------------------------------------
def test_ucb_score_method(
    network_and_buffer: tuple[int, nn.Module, InMemoryDataBuffer[torch.Tensor]],
) -> None:
    """
    Test that NeuralUCBBandit._score method correctly implements UCB scoring.
    """
    f_t_a: torch.Tensor = torch.tensor([[1.0, 2.0, 3.0, 4.0], [2.0, 3.0, 4.0, 5.0], [3.0, 4.0, 5.0, 6.0]])
    exploration_terms: torch.Tensor = torch.tensor([[0.5, 0.4, 0.3, 0.2], [0.4, 0.3, 0.2, 0.1], [0.3, 0.2, 0.1, 0.05]])

    n_features, network, buffer = network_and_buffer
    bandit: NeuralUCBBandit = NeuralUCBBandit(n_features=n_features, network=network, buffer=buffer)

    scores: torch.Tensor = bandit._score(f_t_a, exploration_terms)

    expected_scores: torch.Tensor = f_t_a + exploration_terms
    assert torch.allclose(scores, expected_scores), "UCB scoring should be f_t_a + exploration_terms"


def test_ts_score_method(
    network_and_buffer: tuple[int, nn.Module, InMemoryDataBuffer[torch.Tensor]],
) -> None:
    """
    Test that NeuralTSBandit._score method correctly implements TS scoring.
    """
    batch_size, n_arms = 3, 4
    f_t_a: torch.Tensor = torch.ones((batch_size, n_arms))  # means all set to 1.0
    exploration_terms: torch.Tensor = torch.ones((batch_size, n_arms)) * 0.1  # std devs all set to 0.1

    n_features, network, buffer = network_and_buffer
    bandit: NeuralTSBandit = NeuralTSBandit(n_features=n_features, network=network, buffer=buffer)

    scores: torch.Tensor = bandit._score(f_t_a, exploration_terms)

    # We can't test exact values due to randomness, but we can verify:
    # 1. Shape is correct
    assert scores.shape == f_t_a.shape, f"Expected shape {f_t_a.shape}, got {scores.shape}"

    # 2. Values differ from means (extremely unlikely to be exactly equal)
    assert not torch.allclose(scores, f_t_a), "TS scores should differ from means due to sampling"

    # 3. Most values should be within 3 standard deviations (99.7% statistically)
    within_bounds: float = ((scores - f_t_a).abs() <= 3 * exploration_terms).float().mean().item()
    assert within_bounds > 0.95, f"Expected >95% of samples within 3σ, got {within_bounds * 100:.2f}%"


def test_neural_ucb_forward_deterministic() -> None:
    """
    Test that NeuralUCBBandit forward pass is deterministic with fixed parameters.
    """
    n_features: int = 2
    network = nn.Sequential(nn.Linear(n_features, 1, bias=False))
    network[0].weight.data = torch.tensor([[1.0, 0.1]])

    buffer = InMemoryDataBuffer[torch.Tensor](retrieval_strategy=AllDataRetrievalStrategy())
    bandit: NeuralUCBBandit = NeuralUCBBandit(
        n_features=n_features,
        network=network,
        buffer=buffer,
        weight_decay=1.0,
        exploration_rate=0.1,
    )

    contextualized_actions: torch.Tensor = torch.tensor(
        [[[1.0, 0.0], [0.0, 1.0]]], dtype=torch.float32
    )  # shape (1, 2, 2)

    # Forward pass should be deterministic for UCB
    output1, _ = bandit(contextualized_actions)
    output2, _ = bandit(contextualized_actions)

    assert torch.allclose(output1, output2), "UCB forward pass should be deterministic"

    # With the given weights [1.0, 0.1], the first action should be chosen
    # First action: 1.0*1.0 + 0.1*0.0 = 1.0
    # Second action: 1.0*0.0 + 0.1*1.0 = 0.1
    assert torch.all(output1 == torch.tensor([[1, 0]])), "Should select first action"


def test_neural_ts_forward_stochastic() -> None:
    """
    Test that NeuralTSBandit forward pass is stochastic (might choose different actions).
    """
    n_runs: int = 50

    n_features: int = 2
    network = nn.Sequential(nn.Linear(n_features, 1, bias=False))
    network[0].weight.data = torch.tensor([[1.0, 1.0]])

    buffer = InMemoryDataBuffer[torch.Tensor](retrieval_strategy=AllDataRetrievalStrategy())
    bandit: NeuralTSBandit = NeuralTSBandit(
        n_features=n_features,
        network=network,
        buffer=buffer,
        weight_decay=1.0,
        exploration_rate=1.0,
    )

    # Two actions with equal expected rewards
    contextualized_actions: torch.Tensor = torch.tensor(
        [[[1.0, 1.0], [1.0, 1.0]]], dtype=torch.float32
    )  # shape (1, 2, 2)

    outputs: list[torch.Tensor] = []
    for _ in range(n_runs):
        output, _ = bandit(contextualized_actions)
        outputs.append(output)

    outputs_tensor: torch.Tensor = torch.cat(outputs, dim=0)  # shape (n_runs, 2)

    # Count how many times each arm was chosen
    arm0_count = (outputs_tensor[:, 0] == 1).sum().item()
    arm1_count = (outputs_tensor[:, 1] == 1).sum().item()

    # With enough runs, both arms should be chosen at least once
    assert arm0_count > 0, "Arm 0 was never chosen in TS"
    assert arm1_count > 0, "Arm 1 was never chosen in TS"

    # For Thompson sampling with equal rewards, the distribution should be roughly balanced
    assert 0.2 <= arm0_count / n_runs <= 0.8, f"Expected balanced choices, got {arm0_count}/{n_runs} for arm 0"


# ------------------------------------------------------------------------------
# 3) Tests for Combinatorial Setting
# ------------------------------------------------------------------------------
@pytest.mark.parametrize("bandit_type", ["ucb", "ts"])
def test_combinatorial_neural_bandit_feedback(
    network_and_buffer: tuple[int, nn.Module, InMemoryDataBuffer[torch.Tensor]],
    bandit_type: str,
) -> None:
    """
    Test that Neural bandits in combinatorial setting correctly process reward feedback
    when multiple actions are selected.
    """
    n_features, network, buffer = network_and_buffer

    k = 2

    if bandit_type == "ucb":
        bandit: NeuralBandit = NeuralUCBBandit(
            n_features=n_features,
            network=network,
            buffer=buffer,
            selector=TopKSelector(k=k),
            min_samples_required_for_training=4,
            train_batch_size=2,
            initial_train_steps=4,
        )
    else:
        bandit = NeuralTSBandit(
            n_features=n_features,
            network=network,
            buffer=buffer,
            selector=TopKSelector(k=k),
            min_samples_required_for_training=4,
            train_batch_size=2,
            initial_train_steps=4,
        )

    batch_size, n_arms = 2, 4
    contextualized_actions = torch.randn(batch_size, n_arms, n_features)

    chosen_actions, _ = bandit(contextualized_actions)

    rewards = torch.zeros(batch_size, n_arms)

    for b in range(batch_size):
        chosen_indices = chosen_actions[b].nonzero().squeeze(1)
        rewards[b, chosen_indices[0]] = 1.0
        rewards[b, chosen_indices[1]] = 0.5

    bandit.record_feedback(contextualized_actions, rewards)

    # Verify that the buffer contains the correct data
    assert bandit.buffer.contextualized_actions.shape[0] == batch_size * n_arms  # type: ignore
    assert bandit.buffer.rewards.shape[0] == batch_size * n_arms  # type: ignore

    params_before = {name: param.clone() for name, param in bandit.theta_t.named_parameters()}

    trainer = pl.Trainer(fast_dev_run=True)
    trainer.fit(bandit)

    # Verify parameters changed
    for name, param in bandit.theta_t.named_parameters():
        assert not torch.allclose(param, params_before[name]), f"Parameter {name} did not change after training"


@pytest.mark.parametrize("bandit_type", ["ucb", "ts"])
def test_combinatorial_neural_bandit_save_load(
    network_and_buffer: tuple[int, nn.Module, InMemoryDataBuffer[torch.Tensor]],
    small_context_reward_batch: tuple[
        torch.Tensor,
        torch.Tensor,
        torch.utils.data.Dataset[tuple[torch.Tensor, torch.Tensor]],
    ],
    tmp_path: Path,
    bandit_type: str,
) -> None:
    """
    Test saving and loading a Neural bandit model with TopKSelector.
    Verifies that the selector type and k value are preserved.
    """
    n_features, network, buffer = network_and_buffer
    ـ, ـ, dataset = small_context_reward_batch

    k = 3

    if bandit_type == "ucb":
        original_bandit: NeuralBandit = NeuralUCBBandit(
            n_features=n_features,
            network=network,
            buffer=buffer,
            selector=TopKSelector(k=k),
            train_batch_size=1,
            initial_train_steps=1,
        )
    else:
        original_bandit = NeuralTSBandit(
            n_features=n_features,
            network=network,
            buffer=buffer,
            selector=TopKSelector(k=k),
            train_batch_size=1,
            initial_train_steps=1,
        )

    trainer = pl.Trainer(
        default_root_dir=str(tmp_path),
        max_steps=1,
        enable_checkpointing=True,
    )
    trainer.fit(original_bandit, torch.utils.data.DataLoader(dataset, batch_size=1, collate_fn=_collate_fn))

    checkpoint_path = tmp_path / f"neural_{bandit_type}_topk.ckpt"
    trainer.save_checkpoint(checkpoint_path)

    new_network = nn.Sequential(nn.Linear(n_features, 8), nn.ReLU(), nn.Linear(8, 1))
    new_buffer = InMemoryDataBuffer[torch.Tensor](buffer_strategy=AllDataBufferStrategy())

    bandit_class = NeuralUCBBandit if bandit_type == "ucb" else NeuralTSBandit
    loaded_bandit = bandit_class.load_from_checkpoint(
        checkpoint_path,
        n_features=n_features,
        network=new_network,
        buffer=new_buffer,
    )

    # Verify selector was properly restored
    assert isinstance(loaded_bandit.selector, TopKSelector)
    assert loaded_bandit.selector.k == k

    # Verify selector produces the same outputs
    test_scores = torch.tensor([[0.9, 0.8, 0.7, 0.6, 0.5]])

    original_selection = original_bandit.selector(test_scores)
    loaded_selection = loaded_bandit.selector(test_scores)

    assert torch.equal(original_selection, loaded_selection), "Selector states don't match after loading"
    assert original_selection.sum().item() == k, f"Expected {k} actions selected, got {original_selection.sum().item()}"


# ------------------------------------------------------------------------------
# 2) Tests for num_samples_per_arm in NeuralTS
# ------------------------------------------------------------------------------
def test_neural_ts_num_samples_per_arm_parameter() -> None:
    """
    Test that NeuralTSBandit correctly handles different values of num_samples_per_arm.
    """
    n_features = 4
    network = nn.Sequential(nn.Linear(n_features, 8), nn.ReLU(), nn.Linear(8, 1))
    buffer = InMemoryDataBuffer[torch.Tensor](buffer_strategy=AllDataBufferStrategy())

    for num_samples in [1, 5, 10, 20]:
        bandit = NeuralTSBandit(
            n_features=n_features,
            network=network,
            buffer=buffer,
            num_samples_per_arm=num_samples,
        )

        # Verify the parameter is saved
        assert bandit.hparams["num_samples_per_arm"] == num_samples

        batch_size, n_arms = 2, 3
        contextualized_actions = torch.randn(batch_size, n_arms, n_features)

        # Run forward pass (should not error)
        chosen_actions, p = bandit(contextualized_actions)

        # Basic shape checks
        assert chosen_actions.shape == (batch_size, n_arms)
        assert p.shape == (batch_size,)


def test_neural_ts_num_samples_per_arm_affects_exploration() -> None:
    """
    Test that num_samples_per_arm affects the exploration behavior of NeuralTS.
    When arms have different values, more samples should lead to more
    consistent selection of the best arm.
    """
    n_features = 2

    network = nn.Sequential(nn.Linear(n_features, 1, bias=False))
    network[0].weight.data = torch.tensor([[1.0, 0.1]])  # First feature matters most

    buffer = InMemoryDataBuffer[torch.Tensor](buffer_strategy=AllDataBufferStrategy())

    bandit1 = NeuralTSBandit(
        n_features=n_features,
        network=network,
        buffer=buffer,
        num_samples_per_arm=1,
        exploration_rate=2.0,
    )

    bandit10 = NeuralTSBandit(
        n_features=n_features,
        network=network,
        buffer=buffer,
        num_samples_per_arm=10,
        exploration_rate=2.0,
    )

    # Create context with different values for the arms
    # Arm 0 is best, arms 1 and 2 are worse
    batch_size, n_arms = 1, 3
    context = torch.zeros(batch_size, n_arms, n_features)
    context[0, 0, 0] = 1.2  # Best arm (arm 0)
    context[0, 1, 0] = 1.0  # Middle arm (arm 1)
    context[0, 2, 0] = 0.8  # Worst arm (arm 2)

    context[0, :, 1] = 1.0

    n_trials = 200
    bandit1_choices = []
    bandit10_choices = []

    for i in range(n_trials):
        torch.manual_seed(42 + i)
        chosen1, _ = bandit1(context)
        torch.manual_seed(42 + i)
        chosen10, _ = bandit10(context)

        bandit1_choices.append(chosen1.argmax().item())
        bandit10_choices.append(chosen10.argmax().item())

    b1_best_arm_count = bandit1_choices.count(0)
    b10_best_arm_count = bandit10_choices.count(0)

    b1_best_arm_rate = b1_best_arm_count / n_trials
    b10_best_arm_rate = b10_best_arm_count / n_trials

    # The bandit with more samples should select the best arm more frequently
    assert b10_best_arm_rate > b1_best_arm_rate, (
        f"Expected bandit with 10 samples to select the best arm more often, "
        f"got {b10_best_arm_rate:.2%} vs {b1_best_arm_rate:.2%}"
    )

    b1_worst_arm_count = bandit1_choices.count(2)
    b10_worst_arm_count = bandit10_choices.count(2)

    b1_worst_arm_rate = b1_worst_arm_count / n_trials
    b10_worst_arm_rate = b10_worst_arm_count / n_trials

    # The bandit with more samples should select the worst arm less frequently
    assert b10_worst_arm_rate < b1_worst_arm_rate, (
        f"Expected bandit with 10 samples to select the worst arm less often, "
        f"got {b10_worst_arm_rate:.2%} vs {b1_worst_arm_rate:.2%}"
    )


def test_neural_ts_num_samples_per_arm_save_load(
    network_and_buffer: tuple[int, nn.Module, InMemoryDataBuffer[torch.Tensor]],
    small_context_reward_batch: tuple[
        torch.Tensor,
        torch.Tensor,
        torch.utils.data.Dataset[tuple[torch.Tensor, torch.Tensor]],
    ],
    tmp_path: Path,
) -> None:
    """
    Test that num_samples_per_arm is preserved when saving/loading a NeuralTS checkpoint.
    """
    n_features, network, buffer = network_and_buffer
    ـ, ـ, dataset = small_context_reward_batch

    num_samples = 7
    original_bandit = NeuralTSBandit(
        n_features=n_features,
        network=network,
        buffer=buffer,
        num_samples_per_arm=num_samples,
        train_batch_size=2,
        initial_train_steps=1,
    )

    trainer = pl.Trainer(
        default_root_dir=str(tmp_path),
        max_steps=1,
        enable_checkpointing=True,
    )
    trainer.fit(original_bandit, torch.utils.data.DataLoader(dataset, batch_size=2, collate_fn=_collate_fn))

    checkpoint_path = tmp_path / "neural_ts_num_samples.ckpt"
    trainer.save_checkpoint(checkpoint_path)

    new_network = nn.Sequential(nn.Linear(n_features, 8), nn.ReLU(), nn.Linear(8, 1))
    new_buffer = InMemoryDataBuffer[torch.Tensor](buffer_strategy=AllDataBufferStrategy())

    loaded_bandit = NeuralTSBandit.load_from_checkpoint(
        checkpoint_path,
        n_features=n_features,
        network=new_network,
        buffer=new_buffer,
    )

    assert loaded_bandit.hparams["num_samples_per_arm"] == num_samples


def test_neural_ts_score_method_with_num_samples_per_arm() -> None:
    """
    Test that the _score method in NeuralTS behaves differently with different num_samples_per_arm values.
    """
    n_features = 4
    network = nn.Sequential(nn.Linear(n_features, 8), nn.ReLU(), nn.Linear(8, 1))
    buffer = InMemoryDataBuffer[torch.Tensor](buffer_strategy=AllDataBufferStrategy())

    bandit1 = NeuralTSBandit(
        n_features=n_features,
        network=network,
        buffer=buffer,
        num_samples_per_arm=1,
    )

    bandit10 = NeuralTSBandit(
        n_features=n_features,
        network=network,
        buffer=buffer,
        num_samples_per_arm=10,
    )

    f_t_a = torch.ones(2, 3)
    exploration_terms = torch.ones(2, 3) * 0.1

    torch.manual_seed(42)
    score1 = bandit1._score(f_t_a, exploration_terms)

    torch.manual_seed(42)
    score10 = bandit10._score(f_t_a, exploration_terms)

    # Scores should be different due to different number of samples
    assert not torch.allclose(score1, score10), "Scores should differ when using different num_samples_per_arm values"

    # For bandit1, scores will be just one sample per arm
    # For bandit10, scores are the max of 10 samples, which should be more optimistic
    # So the mean score from bandit10 should be higher
    assert score10.mean() > score1.mean(), "Expected higher mean score with more samples due to optimistic sampling"<|MERGE_RESOLUTION|>--- conflicted
+++ resolved
@@ -10,13 +10,8 @@
 from calvera.bandits.neural_bandit import NeuralBandit
 from calvera.bandits.neural_ts_bandit import NeuralTSBandit
 from calvera.bandits.neural_ucb_bandit import NeuralUCBBandit
-<<<<<<< HEAD
-from calvera.utils.data_storage import AllDataBufferStrategy, InMemoryDataBuffer, SlidingWindowBufferStrategy
+from calvera.utils.data_storage import AllDataRetrievalStrategy, InMemoryDataBuffer, SlidingWindowRetrievalStrategy
 from calvera.utils.selectors import EpsilonGreedySelector, TopKSelector
-=======
-from calvera.utils.data_storage import AllDataRetrievalStrategy, InMemoryDataBuffer, SlidingWindowRetrievalStrategy
-from calvera.utils.selectors import EpsilonGreedySelector
->>>>>>> c39b40dd
 
 
 @pytest.fixture(autouse=True)
@@ -1053,7 +1048,7 @@
     trainer.save_checkpoint(checkpoint_path)
 
     new_network = nn.Sequential(nn.Linear(n_features, 8), nn.ReLU(), nn.Linear(8, 1))
-    new_buffer = InMemoryDataBuffer[torch.Tensor](buffer_strategy=AllDataBufferStrategy())
+    new_buffer = InMemoryDataBuffer[torch.Tensor](retrieval_strategy=AllDataRetrievalStrategy())
 
     bandit_class = NeuralUCBBandit if bandit_type == "ucb" else NeuralTSBandit
     loaded_bandit = bandit_class.load_from_checkpoint(
@@ -1086,7 +1081,7 @@
     """
     n_features = 4
     network = nn.Sequential(nn.Linear(n_features, 8), nn.ReLU(), nn.Linear(8, 1))
-    buffer = InMemoryDataBuffer[torch.Tensor](buffer_strategy=AllDataBufferStrategy())
+    buffer = InMemoryDataBuffer[torch.Tensor](retrieval_strategy=AllDataRetrievalStrategy())
 
     for num_samples in [1, 5, 10, 20]:
         bandit = NeuralTSBandit(
@@ -1121,7 +1116,7 @@
     network = nn.Sequential(nn.Linear(n_features, 1, bias=False))
     network[0].weight.data = torch.tensor([[1.0, 0.1]])  # First feature matters most
 
-    buffer = InMemoryDataBuffer[torch.Tensor](buffer_strategy=AllDataBufferStrategy())
+    buffer = InMemoryDataBuffer[torch.Tensor](retrieval_strategy=AllDataRetrievalStrategy())
 
     bandit1 = NeuralTSBandit(
         n_features=n_features,
@@ -1223,7 +1218,7 @@
     trainer.save_checkpoint(checkpoint_path)
 
     new_network = nn.Sequential(nn.Linear(n_features, 8), nn.ReLU(), nn.Linear(8, 1))
-    new_buffer = InMemoryDataBuffer[torch.Tensor](buffer_strategy=AllDataBufferStrategy())
+    new_buffer = InMemoryDataBuffer[torch.Tensor](retrieval_strategy=AllDataRetrievalStrategy())
 
     loaded_bandit = NeuralTSBandit.load_from_checkpoint(
         checkpoint_path,
@@ -1241,7 +1236,7 @@
     """
     n_features = 4
     network = nn.Sequential(nn.Linear(n_features, 8), nn.ReLU(), nn.Linear(8, 1))
-    buffer = InMemoryDataBuffer[torch.Tensor](buffer_strategy=AllDataBufferStrategy())
+    buffer = InMemoryDataBuffer[torch.Tensor](retrieval_strategy=AllDataRetrievalStrategy())
 
     bandit1 = NeuralTSBandit(
         n_features=n_features,
