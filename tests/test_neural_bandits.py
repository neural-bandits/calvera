--- conflicted
+++ resolved
@@ -1,27 +1,16 @@
-<<<<<<< HEAD
 from pathlib import Path
-from typing import Any, List, Tuple, Type, Union, cast
-=======
 from typing import Any, cast
->>>>>>> 1caaf64c
 
 import lightning as pl
 import pytest
 import torch
 import torch.nn as nn
 
-<<<<<<< HEAD
-from neural_bandits.bandits.neural_bandit import NeuralBandit
-from neural_bandits.bandits.neural_ts_bandit import NeuralTSBandit
-from neural_bandits.bandits.neural_ucb_bandit import NeuralUCBBandit
-from neural_bandits.utils.data_storage import AllDataBufferStrategy, InMemoryDataBuffer, SlidingWindowBufferStrategy
-from neural_bandits.utils.selectors import EpsilonGreedySelector
-=======
+from calvera.utils.selectors import EpsilonGreedySelector
 from calvera.bandits.neural_bandit import NeuralBandit
 from calvera.bandits.neural_ts_bandit import NeuralTSBandit
 from calvera.bandits.neural_ucb_bandit import NeuralUCBBandit
 from calvera.utils.data_storage import AllDataBufferStrategy, InMemoryDataBuffer, SlidingWindowBufferStrategy
->>>>>>> 1caaf64c
 
 
 @pytest.fixture(autouse=True)
@@ -561,7 +550,7 @@
 
 @pytest.mark.parametrize("bandit_type", ["ucb", "ts"])
 def test_neural_bandit_save_load_checkpoint(
-    network_and_buffer: Tuple[int, nn.Module, InMemoryDataBuffer[torch.Tensor]],
+    network_and_buffer: tuple[int, nn.Module, InMemoryDataBuffer[torch.Tensor]],
     small_context_reward_batch: tuple[
         torch.Tensor,
         torch.Tensor,
@@ -673,7 +662,7 @@
 
 @pytest.mark.parametrize("bandit_type", ["ucb", "ts"])
 def test_neural_bandit_save_load_with_epsilon_greedy(
-    network_and_buffer: Tuple[int, nn.Module, InMemoryDataBuffer[torch.Tensor]],
+    network_and_buffer: tuple[int, nn.Module, InMemoryDataBuffer[torch.Tensor]],
     small_context_reward_batch: tuple[
         torch.Tensor,
         torch.Tensor,
@@ -749,7 +738,7 @@
 
 @pytest.mark.parametrize("bandit_type", ["ucb", "ts"])
 def test_neural_bandit_buffer_state_preserved(
-    network_and_buffer: Tuple[int, nn.Module, InMemoryDataBuffer[torch.Tensor]],
+    network_and_buffer: tuple[int, nn.Module, InMemoryDataBuffer[torch.Tensor]],
     small_context_reward_batch: tuple[
         torch.Tensor,
         torch.Tensor,
