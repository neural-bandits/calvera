from pathlib import Path
from typing import Any, cast

import lightning as pl
import pytest
import torch
import torch.nn as nn

from calvera.bandits.abstract_bandit import _collate_fn
from calvera.bandits.neural_bandit import NeuralBandit
from calvera.bandits.neural_ts_bandit import NeuralTSBandit
from calvera.bandits.neural_ucb_bandit import NeuralUCBBandit
<<<<<<< HEAD
from calvera.utils.data_storage import AllDataBufferStrategy, SlidingWindowBufferStrategy, TensorDataBuffer
=======
from calvera.utils.data_storage import AllDataRetrievalStrategy, InMemoryDataBuffer, SlidingWindowRetrievalStrategy
>>>>>>> c39b40dd
from calvera.utils.selectors import EpsilonGreedySelector


@pytest.fixture(autouse=True)
def seed_tests() -> None:
    pl.seed_everything(42)


@pytest.fixture
def network_and_buffer() -> tuple[int, nn.Module, TensorDataBuffer[torch.Tensor]]:
    """
    Create a simple network and buffer for bandit testing
    """
    n_features: int = 4
    network: nn.Module = nn.Sequential(nn.Linear(n_features, 8), nn.ReLU(), nn.Linear(8, 1))
<<<<<<< HEAD
    buffer = TensorDataBuffer[torch.Tensor](buffer_strategy=AllDataBufferStrategy())
=======
    buffer = InMemoryDataBuffer[torch.Tensor](retrieval_strategy=AllDataRetrievalStrategy())
>>>>>>> c39b40dd
    return n_features, network, buffer


@pytest.fixture
def small_context_reward_batch() -> tuple[
    torch.Tensor,
    torch.Tensor,
    torch.utils.data.Dataset[tuple[torch.Tensor, torch.Tensor | None, torch.Tensor, torch.Tensor | None]],
]:
    """
    Returns (chosen_contextualized_actions, rewards, dataset):
      chosen_contextualized_actions shape: (batch_size=2, n_chosen_arms=1, n_features=4)
      rewards shape: (2,1)
    """
    batch_size, n_chosen_arms, n_features = 2, 1, 4
    contextualized_actions = torch.randn(batch_size, n_chosen_arms, n_features)
    rewards = torch.randn(batch_size, n_chosen_arms)

    class RandomDataset(
        torch.utils.data.Dataset[tuple[torch.Tensor, torch.Tensor | None, torch.Tensor, torch.Tensor | None]]
    ):
        def __init__(self, actions: torch.Tensor, rewards: torch.Tensor):
            self.actions = actions
            self.rewards = rewards

        def __len__(self) -> int:
            return len(self.actions)

        def __getitem__(self, idx: int) -> tuple[torch.Tensor, None, torch.Tensor, None]:
            return self.actions[idx], None, self.rewards[idx], None

    dataset = RandomDataset(contextualized_actions, rewards)
    return contextualized_actions, rewards, dataset


# ------------------------------------------------------------------------------
# 1) Common Tests for NeuralBandit Base Class
# ------------------------------------------------------------------------------
@pytest.mark.parametrize("bandit_type", ["ucb", "ts"])
def test_neural_bandit_forward_shape(
    network_and_buffer: tuple[int, nn.Module, TensorDataBuffer[torch.Tensor]],
    bandit_type: str,
) -> None:
    """
    Verify forward() returns a one-hot action (batch_size, n_arms) with correct shape
    for both UCB and TS bandits.
    """
    batch_size, n_arms = 2, 3
    n_features, network, buffer = network_and_buffer

    if bandit_type == "ucb":
        bandit: NeuralBandit = NeuralUCBBandit(n_features=n_features, network=network, buffer=buffer)
    else:
        bandit = NeuralTSBandit(n_features=n_features, network=network, buffer=buffer)

    contextualized_actions: torch.Tensor = torch.randn(batch_size, n_arms, n_features)
    output, p = bandit.forward(contextualized_actions)

    assert output.shape == (
        batch_size,
        n_arms,
    ), f"Expected shape {(batch_size, n_arms)}, got {output.shape}"
    assert p.shape == (batch_size,), f"Expected shape {(batch_size,)}, got {p.shape}"
    assert torch.all(p >= 0) and torch.all(p <= 1), "Probabilities should be in [0, 1]"


@pytest.mark.parametrize("bandit_type", ["ucb", "ts"])
def test_neural_bandit_training_step(
    network_and_buffer: tuple[int, nn.Module, TensorDataBuffer[torch.Tensor]],
    small_context_reward_batch: tuple[
        torch.Tensor,
        torch.Tensor,
        torch.utils.data.Dataset[tuple[torch.Tensor, torch.Tensor]],
    ],
    bandit_type: str,
) -> None:
    """
    Test that a training step runs without error and updates parameters correctly
    for both UCB and TS bandits.
    """
    actions, rewards, dataset = small_context_reward_batch
    n_features, network, buffer = network_and_buffer

    if bandit_type == "ucb":
        bandit: NeuralBandit = NeuralUCBBandit(
            n_features=n_features,
            network=network,
            buffer=buffer,
            train_batch_size=2,
            min_samples_required_for_training=4,
            initial_train_steps=4,
        )
    else:
        bandit = NeuralTSBandit(
            n_features=n_features,
            network=network,
            buffer=buffer,
            train_batch_size=2,
            min_samples_required_for_training=4,
            initial_train_steps=4,
        )

    params_1 = {name: param.clone() for name, param in bandit.theta_t.named_parameters()}

    assert buffer.contextualized_actions is None
    assert buffer.rewards.numel() == 0
    assert bandit.is_initial_training_stage(), "Should be in initial training stage"

    trainer = pl.Trainer(fast_dev_run=True, max_steps=10)
    bandit.record_feedback(actions, rewards)
    assert bandit.should_train_network, "Should train network after new samples"
    trainer.fit(bandit)

    assert cast(torch.Tensor, buffer.contextualized_actions).shape[0] == actions.shape[0]
    assert buffer.rewards.shape[0] == rewards.shape[0]
    assert bandit.is_initial_training_stage(), "Should be in initial training stage"

    # Training should happen because we're within `initial_train_steps` (buffer size = 2 <= 4)
    # Network parameters should have been updated
    for name, param in bandit.theta_t.named_parameters():
        assert not torch.allclose(param, params_1[name]), f"Parameter {name} was not updated"

    params_2 = {name: param.clone() for name, param in bandit.theta_t.named_parameters()}

    trainer = pl.Trainer(fast_dev_run=True)
    bandit.record_feedback(actions, rewards)
    assert bandit.should_train_network, "Should train network after new samples"
    trainer.fit(bandit)

    assert cast(torch.Tensor, buffer.contextualized_actions).shape[0] == 2 * actions.shape[0]
    assert buffer.rewards.shape[0] == 2 * rewards.shape[0]
    assert bandit.is_initial_training_stage(), "Should be in initial training stage"

    # Training should happen because we're within `initial_train_steps` (buffer size = 4 <= 4)
    # Network parameters should have been updated
    for name, param in bandit.theta_t.named_parameters():
        assert not torch.allclose(param, params_2[name]), f"Parameter {name} was not updated"

    params_3 = {name: param.clone() for name, param in bandit.theta_t.named_parameters()}

    trainer = pl.Trainer(fast_dev_run=True)
    bandit.record_feedback(actions, rewards)

    assert not bandit.should_train_network, "Not enough samples to train"

    trainer.fit(bandit)

    assert buffer.contextualized_actions.shape[0] == 3 * actions.shape[0]
    assert buffer.rewards.shape[0] == 3 * rewards.shape[0]
    assert not bandit.is_initial_training_stage(), "Should not be in initial training stage"

    # Training should NOT happen here because new samples since last train = 2 = (6 - 4) <= 4
    # Network parameters should remain unchanged
    for name, param in bandit.theta_t.named_parameters():
        assert torch.allclose(param, params_3[name])

    params_4 = {name: param.clone() for name, param in bandit.theta_t.named_parameters()}

    trainer = pl.Trainer(fast_dev_run=True)
    bandit.record_feedback(actions, rewards)

    assert bandit.should_train_network, "Should train network after new samples"

    trainer.fit(bandit)

    assert buffer.contextualized_actions.shape[0] == 4 * actions.shape[0]
    assert buffer.rewards.shape[0] == 4 * rewards.shape[0]
    assert not bandit.is_initial_training_stage(), "Should not be in initial training stage"

    # Training SHOULD happen here because new samples since last train = 4 = (8 - 4) <= 4
    # Network parameters should be updated
    for name, param in bandit.theta_t.named_parameters():
        assert not torch.allclose(param, params_4[name]), f"Parameter {name} was not updated"

    params_5 = {name: param.clone() for name, param in bandit.theta_t.named_parameters()}

    trainer = pl.Trainer(fast_dev_run=True)
    bandit.record_feedback(actions, rewards)
    assert not bandit.should_train_network, "Not enough samples to train"

    assert buffer.contextualized_actions.shape[0] == 5 * actions.shape[0]
    assert buffer.rewards.shape[0] == 5 * rewards.shape[0]
    assert not bandit.is_initial_training_stage(), "Should not be in initial training stage"

    bandit.should_train_network = True
    assert bandit.should_train_network, "Just set it to True"

    trainer.fit(bandit)

    # Training should happen because explicitly set to True
    for name, param in bandit.theta_t.named_parameters():
        assert not torch.allclose(param, params_5[name]), f"Parameter {name} was not updated"


@pytest.mark.parametrize("bandit_type", ["ucb", "ts"])
def test_neural_bandit_training_step_custom_dataloader(
    network_and_buffer: tuple[int, nn.Module, TensorDataBuffer[torch.Tensor]],
    small_context_reward_batch: tuple[
        torch.Tensor,
        torch.Tensor,
        torch.utils.data.Dataset[tuple[torch.Tensor, torch.Tensor | None, torch.Tensor, torch.Tensor | None]],
    ],
    bandit_type: str,
) -> None:
    """
    Test that a training step runs without error and updates parameters correctly
    for both UCB and TS bandits.
    """
    actions, rewards, dataset = small_context_reward_batch
    n_features, network, buffer = network_and_buffer

    if bandit_type == "ucb":
        bandit: NeuralBandit = NeuralUCBBandit(
            n_features=n_features,
            network=network,
            buffer=buffer,
            train_batch_size=2,
            min_samples_required_for_training=4,
            initial_train_steps=4,
        )
    else:
        bandit = NeuralTSBandit(
            n_features=n_features,
            network=network,
            buffer=buffer,
            train_batch_size=2,
            min_samples_required_for_training=4,
            initial_train_steps=4,
        )

    params_1 = {name: param.clone() for name, param in bandit.theta_t.named_parameters()}

    assert buffer.contextualized_actions is None
    assert buffer.rewards.numel() == 0

    trainer = pl.Trainer(fast_dev_run=True, max_steps=10)
    bandit.record_feedback(actions, rewards)
    assert bandit.should_train_network, "Should train network after new samples"
    trainer.fit(bandit)

    assert cast(torch.Tensor, buffer.contextualized_actions).shape[0] == actions.shape[0]
    assert buffer.rewards.shape[0] == rewards.shape[0]
    assert bandit.is_initial_training_stage(), "Should be in initial training stage"

    # Training should happen because we're within `initial_train_steps` (buffer size = 2 <= 4)
    # Network parameters should have been updated
    for name, param in bandit.theta_t.named_parameters():
        assert not torch.allclose(param, params_1[name]), f"Parameter {name} was not updated"

    params_2 = {name: param.clone() for name, param in bandit.theta_t.named_parameters()}

    trainer = pl.Trainer(fast_dev_run=True)
    bandit.record_feedback(actions, rewards)
    assert bandit.should_train_network, "Should train network after new samples"
    trainer.fit(bandit)

    assert cast(torch.Tensor, buffer.contextualized_actions).shape[0] == 2 * actions.shape[0]
    assert buffer.rewards.shape[0] == 2 * rewards.shape[0]
    assert bandit.is_initial_training_stage(), "Should be in initial training stage"

    # Training should happen because we're within `initial_train_steps` (buffer size = 4 <= 4)
    # Network parameters should have been updated
    for name, param in bandit.theta_t.named_parameters():
        assert not torch.allclose(param, params_2[name]), f"Parameter {name} was not updated"

    params_3 = {name: param.clone() for name, param in bandit.theta_t.named_parameters()}

    trainer = pl.Trainer(fast_dev_run=True)

    assert not bandit.should_train_network, "Not enough samples to train"

    trainer.fit(
        bandit, torch.utils.data.DataLoader(dataset, batch_size=2, shuffle=False, num_workers=0, collate_fn=_collate_fn)
    )

    assert buffer.contextualized_actions.shape[0] == 3 * actions.shape[0]
    assert buffer.rewards.shape[0] == 3 * rewards.shape[0]
    assert not bandit.is_initial_training_stage(), "Should be in initial training stage"

    # Training should happen here because we called trainer.fit with a dataloader.
    # even if not enough new samples since last train = 2 = (6 - 4) <= 4
    # we still force the update.
    for name, param in bandit.theta_t.named_parameters():
        assert not torch.allclose(param, params_3[name])


@pytest.mark.parametrize("bandit_type", ["ucb", "ts"])
def test_neural_bandit_training_step_sliding_window(
    network_and_buffer: tuple[int, nn.Module, TensorDataBuffer[torch.Tensor]],
    small_context_reward_batch: tuple[
        torch.Tensor,
        torch.Tensor,
        torch.utils.data.Dataset[tuple[torch.Tensor, torch.Tensor]],
    ],
    bandit_type: str,
) -> None:
    """
    Test that a training step runs with SlidingWindowRetrievalStrategy runs without error and
    updates parameters correctly for both UCB and TS bandits.

    It's hard to test that we actually trained on the correct data though.
    """
    actions, rewards, dataset = small_context_reward_batch
    n_features, network, _ = network_and_buffer
<<<<<<< HEAD
    buffer = TensorDataBuffer[torch.Tensor](buffer_strategy=SlidingWindowBufferStrategy(window_size=4))
=======
    buffer = InMemoryDataBuffer[torch.Tensor](retrieval_strategy=SlidingWindowRetrievalStrategy(window_size=4))
>>>>>>> c39b40dd

    if bandit_type == "ucb":
        bandit: NeuralBandit = NeuralUCBBandit(
            n_features=n_features,
            network=network,
            buffer=buffer,
            train_batch_size=2,
            min_samples_required_for_training=4,
            initial_train_steps=4,
        )
    else:
        bandit = NeuralTSBandit(
            n_features=n_features,
            network=network,
            buffer=buffer,
            train_batch_size=2,
            min_samples_required_for_training=4,
            initial_train_steps=4,
        )

    params_1 = {name: param.clone() for name, param in bandit.theta_t.named_parameters()}

    assert buffer.contextualized_actions is None
    assert buffer.rewards.numel() == 0
    assert bandit.is_initial_training_stage(), "Should be in initial training stage"

    trainer = pl.Trainer(fast_dev_run=True, max_steps=10)
    bandit.record_feedback(actions, rewards)
    assert bandit.should_train_network, "Should train network after new samples"
    assert cast(torch.Tensor, buffer.contextualized_actions).shape[0] == actions.shape[0]
    assert buffer.rewards.shape[0] == rewards.shape[0]
    trainer.fit(bandit)

    # Training should happen because we're within `initial_train_steps` (buffer size = 2 <= 4)
    # Network parameters should have been updated
    for name, param in bandit.theta_t.named_parameters():
        assert not torch.allclose(param, params_1[name]), f"Parameter {name} was not updated"

    params_2 = {name: param.clone() for name, param in bandit.theta_t.named_parameters()}

    trainer = pl.Trainer(fast_dev_run=True)
    bandit.record_feedback(actions, rewards)
    assert bandit.should_train_network, "Should train network after new samples"
    assert cast(torch.Tensor, buffer.contextualized_actions).shape[0] == 2 * actions.shape[0]
    assert buffer.rewards.shape[0] == 2 * rewards.shape[0]
    assert bandit.is_initial_training_stage(), "Should be in initial training stage"
    trainer.fit(bandit)

    # Training should happen because we're within `initial_train_steps` (buffer size = 4 <= 4)
    # Network parameters should have been updated
    for name, param in bandit.theta_t.named_parameters():
        assert not torch.allclose(param, params_2[name]), f"Parameter {name} was not updated"

    params_3 = {name: param.clone() for name, param in bandit.theta_t.named_parameters()}

    trainer = pl.Trainer(fast_dev_run=True)

    bandit.record_feedback(actions, rewards)

    assert cast(torch.Tensor, buffer.contextualized_actions).shape[0] == 3 * actions.shape[0]
    assert buffer.rewards.shape[0] == 3 * rewards.shape[0]
    assert not bandit.is_initial_training_stage(), "Should not be in initial training stage"
    assert not bandit.should_train_network, "Not enough samples to train"

    trainer.fit(bandit)

    # Training should NOT happen here because new samples since last train = 2 = (6 - 4) <= 4
    # Network parameters should remain unchanged
    for name, param in bandit.theta_t.named_parameters():
        assert torch.allclose(param, params_3[name])

    params_4 = {name: param.clone() for name, param in bandit.theta_t.named_parameters()}

    trainer = pl.Trainer(fast_dev_run=True)
    bandit.record_feedback(actions, rewards)

    assert buffer.contextualized_actions.shape[0] == 4 * actions.shape[0]
    assert buffer.rewards.shape[0] == 4 * rewards.shape[0]
    assert not bandit.is_initial_training_stage(), "Should not be in initial training stage"
    assert bandit.should_train_network, "Should train network after new samples"

    trainer.fit(bandit)

    # Training SHOULD happen here because new samples since last train = 4 = (8 - 4) <= 4
    # Network parameters should be updated
    for name, param in bandit.theta_t.named_parameters():
        assert not torch.allclose(param, params_4[name]), f"Parameter {name} was not updated"

    trainer = pl.Trainer(fast_dev_run=True)
    bandit.record_feedback(actions, rewards)
    assert buffer.contextualized_actions.shape[0] == 5 * actions.shape[0]
    assert buffer.rewards.shape[0] == 5 * rewards.shape[0]
    assert not bandit.is_initial_training_stage(), "Should not be in initial training stage"
    assert not bandit.should_train_network, "Not enough samples to train"

    bandit.should_train_network = True
    assert bandit.should_train_network, "Just set it to True"

    trainer.fit(bandit)

    # Training should happen because explicitly set to True
    for name, param in bandit.theta_t.named_parameters():
        assert not torch.allclose(param, params_4[name]), f"Parameter {name} was not updated"


@pytest.mark.parametrize("bandit_type", ["ucb", "ts"])
def test_neural_bandit_hparams_effect(
    network_and_buffer: tuple[int, nn.Module, TensorDataBuffer[torch.Tensor]],
    bandit_type: str,
) -> None:
    """
    Verify hyperparameters are saved and affect the bandit behavior
    for both UCB and TS bandits.
    """
    n_features, network, buffer = network_and_buffer

    weight_decay: float = 0.1
    exploration_rate: float = 0.2
    learning_rate: float = 0.01
    train_batch_size: int = 25
    min_samples_required_for_training: int = 50
    initial_train_steps: int = 100

    if bandit_type == "ucb":
        bandit: NeuralBandit = NeuralUCBBandit(
            n_features=n_features,
            network=network,
            buffer=buffer,
            weight_decay=weight_decay,
            exploration_rate=exploration_rate,
            learning_rate=learning_rate,
            learning_rate_decay=0.2,
            learning_rate_scheduler_step_size=2,
            train_batch_size=train_batch_size,
            min_samples_required_for_training=min_samples_required_for_training,
            initial_train_steps=initial_train_steps,
        )
    else:
        bandit = NeuralTSBandit(
            n_features=n_features,
            network=network,
            buffer=buffer,
            weight_decay=weight_decay,
            exploration_rate=exploration_rate,
            learning_rate=learning_rate,
            learning_rate_decay=0.2,
            learning_rate_scheduler_step_size=2,
            train_batch_size=train_batch_size,
            min_samples_required_for_training=min_samples_required_for_training,
            initial_train_steps=initial_train_steps,
        )

    assert bandit.hparams["n_features"] == n_features
    assert bandit.hparams["weight_decay"] == weight_decay
    assert bandit.hparams["exploration_rate"] == exploration_rate
    assert bandit.hparams["train_batch_size"] == train_batch_size
    assert bandit.hparams["learning_rate"] == learning_rate
    assert bandit.hparams["min_samples_required_for_training"] == min_samples_required_for_training
    assert bandit.hparams["initial_train_steps"] == initial_train_steps

    assert torch.all(bandit.Z_t == weight_decay), "Z_t should be initialized with weight_decay"

    opt_lr = cast(dict[str, Any], bandit.configure_optimizers())
    assert isinstance(opt_lr["optimizer"], torch.optim.Adam)
    assert opt_lr["optimizer"].param_groups[0]["lr"] == learning_rate
    assert opt_lr["optimizer"].param_groups[0]["weight_decay"] == weight_decay

    assert isinstance(opt_lr["lr_scheduler"], torch.optim.lr_scheduler.StepLR)
    assert opt_lr["lr_scheduler"].step_size == 2
    assert opt_lr["lr_scheduler"].gamma == 0.2


@pytest.mark.parametrize("bandit_type", ["ucb", "ts"])
def test_neural_bandit_parameter_validation(
    network_and_buffer: tuple[int, nn.Module, TensorDataBuffer[torch.Tensor]],
    bandit_type: str,
) -> None:
    """
    Test that the bandit properly validates parameter relationships.
    """
    n_features, network, buffer = network_and_buffer

    BanditClass: type[NeuralUCBBandit | NeuralTSBandit]

    BanditClass = NeuralUCBBandit if bandit_type == "ucb" else NeuralTSBandit

    # This should work fine
    BanditClass(
        n_features=n_features,
        network=network,
        buffer=buffer,
        train_batch_size=16,
        min_samples_required_for_training=32,
        initial_train_steps=48,
    )

    # Invalid: negative parameters
    with pytest.raises(
        AssertionError,
    ):
        BanditClass(
            n_features=n_features,
            network=network,
            buffer=buffer,
            train_batch_size=15,
            min_samples_required_for_training=-40,
            initial_train_steps=45,
        )

    # Invalid: negative parameters
    with pytest.raises(AssertionError):
        BanditClass(
            n_features=n_features,
            network=network,
            buffer=buffer,
            train_batch_size=-17,
            min_samples_required_for_training=34,
            initial_train_steps=50,
        )


@pytest.mark.parametrize("bandit_type", ["ucb", "ts"])
def test_neural_bandit_save_load_checkpoint(
    network_and_buffer: tuple[int, nn.Module, TensorDataBuffer[torch.Tensor]],
    small_context_reward_batch: tuple[
        torch.Tensor,
        torch.Tensor,
        torch.utils.data.Dataset[tuple[torch.Tensor, torch.Tensor]],
    ],
    tmp_path: Path,
    bandit_type: str,
) -> None:
    """
    Test saving and loading a Neural bandit model checkpoint.
    Verifies that the loaded model preserves state and produces identical predictions.
    """
    n_features, network, buffer = network_and_buffer
    actions, rewards, dataset = small_context_reward_batch

    if bandit_type == "ucb":
        original_bandit: NeuralBandit = NeuralUCBBandit(
            n_features=n_features,
            network=network,
            buffer=buffer,
            weight_decay=0.05,
            exploration_rate=0.1,
            learning_rate=0.02,
            train_batch_size=1,
            min_samples_required_for_training=2,
            initial_train_steps=1,
        )
    else:
        original_bandit = NeuralTSBandit(
            n_features=n_features,
            network=network,
            buffer=buffer,
            weight_decay=0.05,
            exploration_rate=0.1,
            learning_rate=0.02,
            train_batch_size=1,
            min_samples_required_for_training=2,
            initial_train_steps=1,
        )

    test_context = torch.randn(1, 3, n_features)

    original_predictions, _ = original_bandit(test_context)

    trainer = pl.Trainer(
        default_root_dir=str(tmp_path),
        max_steps=3,
        enable_checkpointing=True,
    )
    trainer.fit(original_bandit, torch.utils.data.DataLoader(dataset, batch_size=1, collate_fn=_collate_fn))

    checkpoint_path = tmp_path / f"neural_{bandit_type}.ckpt"
    trainer.save_checkpoint(checkpoint_path)

    new_network = nn.Sequential(nn.Linear(n_features, 8), nn.ReLU(), nn.Linear(8, 1))
<<<<<<< HEAD
    new_buffer = TensorDataBuffer[torch.Tensor](buffer_strategy=AllDataBufferStrategy())
=======
    new_buffer = InMemoryDataBuffer[torch.Tensor](retrieval_strategy=AllDataRetrievalStrategy())
>>>>>>> c39b40dd

    bandit_class = NeuralUCBBandit if bandit_type == "ucb" else NeuralTSBandit
    loaded_bandit = bandit_class.load_from_checkpoint(
        checkpoint_path,
        n_features=n_features,
        network=new_network,
        buffer=new_buffer,
    )

    # Verify hyperparameters are preserved
    assert loaded_bandit.hparams["weight_decay"] == original_bandit.hparams["weight_decay"]
    assert loaded_bandit.hparams["exploration_rate"] == original_bandit.hparams["exploration_rate"]
    assert loaded_bandit.hparams["learning_rate"] == original_bandit.hparams["learning_rate"]

    # Verify Z_t tensor is preserved
    assert torch.allclose(original_bandit.Z_t, loaded_bandit.Z_t)

    # Verify network weights are preserved
    for (orig_name, orig_param), (loaded_name, loaded_param) in zip(
        original_bandit.theta_t.named_parameters(), loaded_bandit.theta_t.named_parameters(), strict=True
    ):
        assert orig_name == loaded_name
        assert torch.allclose(orig_param, loaded_param)

    # Verify the model produces identical predictions after loading
    if bandit_type == "ucb":
        assert torch.equal(original_bandit(test_context)[0], loaded_bandit(test_context)[0])
    else:
        n_samples = 50
        original_choices = []
        loaded_choices = []

        for i in range(n_samples):
            seed = 1000 + i
            torch.manual_seed(seed)
            orig_action, _ = original_bandit(test_context)
            torch.manual_seed(seed)
            loaded_action, _ = loaded_bandit(test_context)

            original_choices.append(orig_action.argmax(dim=1).item())
            loaded_choices.append(loaded_action.argmax(dim=1).item())

        # Verify the pattern of selections is similar (correlation > 0.8)
        agreement_rate = (
            sum(
                original_choice == loaded_choice
                for original_choice, loaded_choice in zip(original_choices, loaded_choices, strict=False)
            )
            / n_samples
        )
        assert agreement_rate > 0.8, f"Models only agreed on {agreement_rate:.1%} of selections"


@pytest.mark.parametrize("bandit_type", ["ucb", "ts"])
def test_neural_bandit_save_load_with_epsilon_greedy(
    network_and_buffer: tuple[int, nn.Module, TensorDataBuffer[torch.Tensor]],
    small_context_reward_batch: tuple[
        torch.Tensor,
        torch.Tensor,
        torch.utils.data.Dataset[tuple[torch.Tensor, torch.Tensor]],
    ],
    tmp_path: Path,
    bandit_type: str,
) -> None:
    """
    Test saving and loading a Neural bandit with EpsilonGreedySelector.
    Ensures the selector type and state are preserved.
    """
    n_features, network, buffer = network_and_buffer
    _, _, dataset = small_context_reward_batch

    epsilon = 0.15

    if bandit_type == "ucb":
        original_bandit: NeuralBandit = NeuralUCBBandit(
            n_features=n_features,
            network=network,
            buffer=buffer,
            selector=EpsilonGreedySelector(epsilon=epsilon, seed=42),
            train_batch_size=1,
            initial_train_steps=1,
        )
    else:
        original_bandit = NeuralTSBandit(
            n_features=n_features,
            network=network,
            buffer=buffer,
            selector=EpsilonGreedySelector(epsilon=epsilon, seed=42),
            train_batch_size=1,
            initial_train_steps=1,
        )

    trainer = pl.Trainer(
        default_root_dir=str(tmp_path),
        max_steps=1,
        enable_checkpointing=True,
    )
    trainer.fit(original_bandit, torch.utils.data.DataLoader(dataset, batch_size=1, collate_fn=_collate_fn))

    checkpoint_path = tmp_path / f"neural_{bandit_type}_eps_greedy.ckpt"
    trainer.save_checkpoint(checkpoint_path)

    new_network = nn.Sequential(nn.Linear(n_features, 8), nn.ReLU(), nn.Linear(8, 1))
<<<<<<< HEAD
    new_buffer = TensorDataBuffer[torch.Tensor](buffer_strategy=AllDataBufferStrategy())
=======
    new_buffer = InMemoryDataBuffer[torch.Tensor](retrieval_strategy=AllDataRetrievalStrategy())
>>>>>>> c39b40dd

    bandit_class = NeuralUCBBandit if bandit_type == "ucb" else NeuralTSBandit
    loaded_bandit = bandit_class.load_from_checkpoint(
        checkpoint_path,
        n_features=n_features,
        network=new_network,
        buffer=new_buffer,
    )

    # Verify selector was properly restored
    assert isinstance(loaded_bandit.selector, EpsilonGreedySelector)
    assert loaded_bandit.selector.epsilon == epsilon

    # Verify selector produces the same outputs with the same seeds
    scores = torch.tensor([[0.9, 0.8, 0.7]])

    original_bandit.selector.generator.manual_seed(123)  # type: ignore
    loaded_bandit.selector.generator.manual_seed(123)

    original_selection = original_bandit.selector(scores)
    loaded_selection = loaded_bandit.selector(scores)

    assert torch.equal(original_selection, loaded_selection), "Selector states don't match after loading"


@pytest.mark.parametrize("bandit_type", ["ucb", "ts"])
def test_neural_bandit_buffer_state_preserved(
    network_and_buffer: tuple[int, nn.Module, TensorDataBuffer[torch.Tensor]],
    small_context_reward_batch: tuple[
        torch.Tensor,
        torch.Tensor,
        torch.utils.data.Dataset[tuple[torch.Tensor, torch.Tensor]],
    ],
    tmp_path: Path,
    bandit_type: str,
) -> None:
    """
    Test that buffer contents are preserved when saving/loading a checkpoint.
    """
    n_features, network, buffer = network_and_buffer
    actions, rewards, dataset = small_context_reward_batch

    if bandit_type == "ucb":
        original_bandit: NeuralBandit = NeuralUCBBandit(
            n_features=n_features,
            network=network,
            buffer=buffer,
            min_samples_required_for_training=2,
            train_batch_size=2,
            initial_train_steps=2,
        )
    else:
        original_bandit = NeuralTSBandit(
            n_features=n_features,
            network=network,
            buffer=buffer,
            min_samples_required_for_training=2,
            train_batch_size=2,
            initial_train_steps=2,
        )

    trainer = pl.Trainer(
        default_root_dir=str(tmp_path),
        max_steps=1,
        enable_checkpointing=True,
    )
    trainer.fit(original_bandit, torch.utils.data.DataLoader(dataset, batch_size=2, collate_fn=_collate_fn))

    checkpoint_path = tmp_path / f"neural_{bandit_type}_buffer.ckpt"
    trainer.save_checkpoint(checkpoint_path)

    new_network = nn.Sequential(nn.Linear(n_features, 8), nn.ReLU(), nn.Linear(8, 1))
<<<<<<< HEAD
    new_buffer = TensorDataBuffer[torch.Tensor](buffer_strategy=AllDataBufferStrategy())
=======
    new_buffer = InMemoryDataBuffer[torch.Tensor](retrieval_strategy=AllDataRetrievalStrategy())
>>>>>>> c39b40dd

    bandit_class = NeuralUCBBandit if bandit_type == "ucb" else NeuralTSBandit
    loaded_bandit = bandit_class.load_from_checkpoint(
        checkpoint_path,
        n_features=n_features,
        network=new_network,
        buffer=new_buffer,
    )

    assert len(loaded_bandit.buffer) == 2

    assert torch.equal(actions, loaded_bandit.buffer.contextualized_actions)  # type: ignore
    assert torch.equal(rewards.squeeze(1), loaded_bandit.buffer.rewards)  # type: ignore

    # Verify counters were properly saved/loaded
    assert loaded_bandit._new_samples_count == original_bandit._new_samples_count
    assert loaded_bandit._total_samples_count == original_bandit._total_samples_count
    assert loaded_bandit._should_train_network == original_bandit._should_train_network


# ------------------------------------------------------------------------------
# 2) Specific Tests for each Bandit Type
# ------------------------------------------------------------------------------
def test_ucb_score_method(
    network_and_buffer: tuple[int, nn.Module, TensorDataBuffer[torch.Tensor]],
) -> None:
    """
    Test that NeuralUCBBandit._score method correctly implements UCB scoring.
    """
    f_t_a: torch.Tensor = torch.tensor([[1.0, 2.0, 3.0, 4.0], [2.0, 3.0, 4.0, 5.0], [3.0, 4.0, 5.0, 6.0]])
    exploration_terms: torch.Tensor = torch.tensor([[0.5, 0.4, 0.3, 0.2], [0.4, 0.3, 0.2, 0.1], [0.3, 0.2, 0.1, 0.05]])

    n_features, network, buffer = network_and_buffer
    bandit: NeuralUCBBandit = NeuralUCBBandit(n_features=n_features, network=network, buffer=buffer)

    scores: torch.Tensor = bandit._score(f_t_a, exploration_terms)

    expected_scores: torch.Tensor = f_t_a + exploration_terms
    assert torch.allclose(scores, expected_scores), "UCB scoring should be f_t_a + exploration_terms"


def test_ts_score_method(
    network_and_buffer: tuple[int, nn.Module, TensorDataBuffer[torch.Tensor]],
) -> None:
    """
    Test that NeuralTSBandit._score method correctly implements TS scoring.
    """
    batch_size, n_arms = 3, 4
    f_t_a: torch.Tensor = torch.ones((batch_size, n_arms))  # means all set to 1.0
    exploration_terms: torch.Tensor = torch.ones((batch_size, n_arms)) * 0.1  # std devs all set to 0.1

    n_features, network, buffer = network_and_buffer
    bandit: NeuralTSBandit = NeuralTSBandit(n_features=n_features, network=network, buffer=buffer)

    scores: torch.Tensor = bandit._score(f_t_a, exploration_terms)

    # We can't test exact values due to randomness, but we can verify:
    # 1. Shape is correct
    assert scores.shape == f_t_a.shape, f"Expected shape {f_t_a.shape}, got {scores.shape}"

    # 2. Values differ from means (extremely unlikely to be exactly equal)
    assert not torch.allclose(scores, f_t_a), "TS scores should differ from means due to sampling"

    # 3. Most values should be within 3 standard deviations (99.7% statistically)
    within_bounds: float = ((scores - f_t_a).abs() <= 3 * exploration_terms).float().mean().item()
    assert within_bounds > 0.95, f"Expected >95% of samples within 3σ, got {within_bounds * 100:.2f}%"


def test_neural_ucb_forward_deterministic() -> None:
    """
    Test that NeuralUCBBandit forward pass is deterministic with fixed parameters.
    """
    n_features: int = 2
    network = nn.Sequential(nn.Linear(n_features, 1, bias=False))
    network[0].weight.data = torch.tensor([[1.0, 0.1]])

<<<<<<< HEAD
    buffer = TensorDataBuffer[torch.Tensor](buffer_strategy=AllDataBufferStrategy())
=======
    buffer = InMemoryDataBuffer[torch.Tensor](retrieval_strategy=AllDataRetrievalStrategy())
>>>>>>> c39b40dd
    bandit: NeuralUCBBandit = NeuralUCBBandit(
        n_features=n_features,
        network=network,
        buffer=buffer,
        weight_decay=1.0,
        exploration_rate=0.1,
    )

    contextualized_actions: torch.Tensor = torch.tensor(
        [[[1.0, 0.0], [0.0, 1.0]]], dtype=torch.float32
    )  # shape (1, 2, 2)

    # Forward pass should be deterministic for UCB
    output1, _ = bandit(contextualized_actions)
    output2, _ = bandit(contextualized_actions)

    assert torch.allclose(output1, output2), "UCB forward pass should be deterministic"

    # With the given weights [1.0, 0.1], the first action should be chosen
    # First action: 1.0*1.0 + 0.1*0.0 = 1.0
    # Second action: 1.0*0.0 + 0.1*1.0 = 0.1
    assert torch.all(output1 == torch.tensor([[1, 0]])), "Should select first action"


def test_neural_ts_forward_stochastic() -> None:
    """
    Test that NeuralTSBandit forward pass is stochastic (might choose different actions).
    """
    n_runs: int = 50

    n_features: int = 2
    network = nn.Sequential(nn.Linear(n_features, 1, bias=False))
    network[0].weight.data = torch.tensor([[1.0, 1.0]])

<<<<<<< HEAD
    buffer = TensorDataBuffer[torch.Tensor](buffer_strategy=AllDataBufferStrategy())
=======
    buffer = InMemoryDataBuffer[torch.Tensor](retrieval_strategy=AllDataRetrievalStrategy())
>>>>>>> c39b40dd
    bandit: NeuralTSBandit = NeuralTSBandit(
        n_features=n_features,
        network=network,
        buffer=buffer,
        weight_decay=1.0,
        exploration_rate=1.0,
    )

    # Two actions with equal expected rewards
    contextualized_actions: torch.Tensor = torch.tensor(
        [[[1.0, 1.0], [1.0, 1.0]]], dtype=torch.float32
    )  # shape (1, 2, 2)

    outputs: list[torch.Tensor] = []
    for _ in range(n_runs):
        output, _ = bandit(contextualized_actions)
        outputs.append(output)

    outputs_tensor: torch.Tensor = torch.cat(outputs, dim=0)  # shape (n_runs, 2)

    # Count how many times each arm was chosen
    arm0_count = (outputs_tensor[:, 0] == 1).sum().item()
    arm1_count = (outputs_tensor[:, 1] == 1).sum().item()

    # With enough runs, both arms should be chosen at least once
    assert arm0_count > 0, "Arm 0 was never chosen in TS"
    assert arm1_count > 0, "Arm 1 was never chosen in TS"

    # For Thompson sampling with equal rewards, the distribution should be roughly balanced
    assert 0.2 <= arm0_count / n_runs <= 0.8, f"Expected balanced choices, got {arm0_count}/{n_runs} for arm 0"<|MERGE_RESOLUTION|>--- conflicted
+++ resolved
@@ -10,11 +10,7 @@
 from calvera.bandits.neural_bandit import NeuralBandit
 from calvera.bandits.neural_ts_bandit import NeuralTSBandit
 from calvera.bandits.neural_ucb_bandit import NeuralUCBBandit
-<<<<<<< HEAD
-from calvera.utils.data_storage import AllDataBufferStrategy, SlidingWindowBufferStrategy, TensorDataBuffer
-=======
-from calvera.utils.data_storage import AllDataRetrievalStrategy, InMemoryDataBuffer, SlidingWindowRetrievalStrategy
->>>>>>> c39b40dd
+from calvera.utils.data_storage import AllDataRetrievalStrategy, SlidingWindowRetrievalStrategy, TensorDataBuffer
 from calvera.utils.selectors import EpsilonGreedySelector
 
 
@@ -30,11 +26,7 @@
     """
     n_features: int = 4
     network: nn.Module = nn.Sequential(nn.Linear(n_features, 8), nn.ReLU(), nn.Linear(8, 1))
-<<<<<<< HEAD
-    buffer = TensorDataBuffer[torch.Tensor](buffer_strategy=AllDataBufferStrategy())
-=======
-    buffer = InMemoryDataBuffer[torch.Tensor](retrieval_strategy=AllDataRetrievalStrategy())
->>>>>>> c39b40dd
+    buffer = TensorDataBuffer[torch.Tensor](retrieval_strategy=AllDataRetrievalStrategy())
     return n_features, network, buffer
 
 
@@ -339,11 +331,7 @@
     """
     actions, rewards, dataset = small_context_reward_batch
     n_features, network, _ = network_and_buffer
-<<<<<<< HEAD
-    buffer = TensorDataBuffer[torch.Tensor](buffer_strategy=SlidingWindowBufferStrategy(window_size=4))
-=======
-    buffer = InMemoryDataBuffer[torch.Tensor](retrieval_strategy=SlidingWindowRetrievalStrategy(window_size=4))
->>>>>>> c39b40dd
+    buffer = TensorDataBuffer[torch.Tensor](retrieval_strategy=SlidingWindowRetrievalStrategy(window_size=4))
 
     if bandit_type == "ucb":
         bandit: NeuralBandit = NeuralUCBBandit(
@@ -623,11 +611,7 @@
     trainer.save_checkpoint(checkpoint_path)
 
     new_network = nn.Sequential(nn.Linear(n_features, 8), nn.ReLU(), nn.Linear(8, 1))
-<<<<<<< HEAD
-    new_buffer = TensorDataBuffer[torch.Tensor](buffer_strategy=AllDataBufferStrategy())
-=======
-    new_buffer = InMemoryDataBuffer[torch.Tensor](retrieval_strategy=AllDataRetrievalStrategy())
->>>>>>> c39b40dd
+    new_buffer = TensorDataBuffer[torch.Tensor](retrieval_strategy=AllDataRetrievalStrategy())
 
     bandit_class = NeuralUCBBandit if bandit_type == "ucb" else NeuralTSBandit
     loaded_bandit = bandit_class.load_from_checkpoint(
@@ -731,11 +715,7 @@
     trainer.save_checkpoint(checkpoint_path)
 
     new_network = nn.Sequential(nn.Linear(n_features, 8), nn.ReLU(), nn.Linear(8, 1))
-<<<<<<< HEAD
-    new_buffer = TensorDataBuffer[torch.Tensor](buffer_strategy=AllDataBufferStrategy())
-=======
-    new_buffer = InMemoryDataBuffer[torch.Tensor](retrieval_strategy=AllDataRetrievalStrategy())
->>>>>>> c39b40dd
+    new_buffer = TensorDataBuffer[torch.Tensor](retrieval_strategy=AllDataRetrievalStrategy())
 
     bandit_class = NeuralUCBBandit if bandit_type == "ucb" else NeuralTSBandit
     loaded_bandit = bandit_class.load_from_checkpoint(
@@ -808,11 +788,7 @@
     trainer.save_checkpoint(checkpoint_path)
 
     new_network = nn.Sequential(nn.Linear(n_features, 8), nn.ReLU(), nn.Linear(8, 1))
-<<<<<<< HEAD
-    new_buffer = TensorDataBuffer[torch.Tensor](buffer_strategy=AllDataBufferStrategy())
-=======
-    new_buffer = InMemoryDataBuffer[torch.Tensor](retrieval_strategy=AllDataRetrievalStrategy())
->>>>>>> c39b40dd
+    new_buffer = TensorDataBuffer[torch.Tensor](retrieval_strategy=AllDataRetrievalStrategy())
 
     bandit_class = NeuralUCBBandit if bandit_type == "ucb" else NeuralTSBandit
     loaded_bandit = bandit_class.load_from_checkpoint(
@@ -889,11 +865,7 @@
     network = nn.Sequential(nn.Linear(n_features, 1, bias=False))
     network[0].weight.data = torch.tensor([[1.0, 0.1]])
 
-<<<<<<< HEAD
-    buffer = TensorDataBuffer[torch.Tensor](buffer_strategy=AllDataBufferStrategy())
-=======
-    buffer = InMemoryDataBuffer[torch.Tensor](retrieval_strategy=AllDataRetrievalStrategy())
->>>>>>> c39b40dd
+    buffer = TensorDataBuffer[torch.Tensor](retrieval_strategy=AllDataRetrievalStrategy())
     bandit: NeuralUCBBandit = NeuralUCBBandit(
         n_features=n_features,
         network=network,
@@ -928,11 +900,7 @@
     network = nn.Sequential(nn.Linear(n_features, 1, bias=False))
     network[0].weight.data = torch.tensor([[1.0, 1.0]])
 
-<<<<<<< HEAD
-    buffer = TensorDataBuffer[torch.Tensor](buffer_strategy=AllDataBufferStrategy())
-=======
-    buffer = InMemoryDataBuffer[torch.Tensor](retrieval_strategy=AllDataRetrievalStrategy())
->>>>>>> c39b40dd
+    buffer = TensorDataBuffer[torch.Tensor](retrieval_strategy=AllDataRetrievalStrategy())
     bandit: NeuralTSBandit = NeuralTSBandit(
         n_features=n_features,
         network=network,
