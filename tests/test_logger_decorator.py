from unittest.mock import MagicMock

import pytest
import torch
from lightning.pytorch.loggers.logger import Logger

from neural_bandits.benchmark.logger_decorator import OnlineBanditLoggerDecorator


def test_online_bandit_logger_decorator_basic() -> None:
    mock_logger = MagicMock(spec=Logger)
    decorator = OnlineBanditLoggerDecorator(mock_logger)

    # 1. Check pre_training_log
    batch = torch.Tensor([123.0, 53.0])
    decorator.pre_training_log({"pre_metric": batch})
    assert decorator.pre_training_metrics == {"pre_metric": batch}

    # 2. Check log_metrics
    decorator.log_metrics({"loss": 0.5}, step=0)
    # Ensure that the wrapped logger’s log_metrics was called with updated metrics
<<<<<<< HEAD
    mock_logger.log_metrics.assert_called_with({"training_run": 0, "loss": 0.5, "pre_metric": 123.0}, 1)
    assert decorator.pre_training_metrics is None  # pre_metrics cleared after first usage
=======
    mock_logger.log_metrics.assert_called_with(
        {"training_run": 0, "loss": 0.5, "pre_metric": 123.0}, 0
    )

    decorator.log_metrics({"loss": 0.9}, step=1)
    mock_logger.log_metrics.assert_called_with(
        {"training_run": 0, "loss": 0.9, "pre_metric": 53.0}, 1
    )

    # assert it throws an AssertionError
    with pytest.raises(AssertionError):
        decorator.log_metrics({"loss": 0.9}, step=2)
>>>>>>> 0a92178a

    # 3. Check finalize increments training_run
    decorator.finalize(status="finished")
    mock_logger.finalize.assert_called_with("finished")
    assert decorator.training_run == 1
    assert decorator.start_step_of_current_run == 2
    assert decorator.pre_training_metrics is None

    # 4. Check log_hyperparams
    params = {"lr": 0.1}
    decorator.log_hyperparams(params)
    mock_logger.log_hyperparams.assert_called_with(params)

    # 5. Check log_graph
    model = MagicMock()
    decorator.log_graph(model)
    mock_logger.log_graph.assert_called_with(model, None)

    # 6. Check save
    decorator.save()
    mock_logger.save.assert_called()<|MERGE_RESOLUTION|>--- conflicted
+++ resolved
@@ -19,23 +19,14 @@
     # 2. Check log_metrics
     decorator.log_metrics({"loss": 0.5}, step=0)
     # Ensure that the wrapped logger’s log_metrics was called with updated metrics
-<<<<<<< HEAD
-    mock_logger.log_metrics.assert_called_with({"training_run": 0, "loss": 0.5, "pre_metric": 123.0}, 1)
-    assert decorator.pre_training_metrics is None  # pre_metrics cleared after first usage
-=======
-    mock_logger.log_metrics.assert_called_with(
-        {"training_run": 0, "loss": 0.5, "pre_metric": 123.0}, 0
-    )
+    mock_logger.log_metrics.assert_called_with({"training_run": 0, "loss": 0.5, "pre_metric": 123.0}, 0)
 
     decorator.log_metrics({"loss": 0.9}, step=1)
-    mock_logger.log_metrics.assert_called_with(
-        {"training_run": 0, "loss": 0.9, "pre_metric": 53.0}, 1
-    )
+    mock_logger.log_metrics.assert_called_with({"training_run": 0, "loss": 0.9, "pre_metric": 53.0}, 1)
 
     # assert it throws an AssertionError
     with pytest.raises(AssertionError):
         decorator.log_metrics({"loss": 0.9}, step=2)
->>>>>>> 0a92178a
 
     # 3. Check finalize increments training_run
     decorator.finalize(status="finished")
