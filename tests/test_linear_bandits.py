from typing import TypeVar

import pytest
import pytorch_lightning as pl
import torch

from neural_bandits.bandits.linear_bandit import LinearBandit
from neural_bandits.bandits.linear_ts_bandit import (
    DiagonalPrecApproxLinearTSBandit,
    LinearTSBandit,
)
from neural_bandits.bandits.linear_ucb_bandit import (
    DiagonalPrecApproxLinearUCBBandit,
    LinearUCBBandit,
)

BanditClassType = TypeVar("BanditClassType", bound="LinearBandit")


@pytest.fixture(autouse=True)
def seed_tests() -> None:
    pl.seed_everything(42)


@pytest.fixture
def lin_ucb_bandit() -> LinearUCBBandit:
    """
    Setup LinearUCBBandit with n_features=5.
    """
    n_features = 3
    module = LinearUCBBandit(n_features=n_features)
    return module


@pytest.fixture
def lin_ts_bandit() -> LinearTSBandit:
    """
    Setup LinearTSBandit with n_features=3.
    """
    n_features = 3
    module = LinearTSBandit(n_features=n_features)
    return module


@pytest.fixture
def approx_lin_ucb_bandit() -> DiagonalPrecApproxLinearUCBBandit:
    """
    Setup DiagonalPrecApproxLinearUCBBandit with n_features=3.
    """
    n_features = 3
    module = DiagonalPrecApproxLinearUCBBandit(n_features=n_features)
    return module


@pytest.fixture
def approx_lin_ts_bandit() -> DiagonalPrecApproxLinearTSBandit:
    """
    Setup DiagonalPrecApproxLinearTSBandit with n_features=3.
    """
    n_features = 3
    module = DiagonalPrecApproxLinearTSBandit(n_features=n_features)
    return module


@pytest.fixture
def simple_ucb_bandit() -> LinearUCBBandit:
    """
    Setup LinearUCBBandit with n_features=1.
    """
    n_features = 1
    module = LinearUCBBandit(n_features=n_features)
    return module


# TODO: Also use the fixtures from above here?

LinearBanditTypes = [
    LinearTSBandit,
    LinearUCBBandit,
    DiagonalPrecApproxLinearUCBBandit,
    DiagonalPrecApproxLinearTSBandit,
]


@pytest.mark.parametrize("BanditClass", LinearBanditTypes)
def test_linear_bandits_forward_shapes(BanditClass: BanditClassType) -> None:
    """Check if forward method returns correct shape and handles valid input."""
    n_features = 5
    batch_size = 4
    n_arms = 3

    bandit: LinearBandit = BanditClass(n_features=n_features)

    # Contextualized actions have shape (batch_size, n_arms, n_features)
    # E.g., (4, 3, 5)
    contextualized_actions = torch.randn(batch_size, n_arms, n_features)
    output, p = bandit.forward(contextualized_actions)

    # Forward in both LinearTSBandit and LinearUCBBandit returns a one-hot
    # encoding of shape (batch_size, n_arms).
    assert output.shape == (batch_size, n_arms), (
        f"Expected one-hot shape (batch_size={batch_size}, n_arms={n_arms}), "
        f"got {output.shape}"
    )

    assert p.shape == (batch_size,), (
        f"Expected probability shape (batch_size={batch_size}), " f"got {p.shape}"
    )


@pytest.mark.parametrize("BanditClass", LinearBanditTypes)
def test_linear_bandits_forward_shape_errors(BanditClass: BanditClassType) -> None:
    """Check if forward method raises assertion error for invalid input shape."""
    n_features = 5
    bandit: LinearBandit = BanditClass(n_features=n_features)

    # Invalid shape: contextualized_actions should have shape (batch_size, n_arms, n_features).
    # Here we intentionally use (batch_size, n_arms, n_features + 1).
    invalid_actions = torch.randn(2, 3, n_features + 1)

    with pytest.raises(AssertionError, match="must have shape"):
        bandit.forward(invalid_actions)


@pytest.mark.parametrize("BanditClass", LinearBanditTypes)
def test_linear_bandit_defaults(BanditClass: BanditClassType) -> None:
    """
    Test default initialization of base LinearBandit.
    Ensures shapes of precision_matrix, b, theta are correct.
    """
    n_features = 5
    bandit: LinearBandit = BanditClass(
        n_features=n_features, lazy_uncertainty_update=True
    )

    assert bandit.precision_matrix.shape == (
        n_features,
        n_features,
    ), f"precision_matrix should be (n_features, n_features), got {bandit.precision_matrix.shape}"

    assert torch.allclose(
        bandit.precision_matrix, torch.eye(n_features)
    ), "Default precision_matrix should be identity."

    assert bandit.b.shape == (
        n_features,
    ), f"b should be (n_features,), got {bandit.b.shape}"

    assert bandit.theta.shape == (
        n_features,
    ), f"theta should be (n_features,), got {bandit.theta.shape}"


def test_linear_ucb_correct_mean() -> None:
    """
    Test if LinearUCBBandit returns correct values for theta = (0, 0, 1).
    """
    n_features = 3
    bandit = LinearUCBBandit(n_features=n_features)

    # Manually adjust the bandits parameters
    bandit.theta = torch.tensor([0.0, 0.0, 1.0])

    # pass one batch of 3 arms
    contextualized_actions = torch.tensor(
        [[[1.0, 0.5, 0.0], [0.0, 1.0, 0.5], [0.0, 0.5, 1.0]]]
    )
    output, p = bandit.forward(contextualized_actions)

    assert torch.allclose(
        output,
        torch.tensor([[0, 0, 1]]),
    ), "Expected one-hot encoding of the arm with highest UCB."

    assert torch.allclose(
        p,
        torch.ones((1)),
    ), "Expected probability of 1 for all arms."


def test_linear_ucb_correct_variance() -> None:
    """
    Test if LinearUCBBandit returns correct values for same UCB means but different variances.
    """
    n_features = 3
    bandit = LinearUCBBandit(n_features=n_features)

    # Manually adjust the bandits parameters
    bandit.theta = torch.ones(n_features)
    bandit.precision_matrix = torch.tensor(
        [
            [1.0, 0.0, 0.0],
            [0.0, 1.0, 1.0],
            [0.0, 0.0, 1.0],
        ]
    )
    bandit.b = torch.zeros(n_features)

    # pass vectors where without alpha all arms are equally good
    contextualized_actions = torch.tensor(
        [[[1.0, 0.5, 0.0], [0.0, 1.0, 0.5], [0.5, 0.0, 1.0]]]
    )
    output, p = bandit.forward(contextualized_actions)

    # test that now instead the arm with higher variance is selected
    assert torch.allclose(
        output,
        torch.tensor([[0, 1, 0]]),
    ), "Expected one-hot encoding of the arm with highest variance."

    assert torch.allclose(
        p,
        torch.ones((1)),
    ), "Expected probability of 1 for all arms."


def test_linear_ucb_alpha() -> None:
    """
    Test alpha parameter in LinearUCBBandit to confirm it's settable and used.
    """
    n_features = 3
    alpha = 25.0  # extreme alpha for testing
    bandit = LinearUCBBandit(n_features=n_features, alpha=alpha)

    assert (
        bandit.hparams["alpha"] == alpha
    ), "Bandit's alpha should match the passed value."

    # Manually adjust the bandits parameters
    bandit.theta = torch.ones(n_features)
    bandit.precision_matrix = torch.tensor(
        [
            [1.0, 0.0, 0.0],
            [0.0, 1.0, 1.0],
            [0.0, 0.0, 1.0],
        ]
    )
    bandit.b = torch.zeros(n_features)

    # pass vectors where without alpha all arms are equally good
    contextualized_actions = torch.tensor(
        [[[1.0, 0.5, 0.0], [0.0, 0.9, 0.5], [0.5, 0.0, 1.0]]]
    )
    output, p = bandit.forward(contextualized_actions)

    # test that now instead the arm with higher variance is selected
    assert torch.allclose(
        output,
        torch.tensor([[0, 1, 0]]),
    ), "Expected one-hot encoding of the arm with highest variance due to extreme alpha value."

    assert torch.allclose(
        p,
        torch.ones((1)),
    ), "Expected probability of 1 for all arms."


def test_linear_ts_correct() -> None:
    """
    Test if LinearTSBandit returns correct values for theta = (0, 0, 1).
    """
    n_features = 3
    bandit = LinearTSBandit(n_features=n_features)

    # Manually adjust the bandits parameters
    bandit.theta = torch.tensor([0.0, 0.0, 1.0])

    # pass one batch of 3 arms
    contextualized_actions = torch.tensor(
        [[[1.0, 0.5, 0.0], [0.0, 1.0, 0.5], [0.0, 0.5, 1.0]]]
    )
    output, _ = bandit.forward(contextualized_actions)

    assert torch.allclose(
        output,
        torch.tensor([[0, 0, 1]]),
    ), "Expected one-hot encoding of the arm with highest expected reward."

    # TODO: Test correct computation of probabilities


@pytest.mark.parametrize("BanditClass", [LinearUCBBandit, LinearTSBandit])
def test_update_updates_parameters_parameterized(BanditClass: BanditClassType) -> None:
    """
    Test if parameters are updated after training step.
    """
    bandit: LinearBandit = BanditClass(n_features=3, lazy_uncertainty_update=True)
    batch_size = 10
    n_features = bandit.n_features

    # Create dummy data
    chosen_actions = torch.randn(batch_size, 1, n_features)
    realized_rewards = torch.randn(batch_size, 1)

    # Save initial state
    initial_precision_matrix = bandit.precision_matrix.clone()
    initial_b = bandit.b.clone()
    initial_theta = bandit.theta.clone()

    # Perform training step
    bandit._perform_update(chosen_actions, realized_rewards)

    # Check that parameters have been updated
    assert not torch.equal(
        bandit.precision_matrix, initial_precision_matrix
    ), "Precision matrix should be updated"
    assert not torch.equal(bandit.b, initial_b), "b should be updated"
    assert not torch.equal(bandit.theta, initial_theta), "theta should be updated"


def test_update_correct() -> None:
    """
    In this simple scenario:
      - n_features = 1
      - precision_matrix = [[1.0]]
      - b = [0.0]
      - chosen_actions = [[2.0]]
      - realized_rewards = [1.0]

    The manual Sherman-Morrison update for M should yield:
      M_new = [[0.2]]
      b_new = [2.0]
      theta_new = [0.4]
    """

    bandit = LinearUCBBandit(n_features=1, eps=0.0, lazy_uncertainty_update=True)

    chosen_contextualized_actions = torch.tensor([[[2.0]]])  # shape (1,1)
    realized_rewards = torch.tensor([[1.0]])  # shape (1,1)

    bandit._perform_update(chosen_contextualized_actions, realized_rewards)

    expected_M = torch.tensor([[0.2]])
    expected_b = torch.tensor([2.0])
    expected_theta = torch.tensor([0.4])

    assert torch.allclose(
        bandit.precision_matrix, expected_M, atol=1e-6
    ), f"Expected M={expected_M}, got {bandit.precision_matrix}"
    assert torch.allclose(
        bandit.b, expected_b, atol=1e-6
    ), f"Expected b={expected_b}, got {bandit.b}"
    assert torch.allclose(
        bandit.theta, expected_theta, atol=1e-6
    ), f"Expected theta={expected_theta}, got {bandit.theta}"


@pytest.mark.parametrize("BanditClass", [LinearUCBBandit, LinearTSBandit])
def test_update_shapes_parameterized(BanditClass: BanditClassType) -> None:
    """
    Test if parameters have correct shapes after update.
    """
    bandit: LinearBandit = BanditClass(n_features=3)
    batch_size = 10
    n_features = bandit.n_features

    # Create dummy data
    chosen_actions = torch.randn(batch_size, 1, n_features)
    realized_rewards = torch.randn(batch_size, 1)

    # Perform training step
    bandit._perform_update(chosen_actions, realized_rewards)

    # Check shapes of updated parameters
    assert bandit.precision_matrix.shape == (
        n_features,
        n_features,
    ), "Precision matrix should have shape (n_features, n_features)"
    assert bandit.b.shape == (n_features,), "b should have shape (n_features,)"
    assert bandit.theta.shape == (n_features,), "theta should have shape (n_features,)"


@pytest.mark.parametrize("BanditClass", [LinearUCBBandit, LinearTSBandit])
def test_update_invalid_shapes_parameterized(BanditClass: BanditClassType) -> None:
    """
    Test if assertion errors are raised for invalid input shapes.
    """
    bandit: LinearBandit = BanditClass(n_features=3)
    batch_size = 10
    n_features = bandit.n_features

    chosen_actions = torch.randn(batch_size, n_features)
    realized_rewards = torch.randn(batch_size)

    # Create invalid dummy data
    chosen_actions_invalid = torch.randn(batch_size, n_features + 1)
    realized_rewards_invalid = torch.randn(batch_size + 1)

    # Check for assertion errors
    with pytest.raises(AssertionError):
        bandit._perform_update(chosen_actions_invalid, realized_rewards)

    with pytest.raises(AssertionError):
        bandit._perform_update(chosen_actions, realized_rewards_invalid)


def test_update_zero_denominator(
    simple_ucb_bandit: LinearUCBBandit,
) -> None:
    """
    Test if assertion error is raised when denominator is zero.
    """
    bandit = simple_ucb_bandit
    batch_size = 10
    n_features = bandit.n_features

    # Create dummy data with NaN
    chosen_actions = torch.zeros(batch_size, n_features)
    realized_rewards = torch.zeros(batch_size)
    chosen_actions[0, 0] = torch.nan

    with pytest.raises(AssertionError):
        bandit._perform_update(chosen_actions, realized_rewards)

    # Create dummy data that will cause zero denominator
    chosen_actions = torch.tensor([[2.0]])
    realized_rewards = torch.zeros(1)

    bandit.precision_matrix = torch.tensor([[-0.25]])  # shape (1,1)

    with pytest.raises(AssertionError):
<<<<<<< HEAD
        bandit._perform_update(chosen_actions, realized_rewards)
=======
        bandit.update(chosen_actions, realized_rewards)


@pytest.mark.parametrize(
    "BanditClass", [DiagonalPrecApproxLinearUCBBandit, DiagonalPrecApproxLinearTSBandit]
)
def test_approx_prec_update(BanditClass: BanditClassType) -> None:
    """
    Test if the precision matrix is updated correctly using the diagonal approximation.
    """
    n_features = 3
    bandit = BanditClass(n_features=n_features, lazy_uncertainty_update=True, eps=0.0)
    bandit.theta = torch.tensor([0.0, 0.5, 1.0])

    contextualized_actions = torch.tensor(
        [[1.0, 0.5, 0.0], [0.0, 1.0, 0.5], [0.0, 0.5, 1.0]]
    )
    output, _ = bandit.forward(contextualized_actions.unsqueeze(0))

    expected_output = torch.tensor([[0, 0, 1]])

    assert torch.allclose(
        output, expected_output
    ), "Expected one-hot encoding of the arm with highest expected reward."

    # Update precision matrix using the diagonal approximation
    bandit._update_precision_matrix(contextualized_actions)

    expected_precision_matrix = torch.tensor(
        [[1.0, 0.0, 0.0], [0.0, 1.5, 0.0], [0.0, 0.0, 1.25]]
    ) + torch.eye(n_features)

    assert torch.allclose(
        bandit.precision_matrix, expected_precision_matrix
    ), f"Expected precision matrix {expected_precision_matrix}, got {bandit.precision_matrix}"
>>>>>>> 19963c29
<|MERGE_RESOLUTION|>--- conflicted
+++ resolved
@@ -419,10 +419,7 @@
     bandit.precision_matrix = torch.tensor([[-0.25]])  # shape (1,1)
 
     with pytest.raises(AssertionError):
-<<<<<<< HEAD
         bandit._perform_update(chosen_actions, realized_rewards)
-=======
-        bandit.update(chosen_actions, realized_rewards)
 
 
 @pytest.mark.parametrize(
@@ -456,5 +453,4 @@
 
     assert torch.allclose(
         bandit.precision_matrix, expected_precision_matrix
-    ), f"Expected precision matrix {expected_precision_matrix}, got {bandit.precision_matrix}"
->>>>>>> 19963c29
+    ), f"Expected precision matrix {expected_precision_matrix}, got {bandit.precision_matrix}"