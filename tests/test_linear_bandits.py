--- conflicted
+++ resolved
@@ -32,13 +32,9 @@
 
 @pytest.fixture
 def lin_ts_bandit() -> LinearTSBandit:
-<<<<<<< HEAD
-    """Setup LinearTSBandit with n_features=5."""
-=======
     """
     Setup LinearTSBandit with n_features=3.
     """
->>>>>>> 19963c29
     n_features = 3
     module = LinearTSBandit(n_features=n_features)
     return module
@@ -125,9 +121,7 @@
     Ensures shapes of precision_matrix, b, theta are correct.
     """
     n_features = 5
-    bandit: LinearBandit = BanditClass(
-        n_features=n_features, lazy_uncertainty_update=True
-    )
+    bandit: LinearBandit = BanditClass(n_features=n_features, lazy_uncertainty_update=True)
 
     assert bandit.precision_matrix.shape == (
         n_features,
@@ -255,15 +249,10 @@
 
 @pytest.mark.parametrize("BanditClass", [LinearUCBBandit, LinearTSBandit])
 def test_update_updates_parameters_parameterized(BanditClass: BanditClassType) -> None:
-<<<<<<< HEAD
-    """Test if parameters are updated after training step."""
-    bandit: LinearBandit = BanditClass(n_features=3)
-=======
     """
     Test if parameters are updated after training step.
     """
     bandit: LinearBandit = BanditClass(n_features=3, lazy_uncertainty_update=True)
->>>>>>> 19963c29
     batch_size = 10
     n_features = bandit.n_features
 
@@ -390,9 +379,7 @@
         bandit.update(chosen_actions, realized_rewards)
 
 
-@pytest.mark.parametrize(
-    "BanditClass", [DiagonalPrecApproxLinearUCBBandit, DiagonalPrecApproxLinearTSBandit]
-)
+@pytest.mark.parametrize("BanditClass", [DiagonalPrecApproxLinearUCBBandit, DiagonalPrecApproxLinearTSBandit])
 def test_approx_prec_update(BanditClass: BanditClassType) -> None:
     """
     Test if the precision matrix is updated correctly using the diagonal approximation.
@@ -401,23 +388,19 @@
     bandit = BanditClass(n_features=n_features, lazy_uncertainty_update=True, eps=0.0)
     bandit.theta = torch.tensor([0.0, 0.5, 1.0])
 
-    contextualized_actions = torch.tensor(
-        [[1.0, 0.5, 0.0], [0.0, 1.0, 0.5], [0.0, 0.5, 1.0]]
-    )
+    contextualized_actions = torch.tensor([[1.0, 0.5, 0.0], [0.0, 1.0, 0.5], [0.0, 0.5, 1.0]])
     output, _ = bandit.forward(contextualized_actions.unsqueeze(0))
 
     expected_output = torch.tensor([[0, 0, 1]])
 
-    assert torch.allclose(
-        output, expected_output
-    ), "Expected one-hot encoding of the arm with highest expected reward."
+    assert torch.allclose(output, expected_output), "Expected one-hot encoding of the arm with highest expected reward."
 
     # Update precision matrix using the diagonal approximation
     bandit._update_precision_matrix(contextualized_actions)
 
-    expected_precision_matrix = torch.tensor(
-        [[1.0, 0.0, 0.0], [0.0, 1.5, 0.0], [0.0, 0.0, 1.25]]
-    ) + torch.eye(n_features)
+    expected_precision_matrix = torch.tensor([[1.0, 0.0, 0.0], [0.0, 1.5, 0.0], [0.0, 0.0, 1.25]]) + torch.eye(
+        n_features
+    )
 
     assert torch.allclose(
         bandit.precision_matrix, expected_precision_matrix
