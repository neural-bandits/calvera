# Calvera

Calvera is a Python library offering a collection of neural multi-armed bandit algorithms, designed to integrate seamlessly with PyTorch and PyTorch Lightning. Whether you're exploring contextual bandits or developing new strategies, Calvera provides a flexible, easy-to-use interface. You can bring your own neural networks and datasets while Calvera focuses on the implementation of the bandit algorithms.

## Features

- **Multi-Armed Bandit Algorithms:**

  - (Approximate + Standard) Linear Thompson Sampling
  - (Approximate + Standard) Linear UCB
  - Neural Linear
  - Neural Thompson Sampling
  - Neural UCB

- **Customizable Selectors:**

  - **ArgMaxSelector:** Chooses the arm with the highest score.
  - **EpsilonGreedySelector:** Chooses the best arm with probability `1-epsilon` or a random arm with probability `epsilon`.
  - **TopKSelector:** Selects the top `k` arms with the highest scores.

- **Integration:**
  - Built on top of [PyTorch Lightning](https://pytorch-lightning.readthedocs.io/en/stable/common/lightning_module.html) for training and inference.
  - Minimal adjustments needed to plug into your existing workflow.

## Installation

Calvera is available on [PyPI](https://pypi.org/project/calvera/). Install it via pip:

```bash
pip install calvera
```

This installs the necessary dependencies for the base library. If you want to use parts of the benchmark subpackage we recommend installing the optional dependencies as well:

```bash
pip install calvera[benchmark]
```

For development you can install the development dependencies via:

```bash
pip install calvera[dev]
```

## Quick Start

Below is a simple example using a Linear Thompson Sampling bandit:

```python
import torch
import lightning as pl
from calvera.bandits import LinearTSBandit

# 1. Create a bandit for a linear model with 128 features.
N_FEATURES = 128
bandit = LinearTSBandit(n_features=N_FEATURES)

# 2. Generate sample data (batch_size, n_actions, n_features) and perform inference.
data = torch.randn(100, 1, N_FEATURES)
chosen_arms_one_hot, probabilities = bandit(data)
chosen_arms = chosen_arms_one_hot.argmax(dim=1)

# 3. Retrieve rewards for the chosen arms.
rewards = torch.randn(100, 1)

# 4. Add the data to the bandit.
chosen_contextualized_actions = data[:, :, chosen_arms]
bandit.record_feedback(chosen_contextualized_actions, rewards)

# 5. Train the bandit.
trainer = pl.Trainer(
    max_epochs=1,
    enable_progress_bar=False,
    enable_model_summary=False,
    accelerator=accelerator,
)
trainer.fit(bandit)

# (6. Repeat the process as needed)
```

For more detailed examples, see the examples page in [the documentation](http://neural-bandits.github.io/calvera/).

## [Documentation](https://neural-bandits.github.io/calvera/)

- Bandits: Each bandit is implemented as a PyTorch Lightning Module with `forward()` for inference and `training_step()` for training.

- Buffers: Data is managed via buffers that subclass AbstractBanditDataBuffer.

- Selectors: Easily customize your arm selection strategy by using or extending the provided selectors.

## Benchmarks & Experimental Results
<<<<<<< HEAD

The bandit algorithms are evaluated on different benchmark datasets. Here is an overview over their performance on the Covertype dataset:
![Different bandits on covertype](experiments/datasets/covertype/results/results/acc_regret.png)
=======
The bandit algorithms are evaluated on different benchmark datasets. Here is an overview over their performance on the Statlog (Shuttle) dataset:
![Different bandits on statlog (shuttle)](experiments/datasets/statlog/results/results/acc_regret.png)
>>>>>>> c39b40dd

Detailed benchmarks, datasets, and experimental results are available in the ![extended documentation](https://neural-bandits.github.io/calvera/). The configuration and even more specific results can be found in ./experiments under the specific sub-directories.

## Contributing

Contributions are welcome! For guidelines on how to contribute, please refer to our [CONTRIBUTING.md](https://github.com/neural-bandits/calvera/blob/main/CONTRIBUTING.md).

## License

Calvera is licensed under the MIT License. See the [LICENSE file](https://github.com/neural-bandits/calvera/blob/main/LICENSE) for details.

## Contact

For questions or feedback, please reach out to one of the authors:

- Philipp Kolbe

- Robert Weeke

- Parisa Shahabinejad

---

[Link to Agreement](https://docs.google.com/document/d/1qs0hDGVd5MHe6PK5uL_GVNjiIePBJscbNkjGotF9-Uk/edit?tab=t.0])<|MERGE_RESOLUTION|>--- conflicted
+++ resolved
@@ -90,14 +90,9 @@
 - Selectors: Easily customize your arm selection strategy by using or extending the provided selectors.
 
 ## Benchmarks & Experimental Results
-<<<<<<< HEAD
 
-The bandit algorithms are evaluated on different benchmark datasets. Here is an overview over their performance on the Covertype dataset:
-![Different bandits on covertype](experiments/datasets/covertype/results/results/acc_regret.png)
-=======
 The bandit algorithms are evaluated on different benchmark datasets. Here is an overview over their performance on the Statlog (Shuttle) dataset:
 ![Different bandits on statlog (shuttle)](experiments/datasets/statlog/results/results/acc_regret.png)
->>>>>>> c39b40dd
 
 Detailed benchmarks, datasets, and experimental results are available in the ![extended documentation](https://neural-bandits.github.io/calvera/). The configuration and even more specific results can be found in ./experiments under the specific sub-directories.
 
